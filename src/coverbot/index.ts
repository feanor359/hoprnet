import { sendMessage, getHoprBalance, getHOPRNodeAddressFromContent, getStatus, sendXHOPR } from '../utils'
import Web3 from 'web3'
import { Bot } from '../bot'
import { IMessage } from '../message'
import { TweetMessage, TweetState } from '../twitter'
//@TODO: Isolate these utilities to avoid importing the entire package
import { convertPubKeyFromB58String, u8aToHex } from '@hoprnet/hopr-utils'
import { Utils } from '@hoprnet/hopr-core-ethereum'
import fs from 'fs'
import { Networks, HOPR_CHANNELS } from '@hoprnet/hopr-core-ethereum/lib/ethereum/addresses'
import {
  COVERBOT_DEBUG_MODE,
  COVERBOT_CHAIN_PROVIDER,
  COVERBOT_VERIFICATION_CYCLE_IN_MS,
  COVERBOT_XDAI_THRESHOLD,
  HOPR_ENVIRONMENT,
} from '../env'
import db from './db'

const { fromWei } = Web3.utils
const RELAY_VERIFICATION_CYCLE_IN_MS = COVERBOT_VERIFICATION_CYCLE_IN_MS / 2
const RELAY_HOPR_REWARD = 1000000000000000 // 0.001 HOPR
const scoreDbRef = db.ref(`/${HOPR_ENVIRONMENT}/score`)
const stateDbRef = db.ref(`/${HOPR_ENVIRONMENT}/state`)

type HoprNode = {
  id: string
  address: string
  tweetId: string
  tweetUrl: string
}

enum NodeStates {
  newUnverifiedNode = 'UNVERIFIED',
  tweetVerificationFailed = 'FAILED_TWITTER_VERIFICATION',
  tweetVerificationSucceeded = 'SUCCEEDED_TWITTER_VERIFICATION',
  xdaiBalanceFailed = 'FAILED_XDAI_BALANCE_VERIFICATION',
  xdaiBalanceSucceeded = 'SUCCEEDED_XDAI_BALANCE_VERIFICATION',
  relayingNodeFailed = 'FAILED_RELAYING_PACKET',
  relayingNodeInProgress = 'IN_PROGRESS_RELAYING_PACKET',
  relayingNodeSucceded = 'SUCCEEDED_RELAYING_PACKET',
  onlineNode = 'ONLINE',
  verifiedNode = 'VERIFIED',
}

enum BotCommands {
  rules,
  status,
  verify,
}

enum ScoreRewards {
  verified = 100,
  relayed = 10,
}

const BotResponses = {
  [BotCommands.rules]: `\n
    Welcome to the xHOPR incentivized network!

    1. Load ${COVERBOT_XDAI_THRESHOLD} xDAI into your HOPR Ethereum Address
<<<<<<< HEAD
    2. Send me the link to a tweet with your HOPR Address and the tag #HOPRNetwork
    3. Keep your tweet and node online, and I'll slowly send xHOPR to you.
    4. Every time you're chosen to relay a message, you'll score a point!
    
    For more information, visit https://saentis.hoprnet.org.
=======
    2. Post a tweet with your HOPR Address and the tag #HOPRNetwork
    3. Send me the link to your tweet (don't delete it!)
    4. Every time you're chosen to relay a message, you'll score ${ScoreRewards.relayed} points and receive xHOPR!

    Visit https://saentis.hoprnet.org for more information and scoreboard
>>>>>>> 14128bc7
  `,
  [BotCommands.status]: (status: NodeStates) => `\n
    Your current status is: ${status}
  `,
  [BotCommands.verify]: `\n
    Verifying if your node is still up...
  `,
}

const NodeStateResponses = {
  [NodeStates.newUnverifiedNode]: BotResponses[BotCommands.rules],
  [NodeStates.tweetVerificationFailed]: (tweetStatus: TweetState) => `\n
    Your tweet has failed the verification. Please make sure you've included everything.

    Here is the current status of your tweet:
    1. Tagged @hoprnet: ${tweetStatus.hasMention}
    2. Used #HOPRNetwork: ${tweetStatus.hasTag}
    3. Includes this node address: ${tweetStatus.sameNode}

    Please try again with a different tweet.
  `,
  [NodeStates.tweetVerificationSucceeded]: `\n
    Your tweet has passed verification. Please do no delete this tweet, as I'll
    use it multiple times to verify and connect to your node.

    I’ll now check that your HOPR Ethereum address has at least ${COVERBOT_XDAI_THRESHOLD} xDAI.
    If you need xDAI, you always swap DAI to xDAI using https://dai-bridge.poa.network/.
  `,
  [NodeStates.xdaiBalanceFailed]: (xDaiBalance: number) => `\n
    Your node does not have at least ${COVERBOT_XDAI_THRESHOLD} xDAI. Currently, your node has ${xDaiBalance} xDAI.

    To participate in our incentivized network, please send the missing amount of xDAI to your node.
  `,
  [NodeStates.xdaiBalanceSucceeded]: (xDaiBalance: number) => `\n
    Your node has ${xDaiBalance} xDAI. You're ready to go!

    Soon I'll open a payment channel to your node.

    Please keep your balance topped up, and your tweet and node online.

    For more information, go to https://saentis.hoprnet.org

    Thank you for participating in our incentivized network!
  `,
  [NodeStates.onlineNode]: `\n
    Node online! Relaying a message to verify your ability to
    send messages to other nodes in the network.
  `,
  [NodeStates.verifiedNode]: `\n
    Verification successful! I’ll shortly use you as a cover traffic node
    and pay you in xHOPR tokens for your service.

    For more information, go to https://saentis.hoprnet.org

    Thank you for participating in our incentivized network!
  `,
  [NodeStates.relayingNodeFailed]: `\n
    Relaying failed. I can reach you, but you can’t reach me...
    
    This could mean other errors though, so please keep trying.

    For more information, go to https://saentis.hoprnet.org

    Visit our Telegram (https://t.me/hoprnet) for any questions.
  `,
  [NodeStates.relayingNodeInProgress]: `\n
    Relaying in progress. I've received your message and I'm now
    waiting for a packet I'm trying to relay via your node. Please wait
    until I receive your packet or ${RELAY_VERIFICATION_CYCLE_IN_MS / 1000}seconds
    elapse. Thank you for your patience!
  `,
  [NodeStates.relayingNodeSucceded]: `\n
    Relaying successful! I've obtained a packet anonymously from you,
    and we can move to the next verification step.
  `,
}

const VERIFY_MESSAGE = `\n
Thanks, let me take a look at that...
`

export class Coverbot implements Bot {
  botName: string
  address: string
  timestamp: Date
  status: Map<string, NodeStates>
  tweets: Map<string, TweetMessage>
  twitterTimestamp: Date

  verifiedHoprNodes: Map<string, HoprNode>
  relayTimeouts: Map<string, NodeJS.Timeout>
  verificationTimeout: NodeJS.Timeout

  xdaiWeb3: Web3
  ethereumAddress: string
  chainId: number
  network: Networks
  loadedDb: boolean

  constructor(address: string, timestamp: Date, twitterTimestamp: Date) {
    this.address = address
    this.timestamp = timestamp
    this.status = new Map<string, NodeStates>()
    this.tweets = new Map<string, TweetMessage>()
    this.twitterTimestamp = twitterTimestamp
    this.botName = '💰 Coverbot'
    this.loadedDb = false
    console.log(`${this.botName} has been added`)

    console.log(`⚡️ Network: ${COVERBOT_CHAIN_PROVIDER}`)
    console.log(`💸 Threshold: ${COVERBOT_XDAI_THRESHOLD}`)
    console.log(`🐛 Debug Mode: ${COVERBOT_DEBUG_MODE}`)
    console.log(`👀 Verification Cycle: ${COVERBOT_VERIFICATION_CYCLE_IN_MS}`)
    console.log(`🔍 Relaying Cycle: ${RELAY_VERIFICATION_CYCLE_IN_MS}`)

    this.ethereumAddress = null
    this.chainId = null
    this.network = null

    this.xdaiWeb3 = new Web3(new Web3.providers.HttpProvider(COVERBOT_CHAIN_PROVIDER))
    this.verificationTimeout = setInterval(this._verificationCycle.bind(this), COVERBOT_VERIFICATION_CYCLE_IN_MS)

    this.verifiedHoprNodes = new Map<string, HoprNode>()
    this.relayTimeouts = new Map<string, NodeJS.Timeout>()
    this.loadData()
  }

  private async _getEthereumAddressFromHOPRAddress(hoprAddress: string): Promise<string> {
    const pubkey = await convertPubKeyFromB58String(hoprAddress)
    const ethereumAddress = u8aToHex(await Utils.pubKeyToAccountId(pubkey.marshal()))
    return ethereumAddress
  }

  private async _getEthereumAddressScore(ethereumAddress: string): Promise<number> {
    return new Promise((resolve, reject) => {
      scoreDbRef.child(ethereumAddress).once('value', (snapshot, error) => {
        if (error) return reject(error)
        return resolve(snapshot.val() || 0)
      })
    })
  }

  private async _setEthereumAddressScore(ethereumAddress: string, score: number): Promise<void> {
    return new Promise((resolve, reject) => {
      scoreDbRef.child(ethereumAddress).setWithPriority(score, -score, (error) => {
        if (error) return reject(error)
        return resolve()
      })
    })
  }

  private async loadData(): Promise<void> {
    return new Promise((resolve, reject) => {
      stateDbRef.once('value', (snapshot, error) => {
        if (error) return reject(error)
        if (!snapshot.exists()) {
          console.log("DB doesn't exist")
          return resolve()
        }
        const state = snapshot.val()
        if (!state.connected) {
          console.log('No connected')
          return resolve()
        }
        this.verifiedHoprNodes = new Map<string, HoprNode>()
        state.connected.forEach((n) => this.verifiedHoprNodes.set(n.id, n))
        this.loadedDb = true
        return resolve()
      })
    })
  }

  protected async dumpData() {
    //@TODO: Ideally we move this to a more suitable place.
    if (!this.ethereumAddress) {
      this.chainId = await Utils.getChainId(this.xdaiWeb3)
      this.network = Utils.getNetworkName(this.chainId) as Networks
      this.ethereumAddress = await this._getEthereumAddressFromHOPRAddress(this.address)
    }

    const connectedNodes = await getStatus()

    const state = {
      connectedNodes,
      env: {
        COVERBOT_CHAIN_PROVIDER,
        COVERBOT_DEBUG_MODE,
        COVERBOT_VERIFICATION_CYCLE_IN_MS,
        COVERBOT_XDAI_THRESHOLD,
      },
      hoprCoverbotAddress: await this._getEthereumAddressFromHOPRAddress(this.address),
      hoprChannelContract: HOPR_CHANNELS[this.network],
      address: this.address,
      balance: fromWei(await this.xdaiWeb3.eth.getBalance(this.ethereumAddress)),
      available: fromWei(await getHoprBalance()),
      locked: 0, //@TODO: Retrieve balances from open channels.
      connected: Array.from(this.verifiedHoprNodes.values()),
      refreshed: new Date().toISOString(),
    }

    return new Promise((resolve, reject) => {
      stateDbRef.set(state, (error) => {
        if (error) return reject(error);
        console.log(`Saved data in our Database at ${state.refreshed}`)
        return resolve()
      })
    })
  }

  protected async _sendMessageOpeningChannels(recipient, message, intermediatePeers) {
    return sendMessage(
      recipient,
      {
        from: this.address,
        text: message,
      },
      false,
      intermediatePeers,
    )
  }

  protected async _verificationCycle() {
    if (!this.loadedDb) {
      await this.loadData()
    }

    console.log(`${COVERBOT_VERIFICATION_CYCLE_IN_MS}ms has passed. Verifying nodes...`)

    await this.dumpData()

    const _verifiedNodes = Array.from(this.verifiedHoprNodes.values())
    const randomIndex = Math.floor(Math.random() * _verifiedNodes.length)
    const hoprNode: HoprNode = _verifiedNodes[randomIndex]

    if (!hoprNode) {
      console.log('No node found. Skipping...')
      return
    }

    if (this.relayTimeouts.get(hoprNode.id)) {
      console.log('Node selected is going through relaying. Skipping...')
      return
    }

    try {
      const tweet = new TweetMessage(hoprNode.tweetUrl)
      await tweet.fetch({ mock: COVERBOT_DEBUG_MODE })
      const _hoprNodeAddress = tweet.getHOPRNode()
      
      if (_hoprNodeAddress.length === 0) {
        // We got no HOPR Node here. Remove and update.
        this.verifiedHoprNodes.delete(hoprNode.id)
        await this.dumpData()
      } else {
        await this._sendMessageFromBot(_hoprNodeAddress, BotResponses[BotCommands.verify])
          .catch(err => {
            console.log(`Trying to reach ${_hoprNodeAddress} failed.`)
            throw new Error(err) 
          })
        /*
         * We switched from “send and forget” to “send and listen”
         * 1. We inmediately send a message to user, telling them we find them online.
         * 2. We use them as a relayer, expecting to get our message later.
         * 3. We save a timeout, to fail the node if the relayed package doesnt come back.
         * 4. We wait RELAY_VERIFICATION_CYCLE_IN_MS seconds for the relay to get back.
         *    4.1 If we don't get the message back before RELAY_VERIFICATION_CYCLE_IN_MS,
         *        then we remove the node from the verification table and redump data.
         *    4.2 If we DO get the message back, then we go and execute the payout function.
         */

        // 1.
        console.log(`Relaying node ${_hoprNodeAddress}, checking in ${RELAY_VERIFICATION_CYCLE_IN_MS}`)
        this._sendMessageFromBot(_hoprNodeAddress, NodeStateResponses[NodeStates.onlineNode])

        // 2.
        this._sendMessageOpeningChannels(this.address, ` Packet relayed by ${_hoprNodeAddress}`, [_hoprNodeAddress])

        // 3.
        this.relayTimeouts.set(
          _hoprNodeAddress,
          setTimeout(() => {
            // 4.1
            /*
             * The timeout passed, and we didn‘t get the message back.
             * 4.1.1 Internally log that this is the case.
             * 4.1.2 Let the node that we couldn't get our response back in time.
             * 4.1.3 Remove from timeout so they can try again somehow.
             * NB: DELETED BY PB AFTER CHAT 10/9 [4.1.4 Remove from our verified node and write to the database]
             */

            // 4.1.1
            console.log(`No response from ${_hoprNodeAddress}.`) // Removing as valid node.`)

            // 4.1.2
            this._sendMessageFromBot(_hoprNodeAddress, NodeStateResponses[NodeStates.relayingNodeFailed])

            // 4.1.3
            this.relayTimeouts.delete(_hoprNodeAddress)

            // 4.1.4
            //this.verifiedHoprNodes.delete(_hoprNodeAddress)
            //this.dumpData()
          }, RELAY_VERIFICATION_CYCLE_IN_MS),
        )
      }
    } catch (err) {
      console.log('[ _verificationCycle ] Error caught - ', err);

      // Something failed. We better remove node and update.
      // @TODO: Clean this up, removed for now to ask users to try again.
      // this.verifiedHoprNodes.delete(hoprNode.id)
      // this.dumpData()
    }
  }

  protected _sendMessageFromBot(recipient, message) {
    return sendMessage(recipient, {
      from: this.address,
      text: message,
    })
  }

  protected async _verifyBalance(message: IMessage): Promise<[number, NodeStates]> {
    const pubkey = await convertPubKeyFromB58String(message.from)
    const nodeEthereumAddress = u8aToHex(await Utils.pubKeyToAccountId(pubkey.marshal()))
    const weiBalance = await this.xdaiWeb3.eth.getBalance(nodeEthereumAddress)
    const balance = +Web3.utils.fromWei(weiBalance)

    return balance >= COVERBOT_XDAI_THRESHOLD
      ? [balance, NodeStates.xdaiBalanceSucceeded]
      : [balance, NodeStates.xdaiBalanceFailed]
  }

  protected async _verifyTweet(message: IMessage): Promise<[TweetMessage, NodeStates]> {
    //@TODO: Catch error here.
    const tweet = new TweetMessage(message.text)
    this.tweets.set(message.from, tweet)

    await tweet.fetch({ mock: COVERBOT_DEBUG_MODE })

    if (tweet.hasTag('hoprnetwork')) {
      tweet.status.hasTag = true
    }
    if (tweet.hasMention('hoprnet')) {
      tweet.status.hasMention = true
    }
    if (tweet.hasSameHOPRNode(message.from) || COVERBOT_DEBUG_MODE) {
      tweet.status.sameNode = true
    }
    return tweet.status.isValid()
      ? [tweet, NodeStates.tweetVerificationSucceeded]
      : [tweet, NodeStates.tweetVerificationFailed]
  }

  async handleMessage(message: IMessage) {
    console.log(`${this.botName} <- ${message.from}: ${message.text}`)

    if (message.from === this.address) {
      /*
       * We have done a succeful round trip!
       * 1. Lets avoid sending more messages to eternally loop
       *    messages across the network by returning within this if.
       * 2. Let's notify the user about the successful relay.
       * 3. Let's recover the timeout from our relayerTimeout
       *    and clear it before it removes the node.
       * 4. Let's pay the good node some sweet xHOPR for being alive
       *    and relaying messages successfully.
       */
      const relayerAddress = getHOPRNodeAddressFromContent(message.text)

      // 2.
      console.log(`Successful Relay: ${relayerAddress}`)
      this._sendMessageFromBot(relayerAddress, NodeStateResponses[NodeStates.relayingNodeSucceded])

      // 3.
      const relayerTimeout = this.relayTimeouts.get(relayerAddress)
      clearTimeout(relayerTimeout)
      this.relayTimeouts.delete(relayerAddress)

      // 4.
      const relayerEthereumAddress = await this._getEthereumAddressFromHOPRAddress(relayerAddress)
      const score = await this._getEthereumAddressScore(relayerEthereumAddress)
      const newScore = score + ScoreRewards.relayed

      await Promise.all([
        this._setEthereumAddressScore(relayerEthereumAddress, newScore),
        sendXHOPR(relayerEthereumAddress, RELAY_HOPR_REWARD),
      ])
      this._sendMessageFromBot(relayerAddress, NodeStateResponses[NodeStates.verifiedNode])

      // 1.
      return
    }

    if (this.relayTimeouts.get(message.from)) {
      /*
       * There‘s a particular case where someone can send us a message while
       * we are trying to relay them a package. We'll skip the entire process
       * if this is the case, as the timeout will clear them out.
       *
       * 1. Detect if we have someone waiting for timeout (this if).
       * 2. If so, then quickly return them a message telling we are waiting.
       * 3. Return as to avoid going through the entire process again.
       *
       */

      // 2.
      this._sendMessageFromBot(message.from, NodeStateResponses[NodeStates.relayingNodeInProgress])

      // 3.
      return
    }

    let tweet, nodeState
    if (message.text.match(/https:\/\/twitter.com.*?$/i)) {
      this._sendMessageFromBot(message.from, VERIFY_MESSAGE)
      ;[tweet, nodeState] = await this._verifyTweet(message)
    } else {
      ;[tweet, nodeState] = [undefined, NodeStates.newUnverifiedNode]
    }

    switch (nodeState) {
      case NodeStates.newUnverifiedNode:
        this._sendMessageFromBot(message.from, NodeStateResponses[nodeState])
        break
      case NodeStates.tweetVerificationFailed:
        this._sendMessageFromBot(message.from, NodeStateResponses[nodeState](this.tweets.get(message.from).status))
        break
      case NodeStates.tweetVerificationSucceeded:
        this._sendMessageFromBot(message.from, NodeStateResponses[nodeState])
        const [balance, xDaiBalanceNodeState] = await this._verifyBalance(message)
        switch (xDaiBalanceNodeState) {
          case NodeStates.xdaiBalanceFailed:
            this._sendMessageFromBot(message.from, NodeStateResponses[xDaiBalanceNodeState](balance))
            break
          case NodeStates.xdaiBalanceSucceeded: {
            const ethAddress = await this._getEthereumAddressFromHOPRAddress(message.from)

            this.verifiedHoprNodes.set(message.from, {
              id: message.from,
              tweetId: tweet.id,
              tweetUrl: tweet.url,
              address: ethAddress,
            })

            const score = await this._getEthereumAddressScore(ethAddress)
            if (score === 0) {
              await this._setEthereumAddressScore(ethAddress, ScoreRewards.verified)
            }

            this._sendMessageFromBot(message.from, NodeStateResponses[xDaiBalanceNodeState](balance))
            break
          }
        }
        this._sendMessageFromBot(message.from, BotResponses[BotCommands.status](xDaiBalanceNodeState))
        break
    }
    this._sendMessageFromBot(message.from, BotResponses[BotCommands.status](nodeState))
  }
}<|MERGE_RESOLUTION|>--- conflicted
+++ resolved
@@ -59,19 +59,11 @@
     Welcome to the xHOPR incentivized network!
 
     1. Load ${COVERBOT_XDAI_THRESHOLD} xDAI into your HOPR Ethereum Address
-<<<<<<< HEAD
-    2. Send me the link to a tweet with your HOPR Address and the tag #HOPRNetwork
-    3. Keep your tweet and node online, and I'll slowly send xHOPR to you.
-    4. Every time you're chosen to relay a message, you'll score a point!
-    
-    For more information, visit https://saentis.hoprnet.org.
-=======
     2. Post a tweet with your HOPR Address and the tag #HOPRNetwork
     3. Send me the link to your tweet (don't delete it!)
     4. Every time you're chosen to relay a message, you'll score ${ScoreRewards.relayed} points and receive xHOPR!
 
     Visit https://saentis.hoprnet.org for more information and scoreboard
->>>>>>> 14128bc7
   `,
   [BotCommands.status]: (status: NodeStates) => `\n
     Your current status is: ${status}
