import asyncio
import logging
import os
from decimal import Decimal
from pathlib import Path
from subprocess import STDOUT, Popen, run
from typing import Optional

from ..api import HoprdAPI
from . import utils
from .constants import (
    MAIN_DIR,
    NODE_NAME_PREFIX,
    OPEN_CHANNEL_FUNDING_VALUE_HOPR,
    PASSWORD,
    PWD,
)


def load_env_file(env_file: str) -> dict:
    env = {}
    try:
        with open(env_file, "r") as f:
            for line in f:
                if line.startswith("#"):
                    continue
                key, value = line.strip().split("=", 1)
                env[key] = value
    except FileNotFoundError:
        logging.error(f"Environment file {env_file} not found.")
    except ValueError:
        logging.error(f"Incorrect format in environment file {env_file}.")
    return env


class Node:
    def __init__(
        self,
        id: int,
        api_token: str,
        host_addr: str,
        network: str,
        identity_path: str,
        cfg_file: str,
        base_port: int,
        api_addr: str = None,
        use_nat: bool = False,
        extra_env: Optional[dict] = None,
    ):
        # initialized
        self.id = id
        self.host_addr: str = host_addr
        self.api_token: str = api_token
        self.network: str = network
        self.identity_path: str = identity_path
        self.use_nat: bool = use_nat
<<<<<<< HEAD
        self.env: dict = extra_env
=======
        self.base_port: int = base_port
>>>>>>> 62a0a9fb

        # optional
        self.cfg_file: str = cfg_file
        self.api_addr: str = api_addr
        if api_addr is None:
            self.api_addr = host_addr

        # generated
        self.safe_address: str = None
        self.module_address: str = None
        self.proc: Popen = None

        # private
        self.address: str = None
        self.dir: Path = None
        self.cfg_file_path: Path = None
        self.api_port: int = 0
        self.p2p_port: int = 0
        self.anvil_port: int = 0
        self.tokio_console_port: int = 0

        self.prepare()

    @property
    def api(self):
        return HoprdAPI(f"http://{self.api_addr}:{self.api_port}", self.api_token)

    def prepare(self):
        self.dir = MAIN_DIR.joinpath(f"{NODE_NAME_PREFIX}_{self.id}")
        self.cfg_file_path = MAIN_DIR.joinpath(self.cfg_file)
        self.anvil_port = self.base_port
        self.api_port = self.base_port + (self.id * 3)
        self.p2p_port = self.api_port + 1
        self.tokio_console_port = self.p2p_port + 1

        logging.info(
            f"Node {self.id} ports: "
            + f"api {self.api_port}, "
            + f"p2p {self.p2p_port}, "
            + f"tokio console {self.tokio_console_port}, "
            + f"anvil {self.anvil_port}"
        )

    def add_additional_settings(self, custom_env: dict):
        if self.env:
            logging.info(f"Node: {self.alias} Applying additional environment variables: {self.env}")
            for key, value in self.env.items():
                env_value = str(value)
                custom_env[key] = env_value

    def load_addresses(self):
        loaded_env = load_env_file(self.dir.joinpath(".env"))
        self.safe_address = loaded_env.get("HOPRD_SAFE_ADDRESS")
        self.module_address = loaded_env.get("HOPRD_MODULE_ADDRESS")
        if self.safe_address is None or self.module_address is None:
            raise ValueError("Critical addresses are missing in the environment file.")

    def create_local_safe(self, anvil_config: Path):
        logging.debug(f"Creating safe and module for {self}")

        private_key = utils.load_private_key(anvil_config)

        safe_custom_env = {
            "ETHERSCAN_API_KEY": "anykey",
            "IDENTITY_PASSWORD": PASSWORD,
            "MANAGER_PRIVATE_KEY": private_key,
            "PRIVATE_KEY": private_key,
            "PATH": os.environ["PATH"],
        }

        res = run(
            [
                "hopli",
                "safe-module",
                "create",
                "--network",
                self.network,
                "--identity-from-path",
                self.dir.joinpath("hoprd.id"),
                "--contracts-root",
                "./ethereum/contracts",
                "--hopr-amount",
                "200000000000.0",
                "--native-amount",
                "10.0",
                "--private-key",
                "ac0974bec39a17e36ba4a6b4d238ff944bacb478cbed5efcae784d7bf4f2ff80",
                "--manager-private-key",
                "ac0974bec39a17e36ba4a6b4d238ff944bacb478cbed5efcae784d7bf4f2ff80",
                "--provider-url",
                f"http://127.0.0.1:{self.anvil_port}",
            ],
            env=os.environ | safe_custom_env,
            check=True,
            capture_output=True,
            text=True,
            cwd=PWD,
        )

        for el in res.stdout.split("\n"):
            if el.startswith("safe 0x"):
                self.safe_address = el.split()[-1]

            if el.startswith("node_module 0x"):
                self.module_address = el.split()[-1]

        # store the addresses in a file which can be loaded later
        if self.safe_address is not None and self.module_address is not None:
            self.dir.mkdir(parents=True, exist_ok=True)
            with open(self.dir.joinpath(".env"), "w") as env_file:
                env_file.write(f"HOPRD_SAFE_ADDRESS={self.safe_address}\n")
                env_file.write(f"HOPRD_MODULE_ADDRESS={self.module_address}\n")
            return True

        logging.error(f"Failed to create safe for node {self.id}: {res.stdout} - {res.stderr}")
        return False

    def setup(self, password: str, config_file: Path, dir: Path):
        trace_telemetry = "true" if os.getenv("TRACE_TELEMETRY") is not None else "false"
        log_level = "trace" if os.getenv("TRACE_TELEMETRY") is not None else "debug"

        api_token_param = f"--api-token={self.api_token}" if self.api_token else "--disableApiAuthentication"
        custom_env = {
            "RUST_LOG": ",".join(
                [
                    log_level,
                    "libp2p_swarm=info",
                    "multistream_select=info",
                    "isahc=error",
                    "sea_orm=warn",
                    "sqlx=warn",
                    "hyper_util=warn",
                    "libp2p_tcp=info",
                    "libp2p_dns=info",
                    "hickory_resolver=warn",
                ]
            ),
            "RUST_BACKTRACE": "full",
            "HOPR_TEST_DISABLE_CHECKS": "true",
            "HOPRD_USE_OPENTELEMETRY": trace_telemetry,
            "OTEL_SERVICE_NAME": f"hoprd-{self.p2p_port}",
            "TOKIO_CONSOLE_BIND": f"localhost:{self.tokio_console_port}",
            "HOPRD_NAT": "true" if self.use_nat else "false",
        }

        # Add additional settings to custom_env
        self.add_additional_settings(custom_env)

        loaded_env = load_env_file(self.dir.joinpath(".env"))

        cmd = [
            "hoprd",
            "--announce",
            "--api",
            "--init",
            "--testAnnounceLocalAddresses",
            "--testPreferLocalAddresses",
            f"--apiHost={self.api_addr}",
            f"--apiPort={self.api_port}",
            f"--data={self.dir}",
            f"--host={self.host_addr}:{self.p2p_port}",
            f"--identity={self.dir.joinpath('hoprd.id')}",
            f"--network={self.network}",
            f"--password={password}",
            f"--protocolConfig={config_file}",
            f"--provider=http://127.0.0.1:{self.anvil_port}",
            api_token_param,
        ]
        if self.cfg_file_path is not None:
            cmd += [f"--configurationFilePath={self.cfg_file_path}"]

        with open(self.dir.joinpath("hoprd.log"), "w") as log_file:
            self.proc = Popen(
                cmd,
                stdout=log_file,
                stderr=STDOUT,
                env=os.environ | custom_env | loaded_env,
                cwd=dir,
            )

        return self.proc is not None

    async def all_peers_connected(self, required_peers):
        ready = False

        while not ready:
            # we choose a long timeout here to accomodate the node just starting
            peers_info = await asyncio.wait_for(self.api.peers(), timeout=10)
            logging.debug(f"Peers info on {self.id}: {peers_info}")

            # filter out peers that are not well-connected yet
            connected_peers = [p.address for p in peers_info if p.quality >= 0.25]
            connected_peers.sort()
            logging.debug(f"Peers connected on {self.id}: {connected_peers}")

            missing_peers = [p for p in required_peers if p not in connected_peers]
            logging.debug(f"Peers not connected on {self.id}: {missing_peers}")

            ready = missing_peers == []

            if not ready:
                await asyncio.sleep(0.5)
            else:
                logging.info(f"All peers connected on {self.id}")

        return ready

    def clean_up(self):
        self.proc.kill()

    @classmethod
    def fromConfig(
<<<<<<< HEAD
        cls, index: int, alias: str, config: dict, defaults: dict, network: str, use_nat: bool, exposed: bool, extra_env: Optional[dict] = None
=======
        cls,
        index: int,
        config: dict,
        defaults: dict,
        network: str,
        use_nat: bool,
        exposed: bool,
        base_port: int,
>>>>>>> 62a0a9fb
    ):
        token = config.get("api_token", defaults.get("api_token"))

        return cls(
            index,
            token,
            config["host"],
            network,
            config["identity_path"],
            config["config_file"],
            api_addr="0.0.0.0" if exposed else None,
            use_nat=use_nat,
<<<<<<< HEAD
            extra_env=extra_env
=======
            base_port=base_port,
>>>>>>> 62a0a9fb
        )

    async def connect_peers(self, addresses: list[str]):
        tasks = []

        for address in addresses:
            if address == self.address:
                continue
            tasks.append(asyncio.create_task(self.api.open_channel(address, OPEN_CHANNEL_FUNDING_VALUE_HOPR)))

        await asyncio.gather(*tasks)

    async def links(self):
        addresses = await self.api.addresses()
        admin_ui_params = f"apiEndpoint=http://{self.api_addr}:{self.api_port}&apiToken={self.api_token}"

        output_strings = []

        output_strings.append(f"\t{self}")
        output_strings.append(f"\t\tAddress:\t{addresses.native}")
        output_strings.append(
            f"\t\tRest API:\thttp://{self.api_addr}:{self.api_port}/scalar | http://{self.api_addr}:{self.api_port}/swagger-ui/index.html"
        )
        output_strings.append(f"\t\tAdmin UI:\thttp://{self.host_addr}:4677/?{admin_ui_params}\n\n")

        return "\n".join(output_strings)

    def __eq__(self, other):
        return self.address == other.address

    def __str__(self):
        return f"node @ {self.api_addr}:{self.api_port}"<|MERGE_RESOLUTION|>--- conflicted
+++ resolved
@@ -54,11 +54,8 @@
         self.network: str = network
         self.identity_path: str = identity_path
         self.use_nat: bool = use_nat
-<<<<<<< HEAD
         self.env: dict = extra_env
-=======
         self.base_port: int = base_port
->>>>>>> 62a0a9fb
 
         # optional
         self.cfg_file: str = cfg_file
@@ -104,7 +101,7 @@
 
     def add_additional_settings(self, custom_env: dict):
         if self.env:
-            logging.info(f"Node: {self.alias} Applying additional environment variables: {self.env}")
+            logging.info(f"Node: {self.id} Applying additional environment variables: {self.env}")
             for key, value in self.env.items():
                 env_value = str(value)
                 custom_env[key] = env_value
@@ -271,9 +268,6 @@
 
     @classmethod
     def fromConfig(
-<<<<<<< HEAD
-        cls, index: int, alias: str, config: dict, defaults: dict, network: str, use_nat: bool, exposed: bool, extra_env: Optional[dict] = None
-=======
         cls,
         index: int,
         config: dict,
@@ -282,7 +276,7 @@
         use_nat: bool,
         exposed: bool,
         base_port: int,
->>>>>>> 62a0a9fb
+        extra_env: Optional[dict] = None
     ):
         token = config.get("api_token", defaults.get("api_token"))
 
@@ -295,11 +289,8 @@
             config["config_file"],
             api_addr="0.0.0.0" if exposed else None,
             use_nat=use_nat,
-<<<<<<< HEAD
-            extra_env=extra_env
-=======
+            extra_env=extra_env,
             base_port=base_port,
->>>>>>> 62a0a9fb
         )
 
     async def connect_peers(self, addresses: list[str]):
