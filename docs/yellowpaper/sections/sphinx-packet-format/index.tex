\section{Sphinx Packet Format}

HOPR uses the SPHINX packet format \cite{sphinxpaper} to encapsulate and route data packets in order to achieve sender and receiver unlinkability. The SPHINX packet format determines how mixnet packet are created and transformed in order to relay them to the next downstream node. Each sphinx packet consists of two parts:

\begin{figure}[H]
    \centering
    \begin{tabular}{| c |}
        \hline
        \\[-0.8em]
        Header                                       \\[0.2em]
        \begin{tabular}{| m{0.27\textwidth} | m{0.27\textwidth} | m{0.27\textwidth} |}
            \hline
            Key derivation $\alpha$ & encrypted routing information $\beta$ & integrity tag $\gamma$ \\
            \hline
        \end{tabular}                    \\[0.9em]
        \hline
        \hline
        \\[-0.7em]
        Padded and Onion encrypted payload  $\delta$ \\[0.7em]
        \hline
    \end{tabular}
    \label{fig:Sphinx packet format}
    \caption{Sphinx packet format}
\end{figure}

\subsection{Construction}

\paragraph{Notation:}Let $\kappa=128$ be the security parameter. An adversary will have to do about $2^\kappa$ operations to break the security of Sphinx with non negligible probability.
Let $r$ be the maximum number of nodes that a Sphinx mix message will traverse before being delivered to its destination.
\\$G$ is a prime order cyclic group satisfying the Decisional Diffie-Hellman Assumption. The element $g$ is a generator of $G$ and $q$ is the (prime) order of $G$, with $q\approx2^{\kappa}$.
$G^*$is the set of non-identity elements of G. $h_b$ is a pre-image resistant hash function used to compute blinding factors and modeled as a random oracle such that:
$h:G^*\times G^*\rightarrow\mathbb{Z}^*_q$ where $\mathbb{Z}^*_q$ is the field of non-identity elements of $\mathbb{Z}_q$ (field of integers).
    \\~\\Each node $n$ has a private key $x_n\in \mathbb{Z}^*_q$ and a public key $y_n=g^{x_n}\in G^*$.
    The $\alpha_i$ are the group elements which, when combined with the nodes’ public keys, allow computing a shared key for each via Diffie-Hellman (DH) key exchange, and so the first node in the user-chosen route can forward the packet to the next, and only that mix-node can decrypt it.
    The $s_i$ are the DH shared secrets, $b_i$ are the blinding factors.

    \paragraph{Key derivation}
    The sender $(A)$ picks a random $x\in \mathbb{Z}^*_q$ that is used to derive new keys for every packet.
    \newline $(A)$ randomly picks a path consisting of intermediate nodes $(B)$, $(C)$,$(D)$ and the final destination of the packet $(Z)$.
    \newline $(A)$ performs an offline Diffie-Hellman key exchange with each of these nodes and derives shared keys with each of them.
    \newline $(A)$ computes a sequence of $r$ tuples (in our case r=4)  $$(\alpha_0,s_0,b_0),.................,(\alpha_{r-1},s_{r-1},b_{r-1})$$ as follows:
    \begin{itemize}
        \item $\alpha_0=g^x,s_0=y^x_B,b_0=h_b(a_0,s_0)$
        \item $\alpha_1=g^{xb_0},s_1=y^{xb_0}_C,b_1=h_b(a_1,s_1)$
        \item $\alpha_2=g^{xb_0b_1},s_2=y^{xb_0b_1}_D,b_2=h_b(a_2,s_2)$
        \item $\alpha_3=g^{xb_0b_1b_2},s_3=y^{xb_0b_1b_2}_D,b_3=h_b(a_3,s_3)$
    \end{itemize}
    Where $y_B,y_C,y_D,y_Z$ are the public keys of the nodes $B,C, D$  which we assume to be available to $A$ .

    \paragraph{Routing information}
    Each node on the path needs to know the next downstream node. Therefore, the sender $(A)$ generates routing information $\beta_i$ for $(B)$, $(C)$ and $(D)$ as well as message $END$ to tell $(Z)$ that it is the final receiver of the message. The END message is a distinguished prefix byte that's added to the final receiver's compressed address $Z=(x,y)$ (either $0\times02$ or $0\times03$ depending if the $y$ coordinate is even or odd).
    $$\beta_i=(Z\|0_{(2(r-v)+2)\kappa-|Z|}\oplus PRNG(s_{v-1})_{[ \,0....(2(r-v)+3)\kappa-1})\|\phi$$
    Such that $Z$ is the destination address and $|Z|$ is its length.
$v\leq r$ is the length of the path traversed by the packet where $|Z| \leq (2(r - v) + 2)$. $\phi$ is a filler string that is used to ensure the header packets remain constant in size as layers of encryption are added or removed.
    \\~\\$\beta_i$ is computed as the concatenation of $Z$ and a sequence of padding which is then encrypted by XORing with the output of a pseudo-random number generator seeded with shared key $s_{v-1}$ of node $v-1$. The result is finally concatenated with $\phi$ to ensure the header packets remain constant in size.
\\ In the original sphinx paper, $Z$ is concatenated with an identifier $I$ and $0$ padding sequence where $I$ is used for SURBs (Single-Use-Reply Blocks) such that $I \in \{0, 1\}^\kappa$. We don't use $I$ for the moment since we don't use SURBs.
\\~\\Since $(A)$ has a shared secret with each of the nodes along the path, it is able to derive blindings for each of them.
\newline Each node along the path receives an authentication tag $\gamma_i$ in the form of a message authentication code (MAC)
which is encoded in the header.
\newline Some padding is added at each mix stage in order to keep the length of the message invariant at each hop.
\\~\\The mix header is constructed as follow: $$M_i=(\alpha_i,\beta_i,\gamma_i)$$
\newline Once $(B)$ receives the packet, it derives the shared key $s_0$ by computing $$s_0=(\alpha_0)^b=(g^x)^b=(g^b)^x=y^x_B$$ and removes its blindings. This allows $(B)$ to unblind the routing info that tells $(B)$ the public key of the next downstream node $(C)$.
\paragraph{Integrity check}
By using the derived shared secret $s_i$, each node is able to recompute the authentication tag and check the integrity of the received packet as follows: $$\gamma_i=HMAC(s_i,\beta_i)$$
$(B)$ computes the keyed-hash of the encrypted routing information $\beta_0$ as $$\gamma_0=HMAC(s_0,\beta_0)$$ and compares with the integrity tag $\gamma_0$ attached in the packet header. If the integrity check fails because the header has been tampered with, the packet is dropped. Otherwise, the mix-node proceeds to the next step.
\\This integrity check allows to verify whether or not the header was modified.

\paragraph{Unblinding}
The unblinding works as follow:
\\$(B)$ decrypts the attached $\beta_0$ in order to extract the routing instructions. First, $(B)$ appends a zero-byte padding at the end of $\beta_0$ and decrypts the padded block of routing information $B$ by XORing it with $PRNG(s_{0})$ as follows:
<<<<<<< HEAD
    $$(\beta_0\|0_{2\kappa})\oplus PRNG(s_{0})$$
    (B) parses the routing instructions from $(A)$ in order to obtain the address of the next mix-node $(C)$, as well the new integrity tag $\gamma_1$ and $\beta_1$, which should be forwarded to the next hop.
    \paragraph{Delete and shift}
    After that $(B)$ extracts the public key of $(C)$, it deletes the routing information from the packet. Afterwards, it fills the empty space with its own blinding which is different from the one received from $(A)$ by setting the key share $\alpha_0$ to $\alpha_1=g^{xb_0}$.
    \paragraph{Encrypt \& Decrypt}
    The payload $\delta$ is where the actual message is hidden and is computed in different layers using a wide block cipher encryption algorithm and is decrypted at each stage of mixing.
    \\The payload is constructed as follow:
    $$\delta= 0_{l} \|\tau\|\delta$$ where $\tau$ is the authentication tag string and $|\tau|=4$ is its length (let's suppose $\tau=``HOPR "$). $l$ is the $0$ padding length where
$0 <= l <= |\delta| - 4$
    \\~\\Any attempt of modification by an attacker would result in message distruction and thus is would be irrecoverable.
    \\~\\Same happens at $(C)$ and $(D)$: key derivation, unblinding, deleting, shifting, integrity check, decryption and blinding.
=======
$$(\beta_0\|0_{2\kappa})\oplus PRNG(s_{0})$$
(B) parses the routing instructions from $(A)$ in order to obtain the address of the next mix-node $(C)$, as well the new integrity tag $\gamma_1$ and $\beta_1$, which should be forwarded to the next hop.
\paragraph{Delete and shift}
After that $(B)$ extracts the public key of $(C)$, it deletes the routing information from the packet. Afterwards, it fills the empty space with its own blinding which is different from the one received from $(A)$ by setting the key share $\alpha_0$ to $\alpha_1=g^{xb_0}$.
\paragraph{Encrypt \& Decrypt}
The payload $\delta$ is where the actual message is hidden and is computed in different layers using a wide block cipher encryption algorithm and is decrypted at each stage of mixing. 
\\The payload is constructed as follow:
$$\delta= 0_{l} \|\tau\|\delta$$ where $\tau$ is the authentication tag string which is generated arbitrarily and $|\tau|=4$ is its length (let's suppose $\tau=``HOPR "$). $l$ is the $0$ padding length where 
$0 <= l <= |\delta| - 4$
\\~\\The sphinx uses Lioness wide block cipher scheme for encryption and decryption purposes. This scheme uses four independent keys $k_1$, $k_2$,$k_3$ and $k_4$ which $(A)$ derives from the master keys $s_0$, $s_1$, $s_2$ and $s_3$.
\\~\\Any attempt of modification by an attacker would result in message distruction and thus is would be irrecoverable.
\\~\\Same happens at $(C)$ and $(D)$: key derivation, unblinding, deleting, shifting, integrity check, decryption and blinding.
>>>>>>> ca369e1a
\begin{figure}[H]
    \centering
    \includegraphics[width=11cm,height=11cm,keepaspectratio]{../yellowpaper/images/sphinx1.png}
    \caption{The processing of a Sphinx message}
    \label{fig:The processing of a Sphinx message }
\end{figure}
\subsection{Implementation choices}
Within HOPR, the following cryptographic primitives were used:
\begin{itemize}
    \item \textbf{Cyclic group:} The cyclic group used in the HOPR Sphinx implementation is an elliptic curve group on the secp256k1 curve and thus operations will be done on the elliptic curve.
    \item \textbf{Hash function:} BLAKE2s hash function which is a cryptographic hash function faster than SHA-2 and SHA-3, yet is at least as secure as SHA-3 and produces digests of any size between 1 and 32 bytes.
    \item \textbf{MAC:} HMAC based on a hash function BLAKE2s.
    \item \textbf{Encryption scheme:} LIONESS \cite{lionesspaper} implementation, using BLAKE2s as a hash function and ChaCha20 as a stream cipher. We use the LIONESS PRP to implement $\pi$.
    \item \textbf{Padding:} In the original SPHINX paper, a sequence of only 0s is used for padding, this allows the last mix-node in the path to infer information about the length of the path and the last destination, hence breaking one of the security properties promised by Sphinx. In order to prevent this attack, We replace the 0-padding by a randomized padding for the last exit-mix node and always take $v=r$. This way, the exit node can't identify where the padding starts and thus won't be able to find the path length that preceeds the padding.
\end{itemize}




<|MERGE_RESOLUTION|>--- conflicted
+++ resolved
@@ -51,11 +51,11 @@
     Each node on the path needs to know the next downstream node. Therefore, the sender $(A)$ generates routing information $\beta_i$ for $(B)$, $(C)$ and $(D)$ as well as message $END$ to tell $(Z)$ that it is the final receiver of the message. The END message is a distinguished prefix byte that's added to the final receiver's compressed address $Z=(x,y)$ (either $0\times02$ or $0\times03$ depending if the $y$ coordinate is even or odd).
     $$\beta_i=(Z\|0_{(2(r-v)+2)\kappa-|Z|}\oplus PRNG(s_{v-1})_{[ \,0....(2(r-v)+3)\kappa-1})\|\phi$$
     Such that $Z$ is the destination address and $|Z|$ is its length.
-$v\leq r$ is the length of the path traversed by the packet where $|Z| \leq (2(r - v) + 2)$. $\phi$ is a filler string that is used to ensure the header packets remain constant in size as layers of encryption are added or removed.
+    $v\leq r$ is the length of the path traversed by the packet where $|Z| \leq (2(r - v) + 2)$. $\phi$ is a filler string that is used to ensure the header packets remain constant in size as layers of encryption are added or removed.
     \\~\\$\beta_i$ is computed as the concatenation of $Z$ and a sequence of padding which is then encrypted by XORing with the output of a pseudo-random number generator seeded with shared key $s_{v-1}$ of node $v-1$. The result is finally concatenated with $\phi$ to ensure the header packets remain constant in size.
-\\ In the original sphinx paper, $Z$ is concatenated with an identifier $I$ and $0$ padding sequence where $I$ is used for SURBs (Single-Use-Reply Blocks) such that $I \in \{0, 1\}^\kappa$. We don't use $I$ for the moment since we don't use SURBs.
-\\~\\Since $(A)$ has a shared secret with each of the nodes along the path, it is able to derive blindings for each of them.
-\newline Each node along the path receives an authentication tag $\gamma_i$ in the form of a message authentication code (MAC)
+        \\ In the original sphinx paper, $Z$ is concatenated with an identifier $I$ and $0$ padding sequence where $I$ is used for SURBs (Single-Use-Reply Blocks) such that $I \in \{0, 1\}^\kappa$. We don't use $I$ for the moment since we don't use SURBs.
+        \\~\\Since $(A)$ has a shared secret with each of the nodes along the path, it is able to derive blindings for each of them.
+        \newline Each node along the path receives an authentication tag $\gamma_i$ in the form of a message authentication code (MAC)
 which is encoded in the header.
 \newline Some padding is added at each mix stage in order to keep the length of the message invariant at each hop.
 \\~\\The mix header is constructed as follow: $$M_i=(\alpha_i,\beta_i,\gamma_i)$$
@@ -68,32 +68,19 @@
 \paragraph{Unblinding}
 The unblinding works as follow:
 \\$(B)$ decrypts the attached $\beta_0$ in order to extract the routing instructions. First, $(B)$ appends a zero-byte padding at the end of $\beta_0$ and decrypts the padded block of routing information $B$ by XORing it with $PRNG(s_{0})$ as follows:
-<<<<<<< HEAD
-    $$(\beta_0\|0_{2\kappa})\oplus PRNG(s_{0})$$
-    (B) parses the routing instructions from $(A)$ in order to obtain the address of the next mix-node $(C)$, as well the new integrity tag $\gamma_1$ and $\beta_1$, which should be forwarded to the next hop.
-    \paragraph{Delete and shift}
-    After that $(B)$ extracts the public key of $(C)$, it deletes the routing information from the packet. Afterwards, it fills the empty space with its own blinding which is different from the one received from $(A)$ by setting the key share $\alpha_0$ to $\alpha_1=g^{xb_0}$.
-    \paragraph{Encrypt \& Decrypt}
-    The payload $\delta$ is where the actual message is hidden and is computed in different layers using a wide block cipher encryption algorithm and is decrypted at each stage of mixing.
-    \\The payload is constructed as follow:
-    $$\delta= 0_{l} \|\tau\|\delta$$ where $\tau$ is the authentication tag string and $|\tau|=4$ is its length (let's suppose $\tau=``HOPR "$). $l$ is the $0$ padding length where
-$0 <= l <= |\delta| - 4$
-    \\~\\Any attempt of modification by an attacker would result in message distruction and thus is would be irrecoverable.
-    \\~\\Same happens at $(C)$ and $(D)$: key derivation, unblinding, deleting, shifting, integrity check, decryption and blinding.
-=======
 $$(\beta_0\|0_{2\kappa})\oplus PRNG(s_{0})$$
 (B) parses the routing instructions from $(A)$ in order to obtain the address of the next mix-node $(C)$, as well the new integrity tag $\gamma_1$ and $\beta_1$, which should be forwarded to the next hop.
 \paragraph{Delete and shift}
 After that $(B)$ extracts the public key of $(C)$, it deletes the routing information from the packet. Afterwards, it fills the empty space with its own blinding which is different from the one received from $(A)$ by setting the key share $\alpha_0$ to $\alpha_1=g^{xb_0}$.
 \paragraph{Encrypt \& Decrypt}
-The payload $\delta$ is where the actual message is hidden and is computed in different layers using a wide block cipher encryption algorithm and is decrypted at each stage of mixing. 
+The payload $\delta$ is where the actual message is hidden and is computed in different layers using a wide block cipher encryption algorithm and is decrypted at each stage of mixing.
 \\The payload is constructed as follow:
-$$\delta= 0_{l} \|\tau\|\delta$$ where $\tau$ is the authentication tag string which is generated arbitrarily and $|\tau|=4$ is its length (let's suppose $\tau=``HOPR "$). $l$ is the $0$ padding length where 
+$$\delta= 0_{l} \|\tau\|\delta$$ where $\tau$ is the authentication tag string which is generated arbitrarily and $|\tau|=4$ is its length (let's suppose $\tau=``HOPR "$). $l$ is the $0$ padding length where
 $0 <= l <= |\delta| - 4$
 \\~\\The sphinx uses Lioness wide block cipher scheme for encryption and decryption purposes. This scheme uses four independent keys $k_1$, $k_2$,$k_3$ and $k_4$ which $(A)$ derives from the master keys $s_0$, $s_1$, $s_2$ and $s_3$.
 \\~\\Any attempt of modification by an attacker would result in message distruction and thus is would be irrecoverable.
 \\~\\Same happens at $(C)$ and $(D)$: key derivation, unblinding, deleting, shifting, integrity check, decryption and blinding.
->>>>>>> ca369e1a
+
 \begin{figure}[H]
     \centering
     \includegraphics[width=11cm,height=11cm,keepaspectratio]{../yellowpaper/images/sphinx1.png}
