---
id: using-docker
title: Using Docker
---

import Tabs from '@theme/Tabs';
import TabItem from '@theme/TabItem';

:::info INFO
The instructions below are for Linux and macOS, it is possible to use Windows, but this may result in some issues. Using a VPS if you are on Windows is recommended.
:::

You can use Docker to install a `hoprd` node on your device quickly without worrying too much about the operating system or any additional software. There are, however, some hardware requirements needed to complete the installation.

To use Docker, you will need a device that supports hardware-level virtualisation: VT-x for Intel-based PCs and AMD-V for AMD processors. Most Mac and Linux machines support it out of the box, so just ensure your device meets the following minimum requirements to run `hoprd`:

- Dual Core CPU ~ 2 GHz
- 4 GB RAM
- at least 3 GB Disk Space

At least 8 GB RAM and 10 GB Disk Space is ideal but not required.

## Installing Docker

Before doing anything else, you need to install **Docker Desktop** on your machine.

<Tabs>
<TabItem value="Linux" label="Linux">

Depending on your distribution, please follow the official guidelines to install and run Docker on your workstation.

- [Installing Docker in Ubuntu](https://docs.docker.com/engine/install/ubuntu/)
- [Installing Docker in Fedora](https://docs.docker.com/engine/install/fedora/)
- [Installing Docker in Debian](https://docs.docker.com/engine/install/debian/)
- [Installing Docker in CentOS](https://docs.docker.com/engine/install/centos/)

</TabItem>
<TabItem value="mac" label="macOS">

1. Visit [Docker](https://www.docker.com/get-started) and download Docker Desktop to your computer.
2. Follow the wizard steps to ensure Docker is installed.
3. Ensure the installation was successful by running `docker ps` in your terminal.

</TabItem>
</Tabs>

All our docker images can be found in [our Google Cloud Container Registry](https://console.cloud.google.com/gcr/images/hoprassociation/global/hoprd). Each image is prefixed with `gcr.io/hoprassociation/hoprd`.

## Using Tmux

If you are using a VPS, it is highly recommended that you use Tmux to run your node in the background. Otherwise, your node will terminate as soon as you exit the terminal.

You can use these basic commands to set up a separate session:

(**1**) First, install Tmux.

```bash
sudo apt install tmux
```

(**2**) Enter `tmux` to open a new session.

```bash
tmux
```

That's it! You now have a new session running in the background even when you close your terminal. To navigate between sessions, you should familiarise yourself with other [Tmux commands](https://linuxize.com/post/getting-started-with-tmux/). The three main ones you will need are:

```bash
tmux ls
```

To output a list of all your open sessions.

```bash
tmux attach-session -t <session ID or name>
```

To navigate to a particular session, the first session you have created will have an id of `0`. Use the list command to view all your current sessions.

```bash
ctrl+b d
```

To exit your current session without closing it. To be clear, you press ctrl and b simultaneously, then press d after letting them go.

Please make sure you are in a newly opened session and haven't exited it before continuing.

## Installing HOPRd

:::info NOTE

Before downloading the HOPRd image, make sure **Docker** is installed.

:::

All our docker images can be found in [our Google Cloud Container Registry](https://console.cloud.google.com/gcr/images/hoprassociation/global/hoprd).
Each image is prefixed with `gcr.io/hoprassociation/hoprd`.
The `valencia` tag represents the latest community release version.

(**1**) Open your terminal.

(**2**) Create a **Security Token** (password) which satisfies the following requirements:

:::danger Requirements

Security token should contain:

- at least 8 symbols
- a lowercase letter
- uppercase letter
- a number
- a special symbol (don't use `%` or whitespace)

This ensures the node cannot be accessed by a malicious user residing in the same network.

:::

(**3**) Copy the following command and replace **YOUR_SECURITY_TOKEN** with your own.

```bash
docker run --pull always --restart on-failure -m 2g -ti -v $HOME/.hoprd-db-valencia:/app/hoprd-db -p 9091:9091 -p 3000:3000 -p 3001:3001 -e DEBUG="hopr*" gcr.io/hoprassociation/hoprd:valencia --environment monte_rosa --init --api --admin --identity /app/hoprd-db/.hopr-id-valencia --data /app/hoprd-db --password 'open-sesame-iTwnsPNg0hpagP+o6T0KOwiH9RQ0' --apiHost "0.0.0.0" --apiToken 'YOUR_SECURITY_TOKEN' --adminHost "0.0.0.0" --healthCheck --healthCheckHost "0.0.0.0"
```

If you are not logged in as the root user, add sudo to the start of the above command. E.g. `sudo docker run ...`. If you are using a VPS, you are likely a root user and can use the default command.

(**4**) Paste the command into your terminal with your unique security token, and hit enter.

(**5**) Wait until the node is installed. This can take up to 10 minutes.

Please note the `--apiToken` (Security token), as this will be used to access hopr-admin. It may also be a good idea to note the `--password`, in case you want to decrypt your identity file and retrieve your private key or funds later.

**Note:** Withdrawing funds is possible through hopr-admin. This is just a precaution for safekeeping.

All ports are mapped to your local host, assuming you stick to the default port numbers. You should be able to view the `hopr-admin` interface at [http://localhost:3000](http://localhost:3000) (replace `localhost` with your `server IP address` if you are using a VPS, for example `http://142.93.5.175:3000`).

If you are in the process of registering your node on the network registry, please complete the process [here](./network-registry-tutorial.md) before continuing.

Otherwise, the installation process is complete! You can proceed to our [hopr-admin tutorial](using-hopr-admin).

## Default ports

- 3000 on TCP : Admin UI port (speaks HTTP protocol)
- 3001 on TCP: REST API port (speaks HTTP)
- 8080 on TCP: Healthcheck service - is used to see that the node is up & running (speaks HTTP)
- 9091 on TCP: main P2P port used for HOPR protocol
- 9091 on UDP: used for STUN requests by other non-public nodes reaching out to you to see what their IP address is

In general, you will only want to change these port numbers if you intend to run multiple nodes simultaneously. Otherwise, use the Docker command with the default mapping.

**Note:** For the initial Monte Rosa release, you will only be allowed to register a single node at a time.

## Collecting Logs

If your node crashes, you will want to collect the logs and pass them on to our ambassadors on telegram or create an issue on GitHub.

To collect the logs:

(**1**) In your terminal, enter the command:

```bash
docker container ls --all
```

This will create a list of all your docker containers similar to the one below:

![Container ID logs](./images/container-ID-logs.png)

(**2**) look through the list and find the `container ID` of the most recently exited container. The example above would be `5955dbd23bb2` as the most recent container is still running.

(**3**) Replace the container ID in the command below with yours from step 2:

```bash
<<<<<<< HEAD
docker run --pull always -ti -v $HOME/.hoprd-db-monte_rosa:/app/db -p 9091:9091 -p 3000:3000 -p 3001:3001 gcr.io/hoprassociation/hoprd:valencia --admin --password 'open-sesame-iTwnsPNg0hpagP+o6T0KOwiH9RQ0' --init --api --apiHost "0.0.0.0" --apiPort 3001 --identity /app/db/.hopr-id-valencia --apiToken 'YOUR_SECURITY_TOKEN' --adminHost "0.0.0.0" --adminPort 3000 --host "0.0.0.0:9091" --data /app/db
=======
docker logs -t <CONTAINER_ID>
>>>>>>> 792cc06a
```

This should output your logs, copy them and either:

- Save them in a .txt file and send them to an ambassador on our [telegram](https://t.me/hoprnet) for assistance.
- Or, create an issue using our bug template on [GitHub.](https://github.com/hoprnet/hoprnet/issues)<|MERGE_RESOLUTION|>--- conflicted
+++ resolved
@@ -171,11 +171,7 @@
 (**3**) Replace the container ID in the command below with yours from step 2:
 
 ```bash
-<<<<<<< HEAD
-docker run --pull always -ti -v $HOME/.hoprd-db-monte_rosa:/app/db -p 9091:9091 -p 3000:3000 -p 3001:3001 gcr.io/hoprassociation/hoprd:valencia --admin --password 'open-sesame-iTwnsPNg0hpagP+o6T0KOwiH9RQ0' --init --api --apiHost "0.0.0.0" --apiPort 3001 --identity /app/db/.hopr-id-valencia --apiToken 'YOUR_SECURITY_TOKEN' --adminHost "0.0.0.0" --adminPort 3000 --host "0.0.0.0:9091" --data /app/db
-=======
 docker logs -t <CONTAINER_ID>
->>>>>>> 792cc06a
 ```
 
 This should output your logs, copy them and either:
