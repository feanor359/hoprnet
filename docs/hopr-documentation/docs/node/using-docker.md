---
id: using-docker
title: Using Docker
---
import Tabs from '@theme/Tabs';
import TabItem from '@theme/TabItem';

:::info INFO
The instructions below are for Linux and macOS, it is possible to use Windows, but this may result in some issues. Using a VPS if you are on Windows is recommended.
:::

You can use Docker to install a `hoprd` node on your device quickly without worrying too much about the operating system or any additional software. There are, however, some hardware requirements needed to complete the installation.

To use Docker, you will need a device that supports hardware-level virtualisation: VT-x for Intel-based PCs and AMD-V for AMD processors. Most Mac and Linux machines support it out of the box, so just ensure your device meets the following minimum requirements to run `hoprd`:

* Dual Core CPU ~ 2 GHz
* 4 GB RAM
* at least 3 GB Disk Space

At least 8 GB RAM and 10 GB Disk Space is ideal but not required.

## Installing Docker

Before doing anything else, you need to install **Docker Desktop** on your machine.

<Tabs>
<TabItem value="Linux" label="Linux">

Depending on your distribution, please follow the official guidelines to install and run Docker on your workstation.

- [Installing Docker in Ubuntu](https://docs.docker.com/engine/install/ubuntu/)
- [Installing Docker in Fedora](https://docs.docker.com/engine/install/fedora/)
- [Installing Docker in Debian](https://docs.docker.com/engine/install/debian/)
- [Installing Docker in CentOS](https://docs.docker.com/engine/install/centos/)

</TabItem>
<TabItem value="mac" label="macOS">

1. Visit [Docker](https://www.docker.com/get-started) and download Docker Desktop to your computer.
2. Follow the wizard steps to ensure Docker is installed.
3. Ensure the installation was successful by running `docker ps` in your terminal.

</TabItem>
</Tabs>

All our docker images can be found in [our Google Cloud Container Registry](https://console.cloud.google.com/gcr/images/hoprassociation/global/hoprd). Each image is prefixed with `gcr.io/hoprassociation/hoprd`.

## Installing HOPRd

:::info NOTE

Before downloading the HOPRd image, make sure **Docker** is installed.

:::

<<<<<<< HEAD
All our docker images can be found in [our Google Cloud Container Registry](https://console.cloud.google.com/gcr/images/hoprassociation/global/hoprd). Each image is prefixed with `gcr.io/hoprassociation/hoprd`.
=======
All our docker images can be found in [our Google Cloud Container Registry](https://console.cloud.google.com/gcr/images/hoprassociation/global/hoprd).
Each image is prefixed with `gcr.io/hoprassociation/hoprd`.
The `valencia` tag represents the latest community release version.
>>>>>>> e1df93e6

The `valencia` tag represents the latest community release version.

(**1**) Open your terminal.

(**2**) Create a **Security Token** (password) which satisfies the following requirements:

:::danger Requirements

Security token should contain:

- at least 8 symbols
- a lowercase letter
- uppercase letter
- a number
- a special symbol (don't use `%` or whitespace)

This ensures the node cannot be accessed by a malicious user residing in the same network.

:::

(**3**) Copy the following command and replace **YOUR_SECURITY_TOKEN** with your own.

```bash
docker run --pull always -ti -v $HOME/.hoprd-db-monte_rosa:/app/db -p 9091:9091 -p 3000:3000 -p 3001:3001 gcr.io/hoprassociation/hoprd:valencia --admin --password 'open-sesame-iTwnsPNg0hpagP+o6T0KOwiH9RQ0' --init --api --apiHost "0.0.0.0" --apiPort 3001 --identity /app/db/.hopr-id-valencia --apiToken 'YOUR_SECURITY_TOKEN' --adminHost "0.0.0.0" --adminPort 3000 --host "0.0.0.0:9091" --data /app/db
```

(**4**) Paste the new adjusted command into your terminal, and hit enter.

(**5**) Wait until the node is installed. This can take up to 10 minutes.

Please note the `--apiToken` (Security token), as this will be used to access hopr-admin. It may also be a good idea to note the `--password`, in case you want to decrypt your identity file and retrieve your private key or funds later.

**Note:** Withdrawing funds is possible through hopr-admin. This is just a precaution for safekeeping.

All ports are mapped to your local host, assuming you stick to the default port numbers. You should be able to view the `hopr-admin` interface at [http://localhost:3000](http://localhost:3000) (replace `localhost` with your server IP address if you are using a VPS).

If you are in the process of registering your node on the network registry, please complete the process [here.](./network-registry-tutorial.md)

Otherwise, the installation process is complete! You can proceed to our [hopr-admin tutorial](using-hopr-admin).

## Default ports

* 3000 on TCP : Admin UI port (speaks HTTP protocol)
* 3001 on TCP: REST API port (speaks HTTP)
* 8080 on TCP: Healthcheck service - is used to see that the node is up & running (speaks HTTP)
* 9091 on TCP: main P2P port used for HOPR protocol
* 9091 on UDP: used for STUN requests by other non-public nodes reaching out to you to see what their IP address is

In general, you will only want to change these port numbers if you intend to run multiple nodes simultaneously. Otherwise, use the Docker command with the default mapping.<|MERGE_RESOLUTION|>--- conflicted
+++ resolved
@@ -53,14 +53,8 @@
 
 :::
 
-<<<<<<< HEAD
-All our docker images can be found in [our Google Cloud Container Registry](https://console.cloud.google.com/gcr/images/hoprassociation/global/hoprd). Each image is prefixed with `gcr.io/hoprassociation/hoprd`.
-=======
 All our docker images can be found in [our Google Cloud Container Registry](https://console.cloud.google.com/gcr/images/hoprassociation/global/hoprd).
 Each image is prefixed with `gcr.io/hoprassociation/hoprd`.
-The `valencia` tag represents the latest community release version.
->>>>>>> e1df93e6
-
 The `valencia` tag represents the latest community release version.
 
 (**1**) Open your terminal.
