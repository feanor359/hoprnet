WORKSPACES_WITH_RUST_MODULES := $(wildcard $(addsuffix /crates, $(wildcard ./packages/*)))

.POSIX:

all: help

.PHONY: $(WORKSPACES_WITH_RUST_MODULES) ## build all WASM modules
$(WORKSPACES_WITH_RUST_MODULES):
	$(MAKE) -j 1 -C $@ all install

.PHONY: deps
deps: ## install dependencies
	# only use corepack on non-nix systems
	[ -n "${NIX_PATH}" ] || corepack enable
	yarn
	command -v rustup && rustup update || echo "No rustup installed, ignoring"

.PHONY: build
build: ## build all packages
build: build-hopr-admin build-yarn

.PHONY: build-hopr-admin
build-hopr-admin: ## build hopr admin React frontend
	yarn workspace @hoprnet/hoprd run buildAdmin

.PHONY: build-solidity-types
build-solidity-types: ## generate Solidity typings
	yarn workspace @hoprnet/hopr-ethereum run build:sol:types

.PHONY: build-yarn
build-yarn: ## build yarn packages
build-yarn: build-solidity-types build-cargo
	npx tsc --build tsconfig.build.json

.PHONY: build-yarn-watch
build-yarn-watch: ## build yarn packages (in watch mode)
build-yarn-watch: build-solidity-types build-cargo
	npx tsc --build tsconfig.build.json -w

.PHONY: build-cargo
build-cargo: ## build cargo packages and create boilerplate JS code
	cargo build --release --target wasm32-unknown-unknown
	$(MAKE) -j 1 $(WORKSPACES_WITH_RUST_MODULES)

.PHONY: build-yellowpaper
build-yellowpaper: ## build the yellowpaper in docs/yellowpaper
	make -C docs/yellowpaper

.PHONY: build-docs
build-docs: ## build typedocs, Rest API docs, and docs website
build-docs: build-docs-typescript build-docs-website build-docs-api

.PHONY: build-docs-typescript
build-docs-typescript: ## build typedocs
build-docs-typescript: build
	yarn workspaces foreach -pv run docs:generate

.PHONY: build-docs-website
build-docs-website: ## build docs website
	yarn workspace hopr-docs build

.PHONY: build-docs-api
build-docs-api: ## build Rest API docs
build-docs-api: build
	./scripts/build-rest-api-spec.sh

.PHONY: clean
clean: # Cleanup build directories (lib,build, ...etc.)
	yarn clean

.PHONY: reset
reset: # Performs cleanup & also deletes all "node_modules" directories
reset: clean
	yarn reset

.PHONY: test
test: ## run unit tests for all packages, or a single package if package= is set
ifeq ($(package),)
	yarn workspaces foreach -pv run test
else
	yarn workspace @hoprnet/${package} run test
endif

.PHONY: lint-check
lint-check: ## run linter in check mode
	npx prettier --check .

.PHONY: lint-check
lint-fix: ## run linter in fix mode
	npx prettier --write .

.PHONY: docker-build-local
docker-build-local: ## build Docker images locally, or single image if image= is set
ifeq ($(image),)
	./scripts/build-docker.sh --local --force
else
	./scripts/build-docker.sh --local --force -i $(image)
endif

.PHONY: docker-build-gcb
docker-build-gcb: ## build Docker images on Google Cloud Build
	./scripts/build-docker.sh --no-tags --force

.PHONY: request-funds
request-funds: ensure-environment-is-set
request-funds: ## Request 1000 xHOPR tokens for the recipient
ifeq ($(recipient),)
	echo "parameter <recipient> missing" >&2 && exit 1
endif
ifeq ($(origin PRIVATE_KEY),undefined)
	echo "<PRIVATE_KEY> environment variable missing" >&2 && exit 1
endif
	TS_NODE_PROJECT=./tsconfig.hardhat.json \
	HOPR_ENVIRONMENT_ID="$(environment)" \
	  yarn workspace @hoprnet/hopr-ethereum run hardhat request-test-tokens \
   --network $(network) \
   --type xhopr \
   --amount 1000000000000000000000 \
   --recipient $(recipient) \
   --privatekey "$(PRIVATE_KEY)"
   
.PHONY: request-nrnft
request-nrnft: ensure-environment-is-set
request-nrnft: ## Request one HoprBoost Network_registry NFT for the recipient given it has none and hasn't staked Network_registry NFT
ifeq ($(recipient),)
	echo "parameter <recipient> missing" >&2 && exit 1
endif
ifeq ($(nftrank),)
	echo "parameter <nftrank> missing, it can be either 'developer' or 'community'" >&2 && exit 1
endif
ifeq ($(origin PRIVATE_KEY),undefined)
	echo "<PRIVATE_KEY> environment variable missing" >&2 && exit 1
endif
	TS_NODE_PROJECT=./tsconfig.hardhat.json \
	HOPR_ENVIRONMENT_ID="$(environment)" \
	  yarn workspace @hoprnet/hopr-ethereum run hardhat request-test-tokens \
   --network $(network) \
   --type nrnft \
   --nftrank $(nftrank) \
   --recipient $(recipient) \
   --privatekey "$(PRIVATE_KEY)"

.PHONY: stake-funds
stake-funds: ensure-environment-is-set
stake-funds: ## stake funds (idempotent operation)
ifeq ($(origin PRIVATE_KEY),undefined)
	echo "<PRIVATE_KEY> environment variable missing" >&2 && exit 1
endif
	@TS_NODE_PROJECT=./tsconfig.hardhat.json \
	HOPR_ENVIRONMENT_ID="$(environment)" \
		yarn workspace @hoprnet/hopr-ethereum run hardhat stake \
		--network $(network) \
		--type xhopr \
		--amount 1000000000000000000000 \
		--privatekey "$(PRIVATE_KEY)"

.PHONY: stake-nrnft
stake-nrnft: ensure-environment-is-set
stake-nrnft: ## stake Network_registry NFTs (idempotent operation)
ifeq ($(origin PRIVATE_KEY),undefined)
	echo "<PRIVATE_KEY> environment variable missing" >&2 && exit 1
endif
ifeq ($(nftrank),)
	echo "parameter <nftrank> missing, it can be either 'developer' or 'community'" >&2 && exit 1
endif
	@TS_NODE_PROJECT=./tsconfig.hardhat.json \
	HOPR_ENVIRONMENT_ID="$(environment)" \
		yarn workspace @hoprnet/hopr-ethereum run hardhat stake \
		--network $(network) \
		--type nrnft \
		--nftrank $(nftrank) \
		--privatekey "$(PRIVATE_KEY)"

enable-network-registry: ensure-environment-is-set
enable-network-registry: ## owner enables network registry (smart contract) globally
	TS_NODE_PROJECT=./tsconfig.hardhat.json \
	HOPR_ENVIRONMENT_ID="$(environment)" \
	  yarn workspace @hoprnet/hopr-ethereum run hardhat register \
   --network $(network) \
   --task enable

disable-network-registry: ensure-environment-is-set
disable-network-registry: ## owner disables network registry (smart contract) globally
	TS_NODE_PROJECT=./tsconfig.hardhat.json \
	HOPR_ENVIRONMENT_ID="$(environment)" \
	  yarn workspace @hoprnet/hopr-ethereum run hardhat register \
   --network $(network) \
   --task disable

force-eligibility-update: ensure-environment-is-set
force-eligibility-update: ## owner forces eligibility update
ifeq ($(native_addresses),)
	echo "parameter <native_addresses> missing" >&2 && exit 1
endif
ifeq ($(eligibility),)
	echo "parameter <eligibility> missing" >&2 && exit 1
endif
	TS_NODE_PROJECT=./tsconfig.hardhat.json \
	HOPR_ENVIRONMENT_ID="$(environment)" \
	  yarn workspace @hoprnet/hopr-ethereum run hardhat register \
   --network $(network) \
   --task force-eligibility-update \
   --native-addresses "$(native_addresses)"\
   --eligibility "$(eligibility)"

sync-eligibility: ensure-environment-is-set
sync-eligibility: ## owner sync eligibility of peers
ifeq ($(peer_ids),)
	echo "parameter <peer_ids> missing" >&2 && exit 1
endif
	TS_NODE_PROJECT=./tsconfig.hardhat.json \
	HOPR_ENVIRONMENT_ID="$(environment)" \
	  yarn workspace @hoprnet/hopr-ethereum run hardhat register \
   --network $(network) \
   --task sync \
   --peer-ids "$(peer_ids)"

register-nodes: ensure-environment-is-set
register-nodes: ## owner register given nodes in network registry contract
ifeq ($(native_addresses),)
	echo "parameter <native_addresses> missing" >&2 && exit 1
endif
ifeq ($(peer_ids),)
	echo "parameter <peer_ids> missing" >&2 && exit 1
endif
	TS_NODE_PROJECT=./tsconfig.hardhat.json \
	HOPR_ENVIRONMENT_ID="$(environment)" \
	  yarn workspace @hoprnet/hopr-ethereum run hardhat register \
   --network $(network) \
   --task add \
   --native-addresses "$(native_addresses)" \
   --peer-ids "$(peer_ids)"

deregister-nodes: ensure-environment-is-set
deregister-nodes: ## owner de-register given nodes in network registry contract
ifeq ($(peer_ids),)
	echo "parameter <peer_ids> missing" >&2 && exit 1
endif
ifeq ($(native_addresses),)
	echo "no parameter <native_addresses>" >&2
	TS_NODE_PROJECT=./tsconfig.hardhat.json \
	HOPR_ENVIRONMENT_ID="$(environment)" \
	  yarn workspace @hoprnet/hopr-ethereum run hardhat register \
   --network $(network) \
   --task remove \
   --peer-ids "$(peer_ids)"
else
	TS_NODE_PROJECT=./tsconfig.hardhat.json \
	HOPR_ENVIRONMENT_ID="$(environment)" \
	  yarn workspace @hoprnet/hopr-ethereum run hardhat register \
   --network $(network) \
   --task remove \
   --peer-ids "$(peer_ids)" \
   --native-addresses "$(native_addresses)"
endif

.PHONY: self-register-node
self-register-node: ensure-environment-is-set
self-register-node: ## staker register a node in network registry contract
ifeq ($(peer_ids),)
	echo "parameter <peer_ids> missing" >&2 && exit 1
endif
ifeq ($(origin PRIVATE_KEY),undefined)
	echo "<PRIVATE_KEY> environment variable missing" >&2 && exit 1
endif
	TS_NODE_PROJECT=./tsconfig.hardhat.json \
	HOPR_ENVIRONMENT_ID="$(environment)" \
	  yarn workspace @hoprnet/hopr-ethereum run hardhat register:self \
   --network $(network) \
   --task add \
   --peer-ids "$(peer_ids)" \
   --privatekey "$(PRIVATE_KEY)"

.PHONY: self-deregister-node
self-deregister-node: ensure-environment-is-set
self-deregister-node: ## staker deregister a node in network registry contract
ifeq ($(peer_ids),)
	echo "parameter <peer_ids> missing" >&2 && exit 1
endif
	TS_NODE_PROJECT=./tsconfig.hardhat.json \
	HOPR_ENVIRONMENT_ID="$(environment)" \
	  yarn workspace @hoprnet/hopr-ethereum run hardhat register:self \
   --network $(network) \
   --task remove \
   --peer-ids "$(peer_ids)" \
   --privatekey "$(PRIVATE_KEY)"

.PHONY: register-node-when-dummy-proxy
<<<<<<< HEAD
# DEPRECATED. Only use it when a dummy network registry proxy is in use
=======
>>>>>>> b3a3e90a
# Register a node when a dummy proxy is in place of staking proxy
# node_api?=localhost:3001 provide endpoint of hoprd, with a default value 'localhost:3001'
register-node-when-dummy-proxy: ensure-environment-is-set
ifeq ($(endpoint),)
	echo "parameter <endpoint> is default to localhost:3001" >&2
endif
ifeq ($(api_token),)
	echo "parameter <api_token> missing" >&2 && exit 1
endif
ifeq ($(account),)
	echo "parameter <account> missing" >&2 && exit 1
endif
ifeq ($(origin CI_DEPLOYER_PRIVKEY),undefined)
	echo "<CI_DEPLOYER_PRIVKEY> environment variable missing" >&2 && exit 1
endif
	TS_NODE_PROJECT=./tsconfig.hardhat.json \
	HOPR_ENVIRONMENT_ID="$(environment)" \
	  yarn workspace @hoprnet/hopr-ethereum run hardhat register \
   --network $(network) \
   --task add \
   --native-addresses "$(account)" \
   --peer-ids "$(shell eval ./scripts/get-hopr-address.sh "$(api_token)" "$(endpoint)")" \
   --privatekey "$(CI_DEPLOYER_PRIVKEY)"

.PHONY: register-node-with-nft
# node_api?=localhost:3001 provide endpoint of hoprd, with a default value 'localhost:3001'
register-node-with-nft: ensure-environment-is-set
ifeq ($(endpoint),)
	echo "parameter <endpoint> is default to localhost:3001" >&2
endif
ifeq ($(api_token),)
	echo "parameter <api_token> missing" >&2 && exit 1
endif
<<<<<<< HEAD
ifeq ($(api_token),)
	echo "parameter <api_token> missing" >&2 && exit 1
endif
ifeq ($(nftrank),)
	echo "parameter <nftrank> missing, it can be either 'developer' or 'community'" >&2 && exit 1
endif
=======
>>>>>>> b3a3e90a
ifeq ($(account),)
	echo "parameter <account> missing" >&2 && exit 1
endif
ifeq ($(origin ACCOUNT_PRIVKEY),undefined)
	echo "<ACCOUNT_PRIVKEY> environment variable missing" >&2 && exit 1
endif
ifeq ($(origin DEV_BANK_PRIVKEY),undefined)
	echo "<DEV_BANK_PRIVKEY> environment variable missing" >&2 && exit 1
endif
<<<<<<< HEAD
	PRIVATE_KEY=${DEV_BANK_PRIVKEY} make request-nrnft recipient=${account} nftrank=${nftrank}
	PRIVATE_KEY=${ACCOUNT_PRIVKEY} make stake-nrnft nftrank=${nftrank}
	PRIVATE_KEY=${ACCOUNT_PRIVKEY} make self-register-node peer_ids=$(shell eval ./scripts/get-hopr-address.sh "$(api_token)" "$(endpoint)")
=======
	PRIVATE_KEY=${DEV_BANK_PRIVKEY} make request-devnft recipient=${account}
	PRIVATE_KEY=${ACCOUNT_PRIVKEY} make stake-devnft
	PRIVATE_KEY=${ACCOUNT_PRIVKEY} make self-register-node peer_id=$(shell eval ./scripts/get-hopr-address.sh "$(api_token)" "$(endpoint)")
>>>>>>> b3a3e90a

.PHONY: register-node-with-stake
# node_api?=localhost:3001 provide endpoint of hoprd, with a default value 'localhost:3001'
register-node-with-stake: ensure-environment-is-set
ifeq ($(account),)
	echo "parameter <account> missing" >&2 && exit 1
endif
ifeq ($(origin ACCOUNT_PRIVKEY),undefined)
	echo "<ACCOUNT_PRIVKEY> environment variable missing" >&2 && exit 1
endif
ifeq ($(origin DEV_BANK_PRIVKEY),undefined)
	echo "<DEV_BANK_PRIVKEY> environment variable missing" >&2 && exit 1
endif
	PRIVATE_KEY=${DEV_BANK_PRIVKEY} make request-funds recipient=${account}
	PRIVATE_KEY=${ACCOUNT_PRIVKEY} make stake-funds
<<<<<<< HEAD
	PRIVATE_KEY=${ACCOUNT_PRIVKEY} make self-register-node peer_ids=$(shell eval ./scripts/get-hopr-address.sh "$(api_token)" "$(endpoint)")
=======
	PRIVATE_KEY=${ACCOUNT_PRIVKEY} make self-register-node peer_id=$(shell eval ./scripts/get-hopr-address.sh "$(api_token)" "$(endpoint)")
>>>>>>> b3a3e90a

ensure-environment-is-set:
ifeq ($(environment),)
	echo "parameter <environment> missing" >&2 && exit 1
else
network != jq '.environments."$(environment)".network_id // empty' packages/core/protocol-config.json
ifeq ($(network),)
	echo "could not read environment info from protocol-config.json" >&2 && exit 1
endif
endif

.PHONY: help
help:
	@grep -E '^[a-zA-Z_-]+:.*?## .*$$' Makefile | sort | awk 'BEGIN {FS = ":.*?## "}; {printf "\033[36m%-30s\033[0m %s\n", $$1, $$2}'<|MERGE_RESOLUTION|>--- conflicted
+++ resolved
@@ -118,7 +118,7 @@
    --amount 1000000000000000000000 \
    --recipient $(recipient) \
    --privatekey "$(PRIVATE_KEY)"
-   
+
 .PHONY: request-nrnft
 request-nrnft: ensure-environment-is-set
 request-nrnft: ## Request one HoprBoost Network_registry NFT for the recipient given it has none and hasn't staked Network_registry NFT
@@ -286,10 +286,7 @@
    --privatekey "$(PRIVATE_KEY)"
 
 .PHONY: register-node-when-dummy-proxy
-<<<<<<< HEAD
 # DEPRECATED. Only use it when a dummy network registry proxy is in use
-=======
->>>>>>> b3a3e90a
 # Register a node when a dummy proxy is in place of staking proxy
 # node_api?=localhost:3001 provide endpoint of hoprd, with a default value 'localhost:3001'
 register-node-when-dummy-proxy: ensure-environment-is-set
@@ -323,15 +320,9 @@
 ifeq ($(api_token),)
 	echo "parameter <api_token> missing" >&2 && exit 1
 endif
-<<<<<<< HEAD
-ifeq ($(api_token),)
-	echo "parameter <api_token> missing" >&2 && exit 1
-endif
 ifeq ($(nftrank),)
 	echo "parameter <nftrank> missing, it can be either 'developer' or 'community'" >&2 && exit 1
 endif
-=======
->>>>>>> b3a3e90a
 ifeq ($(account),)
 	echo "parameter <account> missing" >&2 && exit 1
 endif
@@ -341,15 +332,9 @@
 ifeq ($(origin DEV_BANK_PRIVKEY),undefined)
 	echo "<DEV_BANK_PRIVKEY> environment variable missing" >&2 && exit 1
 endif
-<<<<<<< HEAD
 	PRIVATE_KEY=${DEV_BANK_PRIVKEY} make request-nrnft recipient=${account} nftrank=${nftrank}
 	PRIVATE_KEY=${ACCOUNT_PRIVKEY} make stake-nrnft nftrank=${nftrank}
 	PRIVATE_KEY=${ACCOUNT_PRIVKEY} make self-register-node peer_ids=$(shell eval ./scripts/get-hopr-address.sh "$(api_token)" "$(endpoint)")
-=======
-	PRIVATE_KEY=${DEV_BANK_PRIVKEY} make request-devnft recipient=${account}
-	PRIVATE_KEY=${ACCOUNT_PRIVKEY} make stake-devnft
-	PRIVATE_KEY=${ACCOUNT_PRIVKEY} make self-register-node peer_id=$(shell eval ./scripts/get-hopr-address.sh "$(api_token)" "$(endpoint)")
->>>>>>> b3a3e90a
 
 .PHONY: register-node-with-stake
 # node_api?=localhost:3001 provide endpoint of hoprd, with a default value 'localhost:3001'
@@ -365,11 +350,7 @@
 endif
 	PRIVATE_KEY=${DEV_BANK_PRIVKEY} make request-funds recipient=${account}
 	PRIVATE_KEY=${ACCOUNT_PRIVKEY} make stake-funds
-<<<<<<< HEAD
 	PRIVATE_KEY=${ACCOUNT_PRIVKEY} make self-register-node peer_ids=$(shell eval ./scripts/get-hopr-address.sh "$(api_token)" "$(endpoint)")
-=======
-	PRIVATE_KEY=${ACCOUNT_PRIVKEY} make self-register-node peer_id=$(shell eval ./scripts/get-hopr-address.sh "$(api_token)" "$(endpoint)")
->>>>>>> b3a3e90a
 
 ensure-environment-is-set:
 ifeq ($(environment),)
