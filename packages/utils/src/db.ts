import levelup, { LevelUp } from 'levelup'
import leveldown from 'leveldown'
import MemDown from 'memdown'
import { existsSync, mkdirSync } from 'fs'
import path from 'path'
import Debug from 'debug'
import { u8aEquals, Hash, u8aAdd, toU8a, u8aConcat, Address, Intermediate } from '.'
import assert from 'assert'
import {
  Ticket,
  Acknowledgement,
<<<<<<< HEAD
  UnacknowledgedTicket, AccountEntry, ChannelEntry, Snapshot } from './types'
=======
  SubmitTicketResponse,
  UnacknowledgedTicket,
  AccountEntry,
  ChannelEntry,
  Snapshot
} from '@hoprnet/hopr-core-ethereum'
>>>>>>> 6f68d26c
import BN from 'bn.js'

const log = Debug(`hopr-core:db`)

const encoder = new TextEncoder()
const TICKET_PREFIX: Uint8Array = encoder.encode('tickets-')
const PACKET_TAG_PREFIX: Uint8Array = encoder.encode('packets-tag-')
const ACKNOWLEDGED_TICKET_COUNTER = encoder.encode('tickets-acknowledgedCounter')
const UNACKNOWLEDGED_TICKETS_PREFIX = u8aConcat(TICKET_PREFIX, encoder.encode('unacknowledged-'))
const KEY_LENGTH = 32
const ACKNOWLEDGED_TICKET_INDEX_LENGTH = 8
const ACKNOWLEDGED_TICKET_PREFIX = u8aConcat(TICKET_PREFIX, encoder.encode('acknowledged-'))
const LATEST_BLOCK_NUMBER_KEY = encoder.encode('indexer-latestBlockNumber')
const LATEST_CONFIRMED_SNAPSHOT_KEY = encoder.encode('indexer-latestConfirmedSnapshot')
const ACCOUNT_PREFIX = encoder.encode('indexer-account-')
const CHANNEL_PREFIX = encoder.encode('indexer-channel-')
const createChannelKey = (channelId: Hash): Uint8Array => u8aConcat(CHANNEL_PREFIX, encoder.encode(channelId.toHex()))
const createAccountKey = (address: Address): Uint8Array => u8aConcat(ACCOUNT_PREFIX, encoder.encode(address.toHex()))
const COMMITMENT_PREFIX = encoder.encode('commitment:')

function keyAcknowledgedTickets(index: Uint8Array): Uint8Array {
  assert.equal(index.length, ACKNOWLEDGED_TICKET_INDEX_LENGTH)
  return u8aConcat(ACKNOWLEDGED_TICKET_PREFIX, index)
}

export function UnAcknowledgedTickets(hashedKey: Uint8Array): Uint8Array {
  assert.equal(hashedKey.length, KEY_LENGTH)
  return u8aConcat(UNACKNOWLEDGED_TICKETS_PREFIX, hashedKey)
}

export class HoprDB {
  private db: LevelUp

  constructor(private id: Address, initialize: boolean, version: string, dbPath?: string) {
    if (!dbPath) {
      dbPath = path.join(process.cwd(), 'db', version)
    }

    dbPath = path.resolve(dbPath)

    log('using db at ', dbPath)
    if (!existsSync(dbPath)) {
      log('db does not exist, creating?:', initialize)
      if (initialize) {
        mkdirSync(dbPath, { recursive: true })
      } else {
        throw new Error('Database does not exist: ' + dbPath)
      }
    }
    this.db = levelup(leveldown(dbPath))
    log('namespacing db by pubkey: ', id.toHex())
  }

  private keyOf(...segments: Uint8Array[]): Uint8Array {
    return u8aConcat.call(this.id.toHex(), ...segments)
  }

  private async has(key: Uint8Array): Promise<boolean> {
    try {
      await this.db.get(Buffer.from(key))
      return true
    } catch (err) {
      if (err.type === 'NotFoundError' || err.notFound === undefined || !err.notFound) {
        return false
      } else {
        throw err
      }
    }
  }

  private async put(key: Uint8Array, value: Uint8Array): Promise<void> {
    await this.db.put(Buffer.from(this.keyOf(key)), Buffer.from(value))
  }

  private async touch(key: Uint8Array): Promise<void> {
    return await this.put(key, new Uint8Array())
  }

  private async get(key: Uint8Array): Promise<Uint8Array> {
    return await this.db.get(Buffer.from(this.keyOf(key)))
  }

  private async maybeGet(key: Uint8Array): Promise<Uint8Array | undefined> {
    try {
      return this.get(key)
    } catch (err) {
      if (err.notFound) {
        return undefined
      }
      throw err
    }
  }

  private async getAll<T>(
    prefix: Uint8Array,
    deserialize: (u: Uint8Array) => T,
    filter: (o: T) => boolean
  ): Promise<T[]> {
    const res: T[] = []
    const prefixKeyed = this.keyOf(prefix)
    return new Promise<T[]>((resolve, reject) => {
      this.db
        .createReadStream()
        .on('error', reject)
        .on('data', async ({ key, value }: { key: Buffer; value: Buffer }) => {
          if (!key.subarray(0, prefixKeyed.length).equals(prefixKeyed)) {
            return
          }
          const obj = deserialize(value)
          if (filter(obj)) {
            res.push(obj)
          }
        })
        .on('end', () => resolve(res))
    })
  }

  private async del(key: Uint8Array): Promise<void> {
    await this.db.del(Buffer.from(this.keyOf(key)))
  }

  /**
   * Get all unacknowledged tickets
   * @param filter optionally filter by signer
   * @returns an array of all unacknowledged tickets
   */
  public async getUnacknowledgedTickets(filter?: { signer: Uint8Array }): Promise<UnacknowledgedTicket[]> {
    const filterFunc = (u: UnacknowledgedTicket): boolean => {
      // if signer provided doesn't match our ticket's signer dont add it to the list
      if (filter?.signer && !u8aEquals(u.ticket.getSigner().serialize(), filter.signer)) {
        return false
      }
      return true
    }
    return this.getAll<UnacknowledgedTicket>(
      UNACKNOWLEDGED_TICKETS_PREFIX,
      UnacknowledgedTicket.deserialize,
      filterFunc
    )
  }

  /**
   * Delete unacknowledged tickets
   * @param filter optionally filter by signer
   */
  async deleteUnacknowledgedTickets(filter?: { signer: Uint8Array }): Promise<void> {
    const tickets = await this.getUnacknowledgedTickets(filter)

    await this.db.batch(
      await Promise.all(
        tickets.map<any>(async (ticket) => {
          return {
            type: 'del',
            key: Buffer.from(this.keyOf(UnAcknowledgedTickets(ticket.ticket.challenge.serialize())))
          }
        })
      )
    )
  }

  /**
   * Get all acknowledged tickets
   * @param filter optionally filter by signer
   * @returns an array of all acknowledged tickets
   */
  async getAcknowledgements(filter?: { signer: Uint8Array }): Promise<Acknowledgement[]> {
    const filterFunc = (a: Acknowledgement): boolean => {
      // if signer provided doesn't match our ticket's signer dont add it to the list
      if (filter?.signer && !u8aEquals(a.ticket.getSigner().serialize(), filter.signer)) {
        return false
      }
      return true
    }
    return this.getAll<Acknowledgement>(ACKNOWLEDGED_TICKET_PREFIX, Acknowledgement.deserialize, filterFunc)
  }

  /**
   * Delete acknowledged tickets
   * @param filter optionally filter by signer
   */
  async deleteAcknowledgements(filter?: { signer: Uint8Array }): Promise<void> {
    const acks = await this.getAcknowledgements(filter)
    await this.db.batch(
      await Promise.all(
        acks.map<any>(async (ack) => {
          return {
            type: 'del',
            key: Buffer.from(this.keyOf(keyAcknowledgedTickets(ack.ticket.challenge.serialize())))
          }
        })
      )
    )
  }

  /**
   * Update acknowledged ticket in database
   * @param ackTicket Uint8Array
   * @param index Uint8Array
   */
  async updateAcknowledgement(ackTicket: Acknowledgement, index: Uint8Array): Promise<void> {
    await this.put(keyAcknowledgedTickets(index), ackTicket.serialize())
  }

  /**
   * Delete acknowledged ticket in database
   * @param index Uint8Array
   */
  async deleteAcknowledgement(acknowledgement: Acknowledgement): Promise<void> {
    await this.del(keyAcknowledgedTickets(acknowledgement.ticket.challenge.serialize()))
  }

  /**
   * Get signed tickets, both unacknowledged and acknowledged
   * @param node
   * @param filter optionally filter by signer
   * @returns an array of signed tickets
   */
  async getTickets(filter?: { signer: Uint8Array }): Promise<Ticket[]> {
    return Promise.all([this.getUnacknowledgedTickets(filter), this.getAcknowledgements(filter)]).then(
      async ([unAcks, acks]) => {
        const unAckTickets = await Promise.all(unAcks.map((o) => o.ticket))
        const ackTickets = await Promise.all(acks.map((o) => o.ticket))
        return [...unAckTickets, ...ackTickets]
      }
    )
  }

  /**
   * Get signed tickets, both unacknowledged and acknowledged
   * @param node
   * @param filter optionally filter by signer
   * @returns an array of signed tickets
   */
  async deleteTickets(filter?: { signer: Uint8Array }): Promise<void> {
    await Promise.all([this.deleteUnacknowledgedTickets(filter), this.deleteAcknowledgements(filter)])
  }

  async storeUnacknowledgedTickets(key: Uint8Array, unacknowledged: UnacknowledgedTicket) {
    await this.put(UnAcknowledgedTickets(key), unacknowledged.serialize())
  }

  async hasPacket(id: Uint8Array) {
    if (this.has(this.keyOf(PACKET_TAG_PREFIX, id))) {
      await this.touch(this.keyOf(PACKET_TAG_PREFIX, id))
      return true
    }
    throw Error('Key is already present. Cannot accept packet because it might be a duplicate.')
  }

  async getUnacknowledgedTicketsByKey(key: Hash): Promise<UnacknowledgedTicket | undefined> {
    const unAcknowledgedDbKey = UnAcknowledgedTickets(key.serialize())
    try {
      const buff = await this.get(unAcknowledgedDbKey)
      if (buff.length === 0) {
        return undefined
      }
      return UnacknowledgedTicket.deserialize(buff)
    } catch (err) {
      if (err.notFound) {
        return undefined
      }
      throw err
    }
  }

  async deleteTicket(key: Hash) {
    await this.del(UnAcknowledgedTickets(key.serialize()))
  }

  async replaceTicketWithAcknowledgement(key: Hash, acknowledgment: Acknowledgement) {
    const ticketCounter = await this.getTicketCounter()
    const unAcknowledgedDbKey = UnAcknowledgedTickets(key.serialize())
    const acknowledgedDbKey = keyAcknowledgedTickets(ticketCounter)
    try {
      await this.db
        .batch()
        .del(Buffer.from(this.keyOf(unAcknowledgedDbKey)))
        .put(Buffer.from(this.keyOf(acknowledgedDbKey)), Buffer.from(acknowledgment.serialize()))
        .put(Buffer.from(this.keyOf(ACKNOWLEDGED_TICKET_COUNTER)), Buffer.from(ticketCounter))
        .write()
    } catch (err) {
      log(`ERROR: Error while writing to database. Error was ${err.message}.`)
    }
  }

  private async getTicketCounter(): Promise<Uint8Array> {
    try {
      let tmpTicketCounter = await this.get(ACKNOWLEDGED_TICKET_COUNTER)
      return u8aAdd(true, tmpTicketCounter, toU8a(1, ACKNOWLEDGED_TICKET_INDEX_LENGTH))
    } catch (err) {
      // Set ticketCounter to initial value
      return toU8a(0, ACKNOWLEDGED_TICKET_INDEX_LENGTH)
    }
  }

  async storeUnacknowledgedTicket(challenge: Hash) {
    const unAcknowledgedDBKey = UnAcknowledgedTickets(challenge.serialize())
    await this.touch(unAcknowledgedDBKey)
    return unAcknowledgedDBKey
  }

  public close() {
    return this.db.close()
  }

  async storeHashIntermediaries(channelId: Hash, intermediates: Intermediate[]): Promise<void> {
    let dbBatch = this.db.batch()
    const keyFor = (iteration: number) => u8aConcat(COMMITMENT_PREFIX, channelId.serialize(), Uint8Array.of(iteration))
    for (const intermediate of intermediates) {
      dbBatch = dbBatch.put(Buffer.from(keyFor(intermediate.iteration)), Buffer.from(intermediate.preImage))
    }
    await dbBatch.write()
  }

  async getCommitment(channelId: Hash, iteration: number) {
    return this.get(u8aConcat(COMMITMENT_PREFIX, channelId.serialize(), Uint8Array.of(iteration)))
  }

  async getLatestBlockNumber(): Promise<number> {
    if (!this.has(LATEST_BLOCK_NUMBER_KEY)) return 0
    return new BN(await this.get(LATEST_BLOCK_NUMBER_KEY)).toNumber()
  }

  async updateLatestBlockNumber(blockNumber: BN): Promise<void> {
    await this.put(LATEST_BLOCK_NUMBER_KEY, blockNumber.toBuffer())
  }

  async getLatestConfirmedSnapshot(): Promise<Snapshot | undefined> {
    const data = await this.maybeGet(LATEST_CONFIRMED_SNAPSHOT_KEY)
    return data ? Snapshot.deserialize(data) : undefined
  }

  async updateLatestConfirmedSnapshot(snapshot: Snapshot): Promise<void> {
    await this.put(LATEST_CONFIRMED_SNAPSHOT_KEY, snapshot.serialize())
  }

  async getChannel(channelId: Hash): Promise<ChannelEntry | undefined> {
    const data = await this.maybeGet(createChannelKey(channelId))
    return data ? ChannelEntry.deserialize(data) : undefined
  }

  async getChannels(filter?: (channel: ChannelEntry) => boolean): Promise<ChannelEntry[]> {
    return this.getAll<ChannelEntry>(CHANNEL_PREFIX, ChannelEntry.deserialize, filter)
  }

  async updateChannel(channelId: Hash, channel: ChannelEntry): Promise<void> {
    await this.put(createChannelKey(channelId), channel.serialize())
  }

  async getAccount(address: Address): Promise<AccountEntry | undefined> {
    const data = await this.maybeGet(createAccountKey(address))
    return data ? AccountEntry.deserialize(data) : undefined
  }

  async updateAccount(address: Address, account: AccountEntry): Promise<void> {
    await this.put(createAccountKey(address), account.serialize())
  }

  async getAccounts(filter?: (account: AccountEntry) => boolean) {
    return this.getAll<AccountEntry>(ACCOUNT_PREFIX, AccountEntry.deserialize, filter)
  }

  static createMock(): HoprDB {
    const mock = new HoprDB(new Address(new Uint8Array()), false, 'mock')
    mock.db = new levelup(MemDown())
    return mock
  }
}<|MERGE_RESOLUTION|>--- conflicted
+++ resolved
@@ -9,16 +9,7 @@
 import {
   Ticket,
   Acknowledgement,
-<<<<<<< HEAD
   UnacknowledgedTicket, AccountEntry, ChannelEntry, Snapshot } from './types'
-=======
-  SubmitTicketResponse,
-  UnacknowledgedTicket,
-  AccountEntry,
-  ChannelEntry,
-  Snapshot
-} from '@hoprnet/hopr-core-ethereum'
->>>>>>> 6f68d26c
 import BN from 'bn.js'
 
 const log = Debug(`hopr-core:db`)
