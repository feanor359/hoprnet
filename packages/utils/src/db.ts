import levelup, { LevelUp } from 'levelup'
import leveldown from 'leveldown'
import MemDown from 'memdown'
import { existsSync, mkdirSync } from 'fs'
import path from 'path'
import Debug from 'debug'
import { Hash, u8aConcat, Address, Intermediate, Ticket } from '.'
import {
  AcknowledgedTicket,
  UnacknowledgedTicket,
  AccountEntry,
  ChannelEntry,
  Snapshot,
  PublicKey,
  Balance,
  HalfKeyChallenge,
  EthereumChallenge,
  UINT256
} from './types'
import BN from 'bn.js'
import { u8aEquals, u8aToNumber } from './u8a'

const log = Debug(`hopr-core:db`)
const encoder = new TextEncoder()

const TICKET_PREFIX = encoder.encode('tickets-')
const UNACKNOWLEDGED_TICKETS_PREFIX = u8aConcat(TICKET_PREFIX, encoder.encode('unacknowledged-'))
const ACKNOWLEDGED_TICKETS_PREFIX = u8aConcat(TICKET_PREFIX, encoder.encode('acknowledged-'))
export const unacknowledgedTicketKey = (halfKey: HalfKeyChallenge) => {
  return u8aConcat(UNACKNOWLEDGED_TICKETS_PREFIX, halfKey.serialize())
}
const acknowledgedTicketKey = (challenge: EthereumChallenge) => {
  return u8aConcat(ACKNOWLEDGED_TICKETS_PREFIX, challenge.serialize())
}
const PACKET_TAG_PREFIX: Uint8Array = encoder.encode('packets-tag-')
const LATEST_BLOCK_NUMBER_KEY = encoder.encode('indexer-latestBlockNumber')
const LATEST_CONFIRMED_SNAPSHOT_KEY = encoder.encode('indexer-latestConfirmedSnapshot')
const ACCOUNT_PREFIX = encoder.encode('indexer-account-')
const CHANNEL_PREFIX = encoder.encode('indexer-channel-')
const createChannelKey = (channelId: Hash): Uint8Array => u8aConcat(CHANNEL_PREFIX, encoder.encode(channelId.toHex()))
const createAccountKey = (address: Address): Uint8Array => u8aConcat(ACCOUNT_PREFIX, encoder.encode(address.toHex()))
const COMMITMENT_PREFIX = encoder.encode('commitment:')
const TICKET_INDEX_PREFIX = encoder.encode('ticketIndex:')
const CURRENT = encoder.encode('current')
const REDEEMED_TICKETS_COUNT = encoder.encode('statistics:redeemed:count')
const REDEEMED_TICKETS_VALUE = encoder.encode('statistics:redeemed:value')
const LOSING_TICKET_COUNT = encoder.encode('statistics:losing:count')

export class HoprDB {
  private db: LevelUp

  constructor(private id: Address, initialize: boolean, version: string, dbPath?: string) {
    if (!dbPath) {
      dbPath = path.join(process.cwd(), 'db', version)
    }

    dbPath = path.resolve(dbPath)

    log('using db at ', dbPath)
    if (!existsSync(dbPath)) {
      log('db does not exist, creating?:', initialize)
      if (initialize) {
        mkdirSync(dbPath, { recursive: true })
      } else {
        throw new Error('Database does not exist: ' + dbPath)
      }
    }
    this.db = levelup(leveldown(dbPath))
    log('namespacing db by pubkey: ', id.toHex())
  }

  private keyOf(...segments: Uint8Array[]): Uint8Array {
    return u8aConcat(encoder.encode(this.id.toHex()), ...segments)
  }

  private async has(key: Uint8Array): Promise<boolean> {
    try {
      await this.db.get(Buffer.from(this.keyOf(key)))

      return true
    } catch (err) {
      if (err.type === 'NotFoundError' || err.notFound) {
        return false
      } else {
        throw err
      }
    }
  }

  private async put(key: Uint8Array, value: Uint8Array): Promise<void> {
    await this.db.put(Buffer.from(this.keyOf(key)), Buffer.from(value))
  }

  private async touch(key: Uint8Array): Promise<void> {
    return await this.put(key, new Uint8Array())
  }

  private async get(key: Uint8Array): Promise<Uint8Array> {
    return Uint8Array.from(await this.db.get(Buffer.from(this.keyOf(key))))
  }

  private async maybeGet(key: Uint8Array): Promise<Uint8Array | undefined> {
    try {
      return await this.get(key)
    } catch (err) {
      if (err.type === 'NotFoundError' || err.notFound) {
        return undefined
      }
      throw err
    }
  }

  private async getCoercedOrDefault<T>(key: Uint8Array, coerce: (u: Uint8Array) => T, defaultVal: T){
    let u8a = await this.maybeGet(key)
    if (u8a === undefined){
      return defaultVal
    }
    return coerce(u8a)
  }

  private async getAll<T>(
    prefix: Uint8Array,
    deserialize: (u: Uint8Array) => T,
    filter: (o: T) => boolean
  ): Promise<T[]> {
    const res: T[] = []
    const prefixKeyed = this.keyOf(prefix)
    return new Promise<T[]>((resolve, reject) => {
      this.db
        .createReadStream()
        .on('error', reject)
        .on('data', async ({ key, value }: { key: Buffer; value: Buffer }) => {
          if (!u8aEquals(key.subarray(0, prefixKeyed.length), prefixKeyed)) {
            return
          }
          const obj = deserialize(Uint8Array.from(value))
          if (filter(obj)) {
            res.push(obj)
          }
        })
        .on('end', () => resolve(res))
    })
  }

  private async del(key: Uint8Array): Promise<void> {
    await this.db.del(Buffer.from(this.keyOf(key)))
  }

  private async increment(key: Uint8Array): Promise<number> {
<<<<<<< HEAD
    let val = await this.getCoercedOrDefault<number>(key, u8aToNumber, 0)
    await this.put(key, Uint8Array.of(val + 1))
    return val + 1
=======
    let u8a = await this.maybeGet(key)
    let val = u8a ? u8aToNumber(u8a) : 0
    val += 1
    await this.put(key, Uint8Array.of(val))
    return val
>>>>>>> 481fa146
  }

  /**
   * Get unacknowledged tickets.
   * @param filter optionally filter by signer
   * @returns an array of all unacknowledged tickets
   */
  public async getUnacknowledgedTickets(filter?: { signer: PublicKey }): Promise<UnacknowledgedTicket[]> {
    const filterFunc = (u: UnacknowledgedTicket): boolean => {
      // if signer provided doesn't match our ticket's signer dont add it to the list
      if (filter?.signer && u.signer.eq(filter.signer)) {
        return false
      }
      return true
    }

    return this.getAll<UnacknowledgedTicket>(
      UNACKNOWLEDGED_TICKETS_PREFIX,
      UnacknowledgedTicket.deserialize,
      filterFunc
    )
  }

  public async getUnacknowledgedTicket(halfKeyChallenge: HalfKeyChallenge): Promise<UnacknowledgedTicket> {
    return UnacknowledgedTicket.deserialize(await this.get(unacknowledgedTicketKey(halfKeyChallenge)))
  }

  public async storeUnacknowledgedTicket(
    halfKeyChallenge: HalfKeyChallenge,
    unackTicket: UnacknowledgedTicket
  ): Promise<void> {
    await this.put(unacknowledgedTicketKey(halfKeyChallenge), unackTicket.serialize())
  }

  /**
   * Get acknowledged tickets
   * @param filter optionally filter by signer
   * @returns an array of all acknowledged tickets
   */
  public async getAcknowledgedTickets(filter?: { signer: PublicKey }): Promise<AcknowledgedTicket[]> {
    const filterFunc = (a: AcknowledgedTicket): boolean => {
      // if signer provided doesn't match our ticket's signer dont add it to the list
      if (filter?.signer && a.signer.eq(filter.signer)) {
        return false
      }
      return true
    }

    return this.getAll<AcknowledgedTicket>(ACKNOWLEDGED_TICKETS_PREFIX, AcknowledgedTicket.deserialize, filterFunc)
  }

  /**
   * Delete acknowledged ticket in database
   * @param index Uint8Array
   */
  public async delAcknowledgedTicket(ack: AcknowledgedTicket): Promise<void> {
    await this.del(acknowledgedTicketKey(ack.ticket.challenge))
  }

  public async replaceUnAckWithAck(halfKeyChallenge: HalfKeyChallenge, ackTicket: AcknowledgedTicket): Promise<void> {
    const unAcknowledgedDbKey = unacknowledgedTicketKey(halfKeyChallenge)
    const acknowledgedDbKey = acknowledgedTicketKey(ackTicket.ticket.challenge)

    try {
      await this.db
        .batch()
        .del(Buffer.from(this.keyOf(unAcknowledgedDbKey)))
        .put(Buffer.from(this.keyOf(acknowledgedDbKey)), Buffer.from(ackTicket.serialize()))
        .write()
    } catch (err) {
      log(`ERROR: Error while writing to database. Error was ${err.message}.`)
    }
  }

  /**
   * Get tickets, both unacknowledged and acknowledged
   * @param node
   * @param filter optionally filter by signer
   * @returns an array of signed tickets
   */
  public async getTickets(filter?: { signer: PublicKey }): Promise<Ticket[]> {
    return Promise.all([this.getUnacknowledgedTickets(filter), this.getAcknowledgedTickets(filter)]).then(
      async ([unAcks, acks]) => {
        const unAckTickets = await Promise.all(unAcks.map((o) => o.ticket))
        const ackTickets = await Promise.all(acks.map((o) => o.ticket))
        return [...unAckTickets, ...ackTickets]
      }
    )
  }

  async checkAndSetPacketTag(packetTag: Uint8Array) {
    let present = await this.has(this.keyOf(PACKET_TAG_PREFIX, packetTag))

    if (!present) {
      await this.touch(this.keyOf(PACKET_TAG_PREFIX, packetTag))
    }

    return present
  }

  public close() {
    return this.db.close()
  }

  async storeHashIntermediaries(channelId: Hash, intermediates: Intermediate[]): Promise<void> {
    let dbBatch = this.db.batch()
    const keyFor = (iteration: number) =>
      this.keyOf(u8aConcat(COMMITMENT_PREFIX, channelId.serialize(), Uint8Array.of(iteration)))
    for (const intermediate of intermediates) {
      dbBatch = dbBatch.put(Buffer.from(keyFor(intermediate.iteration)), Buffer.from(intermediate.preImage))
    }
    await dbBatch.write()
  }

  async getCommitment(channelId: Hash, iteration: number) {
    return await this.maybeGet(u8aConcat(COMMITMENT_PREFIX, channelId.serialize(), Uint8Array.of(iteration)))
  }

  async getCurrentCommitment(channelId: Hash): Promise<Hash> {
    return new Hash(await this.get(Uint8Array.from([...COMMITMENT_PREFIX, ...CURRENT, ...channelId.serialize()])))
  }

  setCurrentCommitment(channelId: Hash, commitment: Hash): Promise<void> {
    return this.put(
      Uint8Array.from([...COMMITMENT_PREFIX, ...CURRENT, ...channelId.serialize()]),
      commitment.serialize()
    )
  }

  async getCurrentTicketIndex(channelId: Hash): Promise<UINT256 | undefined> {
     return await this.getCoercedOrDefault(
        Uint8Array.from([...TICKET_INDEX_PREFIX, ...CURRENT, ...channelId.serialize()])
      , UINT256.deserialize
      , undefined
    )
  }

  setCurrentTicketIndex(channelId: Hash, ticketIndex: UINT256): Promise<void> {
    return this.put(
      Uint8Array.from([...TICKET_INDEX_PREFIX, ...CURRENT, ...channelId.serialize()]),
      ticketIndex.serialize()
    )
  }

  async getLatestBlockNumber(): Promise<number> {
    if (!(await this.has(LATEST_BLOCK_NUMBER_KEY))) return 0
    return new BN(await this.get(LATEST_BLOCK_NUMBER_KEY)).toNumber()
  }

  async updateLatestBlockNumber(blockNumber: BN): Promise<void> {
    await this.put(LATEST_BLOCK_NUMBER_KEY, blockNumber.toBuffer())
  }

  async getLatestConfirmedSnapshot(): Promise<Snapshot | undefined> {
    return await this.getCoercedOrDefault(LATEST_CONFIRMED_SNAPSHOT_KEY, Snapshot.deserialize, undefined)
  }

  async updateLatestConfirmedSnapshot(snapshot: Snapshot): Promise<void> {
    await this.put(LATEST_CONFIRMED_SNAPSHOT_KEY, snapshot.serialize())
  }

  async getChannel(channelId: Hash): Promise<ChannelEntry | undefined> {
    return await this.getCoercedOrDefault(createChannelKey(channelId), ChannelEntry.deserialize, undefined)
  }

  async getChannels(filter?: (channel: ChannelEntry) => boolean): Promise<ChannelEntry[]> {
    filter = filter || (() => true)
    return this.getAll<ChannelEntry>(CHANNEL_PREFIX, ChannelEntry.deserialize, filter)
  }

  async updateChannel(channelId: Hash, channel: ChannelEntry): Promise<void> {
    await this.put(createChannelKey(channelId), channel.serialize())
  }

  async getAccount(address: Address): Promise<AccountEntry | undefined> {
    const data = await this.maybeGet(createAccountKey(address))
    return data ? AccountEntry.deserialize(data) : undefined
  }

  async updateAccount(account: AccountEntry): Promise<void> {
    await this.put(createAccountKey(account.address), account.serialize())
  }

  async getAccounts(filter?: (account: AccountEntry) => boolean) {
    filter = filter || (() => true)
    return this.getAll<AccountEntry>(ACCOUNT_PREFIX, AccountEntry.deserialize, filter)
  }

  public async getRedeemedTicketsValue(): Promise<Balance> {
    return await this.getCoercedOrDefault(REDEEMED_TICKETS_VALUE, Balance.deserialize, Balance.ZERO())
  }
  public async getRedeemedTicketsCount(): Promise<number> {
    return this.getCoercedOrDefault(REDEEMED_TICKETS_COUNT, u8aToNumber, 0)
  }

  public async getPendingTicketCount(): Promise<number> {
    return (await this.getUnacknowledgedTickets()).length
  }

  public async getLosingTicketCount(): Promise<number> {
    return this.getCoercedOrDefault(LOSING_TICKET_COUNT, u8aToNumber, 0)
  }

  public async markRedeemeed(a: AcknowledgedTicket): Promise<void> {
    await this.increment(REDEEMED_TICKETS_COUNT)
    await this.delAcknowledgedTicket(a)
    //await this.addBalance(REDEEMED_TICKETS_VALUE, a.ticket.amount)
  }

  public async markLosing(a: AcknowledgedTicket): Promise<void>{
    await this.increment(LOSING_TICKET_COUNT)
    await this.delAcknowledgedTicket(a)
  }

  static createMock(): HoprDB {
    const mock: HoprDB = {
      id: Address.createMock(),
      db: new levelup(MemDown())
    } as any
    Object.setPrototypeOf(mock, HoprDB.prototype)

    return mock
  }
}<|MERGE_RESOLUTION|>--- conflicted
+++ resolved
@@ -147,17 +147,9 @@
   }
 
   private async increment(key: Uint8Array): Promise<number> {
-<<<<<<< HEAD
     let val = await this.getCoercedOrDefault<number>(key, u8aToNumber, 0)
     await this.put(key, Uint8Array.of(val + 1))
     return val + 1
-=======
-    let u8a = await this.maybeGet(key)
-    let val = u8a ? u8aToNumber(u8a) : 0
-    val += 1
-    await this.put(key, Uint8Array.of(val))
-    return val
->>>>>>> 481fa146
   }
 
   /**
@@ -367,9 +359,9 @@
     //await this.addBalance(REDEEMED_TICKETS_VALUE, a.ticket.amount)
   }
 
-  public async markLosing(a: AcknowledgedTicket): Promise<void>{
+  public async markLosing(_a: UnacknowledgedTicket): Promise<void>{
     await this.increment(LOSING_TICKET_COUNT)
-    await this.delAcknowledgedTicket(a)
+    //await this.delAcknowledgedTicket(a)
   }
 
   static createMock(): HoprDB {
