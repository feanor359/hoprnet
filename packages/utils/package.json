{
  "name": "@hoprnet/hopr-utils",
  "description": "HOPR-based utilities to process multiple data structures",
<<<<<<< HEAD
  "version": "1.92.9-next.4",
=======
  "version": "1.92.9",
>>>>>>> 00028acd
  "repository": "https://github.com/hoprnet/hoprnet.git",
  "homepage": "https://hoprnet.org",
  "license": "GPL-3.0",
  "types": "lib/index.d.ts",
  "main": "lib/index.js",
  "type": "module",
  "scripts": {
    "clean:wasm": "make -C crates clean",
    "build:wasm": "make -C crates all && make -C crates install",
    "test:wasm": "make -C crates test",
    "clean": "yarn clean:wasm && rm -Rf ./lib ./tsconfig.tsbuildinfo",
    "test": "NODE_OPTIONS=\"--experimental-wasm-modules\"  mocha",
    "dev": "yarn clean && yarn build:wasm && tsc -w",
    "build": "yarn clean && yarn build:wasm && tsc -p .",
    "docs:generate": "typedoc",
    "docs:watch": "typedoc --watch"
  },
  "engines": {
    "node": ">=16.15"
  },
  "files": [
    "lib"
  ],
  "dependencies": {
    "@ethersproject/wallet": "5.7.0",
    "@hoprnet/hopr-real": "workspace:packages/real",
    "@libp2p/crypto": "1.0.0",
    "@libp2p/interface-peer-id": "1.0.5",
    "@libp2p/peer-id": "1.1.16",
    "@multiformats/multiaddr": "10.3.3",
    "abortable-iterator": "4.0.2",
    "bignumber.js": "9.0.2",
    "bn.js": "5.2.0",
    "chalk": "5.0.1",
    "debug": "4.3.4",
    "ethers": "5.7.0",
    "futoin-hkdf": "1.5.0",
    "hjson": "3.2.2",
    "it-pipe": "2.0.3",
    "jsonschema": "1.4.0",
    "leveldown": "6.1.1",
    "levelup": "5.1.1",
    "memdown": "6.1.1",
    "multiformats": "9.6.5",
    "secp256k1": "4.0.3",
    "timeout-abort-controller": "3.0.0"
  },
  "devDependencies": {
    "@chainsafe/libp2p-noise": "7.0.0",
    "@libp2p/interface-connection": "1.0.1",
    "@libp2p/interface-connection-manager": "1.1.0",
    "@libp2p/interface-keys": "1.0.3",
    "@libp2p/interface-peer-store": "1.0.0",
    "@libp2p/interface-registrar": "1.1.0",
    "@libp2p/kad-dht": "1.0.16",
    "@libp2p/mplex": "1.2.2",
    "@libp2p/peer-id-factory": "1.0.18",
    "@libp2p/tcp": "1.0.11",
    "@types/chai": "4.3.3",
    "@types/hjson": "^2.4.3",
    "@types/mocha": "9.1.1",
    "bl": "5.0.0",
    "chai": "4.3.6",
    "libp2p": "0.37.3",
    "mocha": "9.2.2",
    "rewiremock": "3.14.3",
    "sinon": "12.0.1",
    "typedoc": "0.23.20",
    "typedoc-plugin-markdown": "3.13.6",
    "typescript": "4.8.4"
  },
  "mocha": {
    "spec": "lib/**/*.spec.js"
  }
}<|MERGE_RESOLUTION|>--- conflicted
+++ resolved
@@ -1,11 +1,7 @@
 {
   "name": "@hoprnet/hopr-utils",
   "description": "HOPR-based utilities to process multiple data structures",
-<<<<<<< HEAD
-  "version": "1.92.9-next.4",
-=======
   "version": "1.92.9",
->>>>>>> 00028acd
   "repository": "https://github.com/hoprnet/hoprnet.git",
   "homepage": "https://hoprnet.org",
   "license": "GPL-3.0",
@@ -65,7 +61,6 @@
     "@libp2p/peer-id-factory": "1.0.18",
     "@libp2p/tcp": "1.0.11",
     "@types/chai": "4.3.3",
-    "@types/hjson": "^2.4.3",
     "@types/mocha": "9.1.1",
     "bl": "5.0.0",
     "chai": "4.3.6",
