{
  "name": "@hoprnet/hopr-utils",
  "description": "HOPR-based utilities to process multiple data structures",
<<<<<<< HEAD
  "version": "1.73.0-next.41",
=======
  "version": "1.73.6",
>>>>>>> 52dba1c2
  "repository": "https://github.com/hoprnet/hoprnet.git",
  "homepage": "https://hoprnet.org",
  "license": "GPL-3.0",
  "types": "lib/index.d.ts",
  "main": "lib/index.js",
  "scripts": {
    "clean": "rimraf ./lib",
    "test": "mocha --parallel",
    "dev": "yarn clean && tsc -w",
    "build": "yarn clean && tsc -p .",
    "prepublishOnly": "yarn build",
    "docs:generate": "yarn typedoc",
    "docs:watch": "yarn typedoc --watch"
  },
  "engines": {
    "node": "14"
  },
  "files": [
    "lib",
    "!**/*.spec.ts",
    "!**/*.spec.d.ts",
    "!**/*.spec.js",
    "!**/*.spec.js.map"
  ],
  "dependencies": {
    "abort-controller": "~3.0.0",
    "bignumber.js": "^9.0.0",
    "bn.js": "^5.2.0",
    "chalk": "^4.1.1",
    "ethers": "^5.1.3",
    "futoin-hkdf": "~1.3.2",
    "it-pipe": "^1.1.0",
    "leveldown": "^6.0.0",
    "levelup": "^5.0.0",
    "libp2p": "0.31.7",
    "libp2p-crypto": "0.19.4",
    "memdown": "^6.0.0",
    "multiaddr": "9.0.1",
    "multihashes": "~4.0.1",
    "peer-id": "0.14.8",
    "private-ip": "^2.2.1",
    "secp256k1": "^4.0.2"
  },
  "devDependencies": {
    "@types/mocha": "^8.2.0",
    "@types/node": "14",
    "bl": "^5.0.0",
    "chai": "^4.3.0",
    "mocha": "^9.0.0",
    "rewiremock": "^3.14.3",
    "rimraf": "^3.0.2",
    "sinon": "^11.0.0",
    "ts-node": "^9.0.0",
    "typedoc": "0.21.0",
    "typedoc-plugin-markdown": "3.10.2",
    "typescript": "4.3.4"
  },
  "mocha": {
    "extension": [
      "ts"
    ],
    "spec": "src/**/*.spec.ts",
    "require": "ts-node/register"
  }
}<|MERGE_RESOLUTION|>--- conflicted
+++ resolved
@@ -1,11 +1,7 @@
 {
   "name": "@hoprnet/hopr-utils",
   "description": "HOPR-based utilities to process multiple data structures",
-<<<<<<< HEAD
-  "version": "1.73.0-next.41",
-=======
-  "version": "1.73.6",
->>>>>>> 52dba1c2
+  "version": "1.74.0-next.0",
   "repository": "https://github.com/hoprnet/hoprnet.git",
   "homepage": "https://hoprnet.org",
   "license": "GPL-3.0",
