{
  "name": "@hoprnet/hopr-utils",
  "description": "HOPR-based utilities to process multiple data structures",
<<<<<<< HEAD
  "version": "1.70.10",
=======
  "version": "1.70.0-next.19",
>>>>>>> 9cbb5c32
  "repository": "https://github.com/hoprnet/hoprnet.git",
  "homepage": "https://hoprnet.org",
  "license": "LGPL-3.0-only",
  "types": "lib/index.d.ts",
  "main": "lib/index.js",
  "scripts": {
    "clean": "rimraf ./lib",
    "test": "mocha --parallel",
    "dev": "yarn clean && tsc -w",
    "build": "yarn clean && tsc -p .",
    "prepublishOnly": "yarn build"
  },
  "engines": {
    "node": "14"
  },
  "files": [
    "lib",
    "!**/*.spec.ts",
    "!**/*.spec.d.ts",
    "!**/*.spec.js",
    "!**/*.spec.js.map"
  ],
  "dependencies": {
    "abort-controller": "~3.0.0",
    "bignumber.js": "^9.0.0",
    "libp2p-crypto": "0.19.2",
    "multiaddr": "8.1.2",
    "multihashes": "~4.0.1",
    "peer-id": "0.14.3",
    "strip-ansi": "^6.0.0"
  },
  "devDependencies": {
    "@types/mocha": "^8.2.0",
    "@types/node": "14",
    "chai": "^4.3.0",
    "mocha": "^8.2.0",
    "rewiremock": "^3.14.3",
    "rimraf": "^3.0.2",
    "ts-node": "^9.0.0",
    "typescript": "^4.2"
  },
  "mocha": {
    "extension": [
      "ts"
    ],
    "spec": "src/**/*.spec.ts",
    "require": "ts-node/register"
  }
}<|MERGE_RESOLUTION|>--- conflicted
+++ resolved
@@ -1,11 +1,7 @@
 {
   "name": "@hoprnet/hopr-utils",
   "description": "HOPR-based utilities to process multiple data structures",
-<<<<<<< HEAD
   "version": "1.70.10",
-=======
-  "version": "1.70.0-next.19",
->>>>>>> 9cbb5c32
   "repository": "https://github.com/hoprnet/hoprnet.git",
   "homepage": "https://hoprnet.org",
   "license": "LGPL-3.0-only",
