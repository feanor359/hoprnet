--- conflicted
+++ resolved
@@ -1,11 +1,7 @@
 {
   "name": "@hoprnet/hopr-utils",
   "description": "HOPR-based utilities to process multiple data structures",
-<<<<<<< HEAD
-  "version": "1.92.8-next.6",
-=======
   "version": "1.92.8",
->>>>>>> 5e4bdb9d
   "repository": "https://github.com/hoprnet/hoprnet.git",
   "homepage": "https://hoprnet.org",
   "license": "GPL-3.0",
