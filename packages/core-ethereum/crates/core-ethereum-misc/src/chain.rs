--- conflicted
+++ resolved
@@ -5,15 +5,10 @@
 use bindings::{
     hopr_announcements::{BindKeysAnnounceCall, BindKeysAnnounceSafeCall},
     hopr_channels::{
-<<<<<<< HEAD
-        CloseIncomingChannelCall, CompactSignature, FundChannelCall,
-        InitiateOutgoingChannelClosureCall, RedeemTicketCall, RedeemableTicket, TicketData, Vrfparameters,
-=======
         CloseIncomingChannelCall, CloseIncomingChannelSafeCall, CompactSignature, FinalizeOutgoingChannelClosureCall,
         FinalizeOutgoingChannelClosureSafeCall, FundChannelCall, FundChannelSafeCall,
         InitiateOutgoingChannelClosureCall, InitiateOutgoingChannelClosureSafeCall, RedeemTicketCall,
         RedeemTicketSafeCall, RedeemableTicket, TicketData, Vrfparameters,
->>>>>>> e6ac2da9
     },
     hopr_node_safe_registry::{DeregisterNodeBySafeCall, RegisterSafeByNodeCall},
     hopr_token::{ApproveCall, TransferCall},
@@ -418,11 +413,7 @@
 
         let mut tx = TypedTransaction::Eip1559(Eip1559TransactionRequest::new());
 
-<<<<<<< HEAD
-        tx.set_data(payload.unwrap().encode().into());
-=======
         tx.set_data(payload.into());
->>>>>>> e6ac2da9
         tx.set_to(hopr_announcements.address());
 
         let receipt = client.send_transaction(tx, None).await.unwrap().await;
