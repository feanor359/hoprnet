--- conflicted
+++ resolved
@@ -1,10 +1,6 @@
 {
   "name": "@hoprnet/hopr-core-ethereum",
-<<<<<<< HEAD
-  "version": "1.67.0-next.5",
-=======
   "version": "1.67.2",
->>>>>>> c3acb31f
   "description": "",
   "repository": "https://github.com/hoprnet/hoprnet.git",
   "homepage": "https://hoprnet.org",
@@ -31,13 +27,8 @@
     "yarn": "1"
   },
   "dependencies": {
-<<<<<<< HEAD
-    "@hoprnet/hopr-ethereum": "1.67.0-next.5",
-    "@hoprnet/hopr-utils": "1.67.0-next.5",
-=======
     "@hoprnet/hopr-ethereum": "1.67.2",
     "@hoprnet/hopr-utils": "1.67.2",
->>>>>>> c3acb31f
     "async-mutex": "^0.2.6",
     "bn.js": "^5.1.2",
     "chalk": "^4.1.0",
@@ -54,15 +45,9 @@
     "web3-eth-contract": "^1.3.3"
   },
   "devDependencies": {
-<<<<<<< HEAD
-    "@hoprnet/hopr-core-connector-interface": "1.67.0-next.5",
-    "@hoprnet/hopr-demo-seeds": "1.67.0-next.5",
-    "@hoprnet/hopr-testing": "1.67.0-next.5",
-=======
     "@hoprnet/hopr-core-connector-interface": "1.67.2",
     "@hoprnet/hopr-demo-seeds": "1.67.2",
     "@hoprnet/hopr-testing": "1.67.2",
->>>>>>> c3acb31f
     "@types/debug": "^4.1.5",
     "@types/keccak": "^3.0.1",
     "@types/levelup": "^4.3.0",
