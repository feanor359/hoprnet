{
  "name": "@hoprnet/hopr-core-ethereum",
<<<<<<< HEAD
  "version": "1.71.0-next.209",
=======
  "version": "1.71.4",
>>>>>>> 63063dc8
  "description": "",
  "repository": "https://github.com/hoprnet/hoprnet.git",
  "homepage": "https://hoprnet.org",
  "license": "GPL-3.0",
  "types": "lib/index.d.ts",
  "main": "lib/index.js",
  "scripts": {
    "clean": "rimraf ./lib",
    "test": "mocha --exit",
    "dev": "yarn clean && tsc -w",
    "build": "yarn clean && tsc",
    "prepublishOnly": "yarn build",
    "docs:generate": "yarn typedoc",
    "docs:watch": "yarn typedoc --watch"
  },
  "engines": {
    "node": "14 || 15",
    "yarn": "1"
  },
  "files": [
    "lib",
    "!**/*.spec.ts",
    "!**/*.spec.d.ts",
    "!**/*.spec.js",
    "!**/*.spec.js.map"
  ],
  "dependencies": {
<<<<<<< HEAD
    "@hoprnet/hopr-ethereum": "1.71.0-next.209",
    "@hoprnet/hopr-utils": "1.71.0-next.209",
=======
    "@hoprnet/hopr-ethereum": "1.71.4",
    "@hoprnet/hopr-utils": "1.71.4",
>>>>>>> 63063dc8
    "async-mutex": "^0.3.0",
    "bn.js": "^5.1.2",
    "chalk": "^4.1.0",
    "debug": "^4.3.1",
    "ethers": "^5.2.0",
    "heap-js": "^2.1.2",
    "multiaddr": "9.0.1",
    "peer-id": "0.14.8",
    "secp256k1": "^4.0.2"
  },
  "devDependencies": {
    "@types/debug": "^4.1.5",
    "@types/levelup": "^4.3.0",
    "@types/memdown": "^3.0.0",
    "@types/mocha": "^8.2.0",
    "@types/node": "14.14.35",
    "@types/secp256k1": "^4.0.2",
    "@types/sinon": "^10.0.0",
    "chai": "^4.3.4",
    "chai-as-promised": "^7.1.1",
    "it-pipe": "^1.1.0",
    "levelup": "^5.0.0",
    "memdown": "^6.0.0",
    "mocha": "^8.2.0",
    "p-defer": "^3.0.0",
    "rimraf": "^3.0.2",
    "sinon": "^11.0.0",
    "ts-generator": "^0.1.1",
    "ts-node": "^9.0.0",
    "typedoc": "^0.20.36",
    "typescript": "4.2.4"
  },
  "mocha": {
    "extension": [
      "ts"
    ],
    "spec": "**/*.spec.ts",
    "require": [
      "ts-node/register"
    ]
  },
  "publishConfig": {
    "access": "public"
  }
}<|MERGE_RESOLUTION|>--- conflicted
+++ resolved
@@ -1,10 +1,6 @@
 {
   "name": "@hoprnet/hopr-core-ethereum",
-<<<<<<< HEAD
-  "version": "1.71.0-next.209",
-=======
   "version": "1.71.4",
->>>>>>> 63063dc8
   "description": "",
   "repository": "https://github.com/hoprnet/hoprnet.git",
   "homepage": "https://hoprnet.org",
@@ -32,13 +28,8 @@
     "!**/*.spec.js.map"
   ],
   "dependencies": {
-<<<<<<< HEAD
-    "@hoprnet/hopr-ethereum": "1.71.0-next.209",
-    "@hoprnet/hopr-utils": "1.71.0-next.209",
-=======
     "@hoprnet/hopr-ethereum": "1.71.4",
     "@hoprnet/hopr-utils": "1.71.4",
->>>>>>> 63063dc8
     "async-mutex": "^0.3.0",
     "bn.js": "^5.1.2",
     "chalk": "^4.1.0",
