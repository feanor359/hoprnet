import type { Subscription } from 'web3-core-subscriptions'
import type { BlockHeader } from 'web3-eth'
import type { Log } from 'web3-core'
import type PeerId from 'peer-id'
import type { Indexer as IIndexer, RoutingChannel, ChannelUpdate } from '@hoprnet/hopr-core-connector-interface'
import type HoprEthereum from '..'
import EventEmitter from 'events'
import chalk from 'chalk'
import BN from 'bn.js'
import Heap from 'heap-js'
import { pubKeyToPeerId, randomChoice } from '@hoprnet/hopr-utils'
import { ChannelEntry, Public, Balance } from '../types'
import { isPartyA, getId, Log as DebugLog } from '../utils'
import {
  isConfirmedBlock,
  getLatestBlockNumber,
  getChannelEntry,
  updateChannelEntry,
  getChannelEntries,
  updateLatestBlockNumber,
  snapshotComparator,
  getLatestConfirmedSnapshot
} from './utils'
import * as topics from './topics'
import type { Event, EventData } from './topics'

const log = DebugLog(['indexer'])

/**
 * Simple indexer to keep track of all open payment channels.
 */
class Indexer extends EventEmitter implements IIndexer {
  public status: 'started' | 'stopped' = 'stopped'
  private unconfirmedEvents = new Heap<Event<any>>(snapshotComparator)
  private subscriptions: {
    [K in 'NewBlock' | 'NewEvent']?: Subscription<any>
  } = {}

  // latest known on-chain block number
  public latestBlock: number = 0

  constructor(private connector: HoprEthereum, private maxConfirmations: number) {
    super()
  }

  /**
   * Starts indexing.
   *
   * @returns true if start was succesful
   */
  public async start(): Promise<void> {
    if (this.status === 'started') return
    log(`Starting indexer...`)

    const { web3, hoprChannels } = this.connector

    const [latestKnownBN, latestOnChainBN] = await Promise.all([
      await getLatestBlockNumber(this.connector),
      web3.eth.getBlockNumber()
    ])

    log('Latest known block %d', latestKnownBN)
    log('Latest on-chain block %d', latestOnChainBN)

    this.latestBlock = latestKnownBN

    // @TODO: get this from somewhere else
    const HoprChannelsGenesisBN = 9503420
    // @TODO: add to constants
    const BLOCKS = 1000

    const getPastLogs = async (fromBlock: number, toBlock: number): Promise<Log[]> => {
      return web3.eth.getPastLogs({
        address: hoprChannels.options.address,
        fromBlock,
        toBlock
      })
    }

    // go back 'MAX_CONFIRMATIONS' blocks in case of a re-org at time of stopping
    let fromBlock = latestKnownBN
    if (fromBlock - this.maxConfirmations > 0) {
      fromBlock = fromBlock - this.maxConfirmations
    }
    if (fromBlock < HoprChannelsGenesisBN) {
      fromBlock = HoprChannelsGenesisBN
    }

    log('Starting to index from block %d', fromBlock)

    let failed = false
    console.time('sync')
    while (fromBlock + BLOCKS < latestOnChainBN) {
      const toBlock = fromBlock + (failed ? 25 : BLOCKS)

      log(`${failed ? 'Re-quering' : 'Quering'} past logs from %d to %d: %d`, fromBlock, toBlock, toBlock - fromBlock)
      try {
        await getPastLogs(fromBlock, toBlock)
      } catch (error) {
        failed = true
        // console.error(error)
        continue
      }

      failed = false
      fromBlock += BLOCKS
    }
    console.timeEnd('sync')

    log('Subscribing to events from block %d', fromBlock)

    // subscribe to events
    // @TODO: when we refactor this needs to be more generic
    this.subscriptions['NewBlock'] = web3.eth
      .subscribe('newBlockHeaders')
      .on('error', console.error)
      .on('data', (block) => this.onNewBlock(block))

    this.subscriptions['NewEvent'] = web3.eth
      .subscribe('logs', {
        address: hoprChannels.options.address,
        fromBlock
      })
      .on('error', console.error)
      .on('data', (onChainLog: Log) => {
        console.count('onChainLog')
        // const event = topics.decodeFundedChannel(onChainLog)
        // log('New event %s', event.name)
        // this.onFundedChannel(event).catch(console.error)
      })

    this.status = 'started'
    log(chalk.green('Indexer started!'))
  }

  /**
   * Stops indexing.
   */
  public async stop(): Promise<void> {
    if (this.status === 'stopped') return
    log(`Stopping indexer...`)

    for (const subscription of Object.values(this.subscriptions)) {
      subscription.unsubscribe()
    }

    this.status = 'stopped'
    log(chalk.green('Indexer stopped!'))
  }

  public async getChannelEntry(partyA: Public, partyB: Public): Promise<ChannelEntry | undefined> {
    return getChannelEntry(this.connector, partyA, partyB)
  }

<<<<<<< HEAD
  public async getChannelEntries(party?: Public, filter?: (node: Public) => boolean): Promise<ChannelUpdate[]> {
    return getChannelEntries(this.connector, party, filter)
  }

  private async onNewBlock(block: BlockHeader) {
    log('New block %d', block.number)

    // update latest block
    if (this.latestBlock < block.number) {
      this.latestBlock = block.number
    }

    // check unconfirmed events and process them if found
    // to be within a confirmed block
=======
  private compareUnconfirmedEvents(
    a: OpenedChannelEvent | ClosedChannelEvent,
    b: OpenedChannelEvent | ClosedChannelEvent
  ): number {
    if (a.blockNumber !== b.blockNumber) return a.blockNumber - b.blockNumber
    else if (a.transactionIndex !== b.transactionIndex) return a.transactionIndex - b.transactionIndex
    return a.logIndex - b.logIndex
  }

  private async onNewBlock(block: { number: number }) {
>>>>>>> dba7f485
    while (
      this.unconfirmedEvents.length > 0 &&
      isConfirmedBlock(this.unconfirmedEvents.top(1)[0].blockNumber.toNumber(), block.number, this.maxConfirmations)
    ) {
      const event = this.unconfirmedEvents.pop()
      log('Found unconfirmed event %s', event.name)

      if (event.name === 'FundedChannel') {
        await this.onFundedChannel(event as Event<'FundedChannel'>).catch(console.error)
      } else if (event.name === 'OpenedChannel') {
        await this.onOpenedChannel(event as Event<'OpenedChannel'>).catch(console.error)
      } else if (event.name === 'RedeemedTicket') {
        await this.onRedeemedTicket(event as Event<'RedeemedTicket'>).catch(console.error)
      } else if (event.name === 'InitiatedChannelClosure') {
        await this.onInitiatedChannelClosure(event as Event<'InitiatedChannelClosure'>).catch(console.error)
      } else if (event.name === 'ClosedChannel') {
        await this.onClosedChannel(event as Event<'ClosedChannel'>).catch(console.error)
      }
    }

    await updateLatestBlockNumber(this.connector, new BN(block.number))
  }

  private async preProcess(event: Event<any>): Promise<boolean> {
    log('Pre-processing event %s', event.name)

    // check if this event has already been processed
    const latestSnapshot = await getLatestConfirmedSnapshot(this.connector)
    if (latestSnapshot && snapshotComparator(event, latestSnapshot) < 0) {
      log(chalk.red('Found event which is older than last confirmed event!'))
      return true
    }

    // if 'maxConfirmations' is 0, we disable ignoring
    if (this.maxConfirmations === 0) return false

    // event block must be confirmed, else we store it
    if (!isConfirmedBlock(event.blockNumber.toNumber(), this.latestBlock, this.maxConfirmations)) {
      log('Adding event %s to unconfirmed', event.name)
      this.unconfirmedEvents.push(event)
      return true
    }

    return false
  }

  // reducers
  private async onFundedChannel(event: Event<'FundedChannel'>): Promise<void> {
    if (await this.preProcess(event)) return

    const { isPartyA } = this.connector.utils
    const storedChannel = await getChannelEntry(this.connector, event.data.recipient, event.data.counterparty)
    const recipientAccountId = await event.data.recipient.toAccountId()
    const counterpartyAccountId = await event.data.counterparty.toAccountId()
    const isRecipientPartyA = isPartyA(recipientAccountId, counterpartyAccountId)
    const partyA = isRecipientPartyA ? event.data.recipient : event.data.counterparty
    const partyB = isRecipientPartyA ? event.data.counterparty : event.data.recipient

    const channelId = await getId(recipientAccountId, counterpartyAccountId)
    log('Processing event %s with channelId %s', event.name, channelId.toHex())

    let channelEntry: ChannelEntry

    if (storedChannel) {
      channelEntry = new ChannelEntry(undefined, {
        blockNumber: event.blockNumber,
        transactionIndex: event.transactionIndex,
        logIndex: event.logIndex,
        deposit: storedChannel.deposit.add(event.data.recipientAmount.add(event.data.counterpartyAmount)),
        partyABalance: storedChannel.partyABalance.add(
          isRecipientPartyA ? event.data.recipientAmount : event.data.counterpartyAmount
        ),
        closureTime: new BN(0),
        stateCounter: storedChannel.stateCounter.addn(1),
        closureByPartyA: false
      })
    } else {
      channelEntry = new ChannelEntry(undefined, {
        blockNumber: event.blockNumber,
        transactionIndex: event.transactionIndex,
        logIndex: event.logIndex,
        deposit: event.data.recipientAmount.add(event.data.counterpartyAmount),
        partyABalance: isRecipientPartyA ? event.data.recipientAmount : event.data.counterpartyAmount,
        closureTime: new BN(0),
        stateCounter: new BN(1),
        closureByPartyA: false
      })
    }

    await updateChannelEntry(this.connector, partyA, partyB, channelEntry)

    log('Channel %s got funded by %s', chalk.green(channelId.toHex()), chalk.green(event.data.funder))
  }

  private async onOpenedChannel(event: Event<'OpenedChannel'>): Promise<void> {
    if (await this.preProcess(event)) return

    const openerAccountId = await event.data.opener.toAccountId()
    const counterpartyAccountId = await event.data.counterparty.toAccountId()
    const isOpenerPartyA = isPartyA(openerAccountId, counterpartyAccountId)
    const partyA = isOpenerPartyA ? event.data.opener : event.data.counterparty
    const partyB = isOpenerPartyA ? event.data.counterparty : event.data.opener

    const channelId = await getId(openerAccountId, counterpartyAccountId)
    log('Processing event %s with channelId %s', event.name, channelId.toHex())

    const storedChannel = await getChannelEntry(this.connector, partyA, partyB)
    if (!storedChannel) {
      log(chalk.red('Could not find stored channel!'))
      return
    }

    const channelEntry = new ChannelEntry(undefined, {
      blockNumber: event.blockNumber,
      transactionIndex: event.transactionIndex,
      logIndex: event.logIndex,
      deposit: storedChannel.deposit,
      partyABalance: storedChannel.partyABalance,
      closureTime: storedChannel.closureTime,
      stateCounter: storedChannel.stateCounter.addn(1),
      closureByPartyA: false
    })

    await updateChannelEntry(this.connector, partyA, partyB, channelEntry)

    this.emit('channelOpened', {
      partyA,
      partyB,
      channelEntry
    })

    log('Channel %s got opened by %s', chalk.green(channelId.toHex()), chalk.green(openerAccountId.toHex()))
  }

  private async onRedeemedTicket(event: Event<'RedeemedTicket'>): Promise<void> {
    if (await this.preProcess(event)) return

    const redeemerAccountId = await event.data.redeemer.toAccountId()
    const counterpartyAccountId = await event.data.counterparty.toAccountId()
    const isRedeemerPartyA = isPartyA(redeemerAccountId, counterpartyAccountId)
    const partyA = isRedeemerPartyA ? event.data.redeemer : event.data.counterparty
    const partyB = isRedeemerPartyA ? event.data.counterparty : event.data.redeemer

    const channelId = await getId(redeemerAccountId, counterpartyAccountId)
    log('Processing event %s with channelId %s', event.name, channelId.toHex())

    const storedChannel = await getChannelEntry(this.connector, partyA, partyB)
    if (!storedChannel) {
      log(chalk.red('Could not find stored channel!'))
      return
    }

    const channelEntry = new ChannelEntry(undefined, {
      blockNumber: event.blockNumber,
      transactionIndex: event.transactionIndex,
      logIndex: event.logIndex,
      deposit: storedChannel.deposit,
      partyABalance: isRedeemerPartyA
        ? storedChannel.partyABalance.add(event.data.amount)
        : storedChannel.partyABalance.sub(event.data.amount),
      closureTime: storedChannel.closureTime,
      stateCounter: storedChannel.stateCounter,
      closureByPartyA: false
    })

    await updateChannelEntry(this.connector, partyA, partyB, channelEntry)

    log('Ticket redeemd in channel %s by %s', chalk.green(channelId.toHex()), chalk.green(redeemerAccountId.toHex()))
  }

<<<<<<< HEAD
  private async onInitiatedChannelClosure(event: Event<'InitiatedChannelClosure'>): Promise<void> {
    if (await this.preProcess(event)) return
=======
  // TODO: this is a quick fix, needs improvements
  private async getPastLogs(
    fromBlock: number,
    toBlock: number,
    topics: (string | string[])[],
    blockRange: number
  ): Promise<[OnChainLog[], number]> {
    let result: OnChainLog[] = []

    let failedCount = 0
    while (fromBlock + blockRange < toBlock) {
      const toBlock = fromBlock + (failedCount > 0 ? 25 : blockRange)

      log(
        `${failedCount > 0 ? 'Re-quering' : 'Quering'} past logs from %d to %d: %d`,
        fromBlock,
        toBlock,
        toBlock - fromBlock
      )
      try {
        const logs = await this.connector.web3.eth.getPastLogs({
          address: this.connector.hoprChannels.options.address,
          fromBlock,
          toBlock,
          topics
        })

        result = result.concat(logs)
      } catch (error) {
        failedCount++

        if (failedCount > 1) {
          console.error(error)
          throw error
        }

        continue
      }

      failedCount = 0
      fromBlock += blockRange
    }

    return [result, fromBlock]
  }

  /**
   * Start indexing,
   * listen to all open / close events,
   * store entries after X confirmations.
   *
   * @returns true if start was succesful
   */
  public async start(): Promise<boolean> {
    log(`Starting indexer...`)
>>>>>>> dba7f485

    const initiatorAccountId = await event.data.initiator.toAccountId()
    const counterpartyAccountId = await event.data.counterparty.toAccountId()
    const isInitiatorPartyA = isPartyA(initiatorAccountId, counterpartyAccountId)
    const partyA = isInitiatorPartyA ? event.data.initiator : event.data.counterparty
    const partyB = isInitiatorPartyA ? event.data.counterparty : event.data.initiator

    const channelId = await getId(initiatorAccountId, counterpartyAccountId)
    log('Processing event %s with channelId %s', event.name, channelId.toHex())

    const storedChannel = await getChannelEntry(this.connector, partyA, partyB)
    if (!storedChannel) {
      log(chalk.red('Could not find stored channel!'))
      return
    }

<<<<<<< HEAD
    const channelEntry = new ChannelEntry(undefined, {
      blockNumber: event.blockNumber,
      transactionIndex: event.transactionIndex,
      logIndex: event.logIndex,
      deposit: storedChannel.deposit,
      partyABalance: storedChannel.partyABalance,
      closureTime: event.data.closureTime,
      stateCounter: storedChannel.stateCounter.addn(1),
      closureByPartyA: isInitiatorPartyA
=======
    this.starting = new Promise<boolean>(async (resolve, reject) => {
      let rejected = false
      try {
        // HACK
        const HoprChannelsGenesisBN = this.connector.chainId === 4 ? 9503420 : 0
        const BLOCK_RANGE = 2000
        const onChainBlockNumber = await this.connector.web3.eth.getBlockNumber()

        // go back 8 blocks in case of a re-org at time of stopping
        let fromBlock = await this.getLatestConfirmedBlockNumber()
        if (fromBlock - MAX_CONFIRMATIONS > 0) {
          fromBlock = fromBlock - MAX_CONFIRMATIONS
        }
        if (fromBlock < HoprChannelsGenesisBN) {
          fromBlock = HoprChannelsGenesisBN
        }

        log(`starting to query events from block ${fromBlock}..`)

        let fromBlockOpened = fromBlock
        let fromBlockClosed = fromBlock
        if (fromBlock + BLOCK_RANGE < onChainBlockNumber) {
          const [[pastOpenedLogs, lastOpenedBlock], [pastClosedLogs, lastClosedBlock]] = await Promise.all([
            this.getPastLogs(
              fromBlock,
              onChainBlockNumber,
              events.OpenedChannelTopics(undefined, undefined),
              BLOCK_RANGE
            ),
            this.getPastLogs(
              fromBlock,
              onChainBlockNumber,
              events.ClosedChannelTopics(undefined, undefined),
              BLOCK_RANGE
            )
          ])

          for (const log of pastOpenedLogs) {
            this.processOpenedChannelEvent(log, 0)
          }

          for (const log of pastClosedLogs) {
            this.processClosedChannelEvent(log, 0)
          }

          // trigger new block so we process past events
          await this.onNewBlock({ number: onChainBlockNumber })

          fromBlockOpened = lastOpenedBlock
          fromBlockClosed = lastClosedBlock
        }

        log(`subscribed to events from blocks ${fromBlockOpened} and ${fromBlockClosed}..`)

        this.newBlockEvent = this.connector.web3.eth
          .subscribe('newBlockHeaders')
          .on('error', (err) => {
            console.log(err)
            if (!rejected) {
              rejected = true
              reject(err)
            }
          })
          .on('data', (block) => this.onNewBlock(block))

        this.openedChannelEvent = this.connector.web3.eth
          .subscribe('logs', {
            address: this.connector.hoprChannels.options.address,
            fromBlock: fromBlockOpened,
            topics: events.OpenedChannelTopics(undefined, undefined)
          })
          .on('error', (err) => {
            console.log(err)
            if (!rejected) {
              rejected = true
              reject(err)
            }
          })
          .on('data', (_event: OnChainLog) => this.processOpenedChannelEvent(_event, onChainBlockNumber))

        this.closedChannelEvent = this.connector.web3.eth
          .subscribe('logs', {
            address: this.connector.hoprChannels.options.address,
            fromBlock: fromBlockClosed,
            topics: events.ClosedChannelTopics(undefined, undefined)
          })
          .on('error', (err) => {
            console.log(err)
            if (!rejected) {
              rejected = true
              reject(err)
            }
          })
          .on('data', (_event) => this.processClosedChannelEvent(_event, onChainBlockNumber))

        this.status = 'started'
        log(chalk.green('Indexer started!'))
        return resolve(true)
      } catch (err) {
        log(err.message)

        return this.stop()
      }
    }).finally(() => {
      this.starting = undefined
>>>>>>> dba7f485
    })

    await updateChannelEntry(this.connector, partyA, partyB, channelEntry)

    log(
      'Channel closure initiated for %s by %s',
      chalk.green(channelId.toHex()),
      chalk.green(initiatorAccountId.toHex())
    )
  }

  private async onClosedChannel(event: Event<'ClosedChannel'>): Promise<void> {
    if (await this.preProcess(event)) return

    const closerAccountId = await event.data.closer.toAccountId()
    const counterpartyAccountId = await event.data.counterparty.toAccountId()
    const isCloserPartyA = isPartyA(closerAccountId, counterpartyAccountId)
    const partyA = isCloserPartyA ? event.data.closer : event.data.counterparty
    const partyB = isCloserPartyA ? event.data.counterparty : event.data.closer

    const channelId = await getId(closerAccountId, counterpartyAccountId)
    log('Processing event %s with channelId %s', event.name, channelId.toHex())

    const storedChannel = await getChannelEntry(this.connector, partyA, partyB)
    if (!storedChannel) {
      log(chalk.red('Could not find stored channel!'))
      return
    }

    const channelEntry = new ChannelEntry(undefined, {
      blockNumber: event.blockNumber,
      transactionIndex: event.transactionIndex,
      logIndex: event.logIndex,
      deposit: new BN(0),
      partyABalance: new BN(0),
      closureTime: new BN(0),
      stateCounter: storedChannel.stateCounter.addn(1),
      closureByPartyA: false
    })

    await updateChannelEntry(this.connector, partyA, partyB, channelEntry)

    this.emit('channelClosed', {
      partyA,
      partyB,
      channelEntry
    })

    log('Channel %s got closed by %s', chalk.green(channelId.toHex()), chalk.green(closerAccountId.toHex()))
  }

  // routing related
  private async toIndexerChannel(
    source: PeerId,
    { partyA, partyB, channelEntry }: ChannelUpdate
  ): Promise<RoutingChannel> {
    const sourcePubKey = new Public(source.pubKey.marshal())
    if (sourcePubKey.eq(partyA)) {
      return [source, await pubKeyToPeerId(partyB), new Balance(channelEntry.partyABalance)]
    } else {
      const partyBBalance = new Balance(new Balance(channelEntry.deposit).sub(new Balance(channelEntry.partyABalance)))
      return [source, await pubKeyToPeerId(partyA), partyBBalance]
    }
  }

  public async getRandomChannel(): Promise<RoutingChannel | undefined> {
    const HACK = 9514000 // Arbitrarily chosen block for our testnet. Total hack.
    const results = await getChannelEntries(this.connector)
    const filtered = results.filter((x) => x.channelEntry.blockNumber.gtn(HACK))
    if (filtered.length === 0) {
      log('no channels exist in indexer > hack')
      return undefined
    }

    log('picking random from ', filtered.length, ' channels')
    const random = randomChoice(filtered)
    return this.toIndexerChannel(await pubKeyToPeerId(random.partyA), random)
  }

  public async getChannelsFromPeer(source: PeerId): Promise<RoutingChannel[]> {
    const sourcePubKey = new Public(source.pubKey.marshal())
    const channels = await getChannelEntries(this.connector, sourcePubKey)
    let cout: RoutingChannel[] = []
    for (let channel of channels) {
      let directed = await this.toIndexerChannel(source, channel)
      if (directed[2].gtn(0)) {
        cout.push(directed)
      }
    }

    return cout
  }
}

export default Indexer<|MERGE_RESOLUTION|>--- conflicted
+++ resolved
@@ -22,7 +22,7 @@
   getLatestConfirmedSnapshot
 } from './utils'
 import * as topics from './topics'
-import type { Event, EventData } from './topics'
+import type { Event } from './topics'
 
 const log = DebugLog(['indexer'])
 
@@ -31,13 +31,11 @@
  */
 class Indexer extends EventEmitter implements IIndexer {
   public status: 'started' | 'stopped' = 'stopped'
+  public latestBlock: number = 0 // latest known on-chain block number
+  private subscriptions: {
+    [K in 'NewBlocks' | 'NewEvents']?: Subscription<any>
+  } = {}
   private unconfirmedEvents = new Heap<Event<any>>(snapshotComparator)
-  private subscriptions: {
-    [K in 'NewBlock' | 'NewEvent']?: Subscription<any>
-  } = {}
-
-  // latest known on-chain block number
-  public latestBlock: number = 0
 
   constructor(private connector: HoprEthereum, private maxConfirmations: number) {
     super()
@@ -54,80 +52,57 @@
 
     const { web3, hoprChannels } = this.connector
 
-    const [latestKnownBN, latestOnChainBN] = await Promise.all([
+    const [latestSavedBlock, latestOnChainBlock] = await Promise.all([
       await getLatestBlockNumber(this.connector),
       web3.eth.getBlockNumber()
     ])
 
-    log('Latest known block %d', latestKnownBN)
-    log('Latest on-chain block %d', latestOnChainBN)
-
-    this.latestBlock = latestKnownBN
+    log('Latest saved block %d', latestSavedBlock)
+    log('Latest on-chain block %d', latestOnChainBlock)
 
     // @TODO: get this from somewhere else
     const HoprChannelsGenesisBN = 9503420
     // @TODO: add to constants
-    const BLOCKS = 1000
-
-    const getPastLogs = async (fromBlock: number, toBlock: number): Promise<Log[]> => {
-      return web3.eth.getPastLogs({
-        address: hoprChannels.options.address,
-        fromBlock,
-        toBlock
-      })
-    }
+    const BLOCK_RANGE = 2000
 
     // go back 'MAX_CONFIRMATIONS' blocks in case of a re-org at time of stopping
-    let fromBlock = latestKnownBN
+    let fromBlock = latestSavedBlock
     if (fromBlock - this.maxConfirmations > 0) {
       fromBlock = fromBlock - this.maxConfirmations
     }
+    // no need to query before HoprChannels existed
     if (fromBlock < HoprChannelsGenesisBN) {
       fromBlock = HoprChannelsGenesisBN
     }
 
     log('Starting to index from block %d', fromBlock)
 
-    let failed = false
-    console.time('sync')
-    while (fromBlock + BLOCKS < latestOnChainBN) {
-      const toBlock = fromBlock + (failed ? 25 : BLOCKS)
-
-      log(`${failed ? 'Re-quering' : 'Quering'} past logs from %d to %d: %d`, fromBlock, toBlock, toBlock - fromBlock)
-      try {
-        await getPastLogs(fromBlock, toBlock)
-      } catch (error) {
-        failed = true
-        // console.error(error)
-        continue
-      }
-
-      failed = false
-      fromBlock += BLOCKS
-    }
-    console.timeEnd('sync')
+    // if the difference between on-chain block and {fromBlock}
+    // is larger than {BLOCK_RANGE}, we will query using `getLogs` rpc
+    if (fromBlock + BLOCK_RANGE <= latestOnChainBlock) {
+      const toBlock = latestOnChainBlock - this.maxConfirmations
+      log('Quering past blocks from %d to %d', fromBlock, toBlock)
+
+      const [pastLogs, lastBlock] = await this.getPastLogs(fromBlock, toBlock, BLOCK_RANGE)
+      this.onNewLogs(pastLogs)
+      fromBlock = lastBlock
+    }
 
     log('Subscribing to events from block %d', fromBlock)
 
     // subscribe to events
-    // @TODO: when we refactor this needs to be more generic
-    this.subscriptions['NewBlock'] = web3.eth
+    this.subscriptions['NewBlocks'] = web3.eth
       .subscribe('newBlockHeaders')
       .on('error', console.error)
       .on('data', (block) => this.onNewBlock(block))
 
-    this.subscriptions['NewEvent'] = web3.eth
+    this.subscriptions['NewEvents'] = web3.eth
       .subscribe('logs', {
         address: hoprChannels.options.address,
         fromBlock
       })
       .on('error', console.error)
-      .on('data', (onChainLog: Log) => {
-        console.count('onChainLog')
-        // const event = topics.decodeFundedChannel(onChainLog)
-        // log('New event %s', event.name)
-        // this.onFundedChannel(event).catch(console.error)
-      })
+      .on('data', (onChainLog: Log) => this.onNewLogs([onChainLog]))
 
     this.status = 'started'
     log(chalk.green('Indexer started!'))
@@ -152,12 +127,50 @@
     return getChannelEntry(this.connector, partyA, partyB)
   }
 
-<<<<<<< HEAD
   public async getChannelEntries(party?: Public, filter?: (node: Public) => boolean): Promise<ChannelUpdate[]> {
     return getChannelEntries(this.connector, party, filter)
   }
 
-  private async onNewBlock(block: BlockHeader) {
+  private async getPastLogs(fromBlock: number, toBlock: number, blockRange: number): Promise<[Log[], number]> {
+    let result: Log[] = []
+
+    let failedCount = 0
+    while (fromBlock + blockRange < toBlock) {
+      const toBlock = fromBlock + (failedCount > 0 ? 25 : blockRange)
+
+      log(
+        `${failedCount > 0 ? 'Re-quering' : 'Quering'} past logs from %d to %d: %d`,
+        fromBlock,
+        toBlock,
+        toBlock - fromBlock
+      )
+      try {
+        const logs = await this.connector.web3.eth.getPastLogs({
+          address: this.connector.hoprChannels.options.address,
+          fromBlock,
+          toBlock
+        })
+
+        result = result.concat(logs)
+      } catch (error) {
+        failedCount++
+
+        if (failedCount > 1) {
+          console.error(error)
+          throw error
+        }
+
+        continue
+      }
+
+      failedCount = 0
+      fromBlock += blockRange
+    }
+
+    return [result, fromBlock]
+  }
+
+  private async onNewBlock(block: BlockHeader): Promise<void> {
     log('New block %d', block.number)
 
     // update latest block
@@ -167,18 +180,6 @@
 
     // check unconfirmed events and process them if found
     // to be within a confirmed block
-=======
-  private compareUnconfirmedEvents(
-    a: OpenedChannelEvent | ClosedChannelEvent,
-    b: OpenedChannelEvent | ClosedChannelEvent
-  ): number {
-    if (a.blockNumber !== b.blockNumber) return a.blockNumber - b.blockNumber
-    else if (a.transactionIndex !== b.transactionIndex) return a.transactionIndex - b.transactionIndex
-    return a.logIndex - b.logIndex
-  }
-
-  private async onNewBlock(block: { number: number }) {
->>>>>>> dba7f485
     while (
       this.unconfirmedEvents.length > 0 &&
       isConfirmedBlock(this.unconfirmedEvents.top(1)[0].blockNumber.toNumber(), block.number, this.maxConfirmations)
@@ -200,6 +201,11 @@
     }
 
     await updateLatestBlockNumber(this.connector, new BN(block.number))
+  }
+
+  private onNewLogs(logs: Log[]): void {
+    const events = logs.map(topics.logToEvent)
+    this.unconfirmedEvents.addAll(events)
   }
 
   private async preProcess(event: Event<any>): Promise<boolean> {
@@ -349,66 +355,8 @@
     log('Ticket redeemd in channel %s by %s', chalk.green(channelId.toHex()), chalk.green(redeemerAccountId.toHex()))
   }
 
-<<<<<<< HEAD
   private async onInitiatedChannelClosure(event: Event<'InitiatedChannelClosure'>): Promise<void> {
     if (await this.preProcess(event)) return
-=======
-  // TODO: this is a quick fix, needs improvements
-  private async getPastLogs(
-    fromBlock: number,
-    toBlock: number,
-    topics: (string | string[])[],
-    blockRange: number
-  ): Promise<[OnChainLog[], number]> {
-    let result: OnChainLog[] = []
-
-    let failedCount = 0
-    while (fromBlock + blockRange < toBlock) {
-      const toBlock = fromBlock + (failedCount > 0 ? 25 : blockRange)
-
-      log(
-        `${failedCount > 0 ? 'Re-quering' : 'Quering'} past logs from %d to %d: %d`,
-        fromBlock,
-        toBlock,
-        toBlock - fromBlock
-      )
-      try {
-        const logs = await this.connector.web3.eth.getPastLogs({
-          address: this.connector.hoprChannels.options.address,
-          fromBlock,
-          toBlock,
-          topics
-        })
-
-        result = result.concat(logs)
-      } catch (error) {
-        failedCount++
-
-        if (failedCount > 1) {
-          console.error(error)
-          throw error
-        }
-
-        continue
-      }
-
-      failedCount = 0
-      fromBlock += blockRange
-    }
-
-    return [result, fromBlock]
-  }
-
-  /**
-   * Start indexing,
-   * listen to all open / close events,
-   * store entries after X confirmations.
-   *
-   * @returns true if start was succesful
-   */
-  public async start(): Promise<boolean> {
-    log(`Starting indexer...`)
->>>>>>> dba7f485
 
     const initiatorAccountId = await event.data.initiator.toAccountId()
     const counterpartyAccountId = await event.data.counterparty.toAccountId()
@@ -425,7 +373,6 @@
       return
     }
 
-<<<<<<< HEAD
     const channelEntry = new ChannelEntry(undefined, {
       blockNumber: event.blockNumber,
       transactionIndex: event.transactionIndex,
@@ -435,113 +382,6 @@
       closureTime: event.data.closureTime,
       stateCounter: storedChannel.stateCounter.addn(1),
       closureByPartyA: isInitiatorPartyA
-=======
-    this.starting = new Promise<boolean>(async (resolve, reject) => {
-      let rejected = false
-      try {
-        // HACK
-        const HoprChannelsGenesisBN = this.connector.chainId === 4 ? 9503420 : 0
-        const BLOCK_RANGE = 2000
-        const onChainBlockNumber = await this.connector.web3.eth.getBlockNumber()
-
-        // go back 8 blocks in case of a re-org at time of stopping
-        let fromBlock = await this.getLatestConfirmedBlockNumber()
-        if (fromBlock - MAX_CONFIRMATIONS > 0) {
-          fromBlock = fromBlock - MAX_CONFIRMATIONS
-        }
-        if (fromBlock < HoprChannelsGenesisBN) {
-          fromBlock = HoprChannelsGenesisBN
-        }
-
-        log(`starting to query events from block ${fromBlock}..`)
-
-        let fromBlockOpened = fromBlock
-        let fromBlockClosed = fromBlock
-        if (fromBlock + BLOCK_RANGE < onChainBlockNumber) {
-          const [[pastOpenedLogs, lastOpenedBlock], [pastClosedLogs, lastClosedBlock]] = await Promise.all([
-            this.getPastLogs(
-              fromBlock,
-              onChainBlockNumber,
-              events.OpenedChannelTopics(undefined, undefined),
-              BLOCK_RANGE
-            ),
-            this.getPastLogs(
-              fromBlock,
-              onChainBlockNumber,
-              events.ClosedChannelTopics(undefined, undefined),
-              BLOCK_RANGE
-            )
-          ])
-
-          for (const log of pastOpenedLogs) {
-            this.processOpenedChannelEvent(log, 0)
-          }
-
-          for (const log of pastClosedLogs) {
-            this.processClosedChannelEvent(log, 0)
-          }
-
-          // trigger new block so we process past events
-          await this.onNewBlock({ number: onChainBlockNumber })
-
-          fromBlockOpened = lastOpenedBlock
-          fromBlockClosed = lastClosedBlock
-        }
-
-        log(`subscribed to events from blocks ${fromBlockOpened} and ${fromBlockClosed}..`)
-
-        this.newBlockEvent = this.connector.web3.eth
-          .subscribe('newBlockHeaders')
-          .on('error', (err) => {
-            console.log(err)
-            if (!rejected) {
-              rejected = true
-              reject(err)
-            }
-          })
-          .on('data', (block) => this.onNewBlock(block))
-
-        this.openedChannelEvent = this.connector.web3.eth
-          .subscribe('logs', {
-            address: this.connector.hoprChannels.options.address,
-            fromBlock: fromBlockOpened,
-            topics: events.OpenedChannelTopics(undefined, undefined)
-          })
-          .on('error', (err) => {
-            console.log(err)
-            if (!rejected) {
-              rejected = true
-              reject(err)
-            }
-          })
-          .on('data', (_event: OnChainLog) => this.processOpenedChannelEvent(_event, onChainBlockNumber))
-
-        this.closedChannelEvent = this.connector.web3.eth
-          .subscribe('logs', {
-            address: this.connector.hoprChannels.options.address,
-            fromBlock: fromBlockClosed,
-            topics: events.ClosedChannelTopics(undefined, undefined)
-          })
-          .on('error', (err) => {
-            console.log(err)
-            if (!rejected) {
-              rejected = true
-              reject(err)
-            }
-          })
-          .on('data', (_event) => this.processClosedChannelEvent(_event, onChainBlockNumber))
-
-        this.status = 'started'
-        log(chalk.green('Indexer started!'))
-        return resolve(true)
-      } catch (err) {
-        log(err.message)
-
-        return this.stop()
-      }
-    }).finally(() => {
-      this.starting = undefined
->>>>>>> dba7f485
     })
 
     await updateChannelEntry(this.connector, partyA, partyB, channelEntry)
