--- conflicted
+++ resolved
@@ -32,20 +32,6 @@
 import { BigNumber, errors } from 'ethers'
 import { Filter, Log } from '@ethersproject/abstract-provider'
 
-<<<<<<< HEAD
-=======
-import {
-  CORE_ETHEREUM_CONSTANTS,
-  Ethereum_Address,
-  Ethereum_Database,
-  Ethereum_Snapshot,
-  Ethereum_U256,
-  Ethereum_Balance,
-  Ethereum_BalanceType,
-  Handlers
-} from '../db.js'
-
->>>>>>> 88d76e28
 // @ts-ignore untyped library
 import retimer from 'retimer'
 
