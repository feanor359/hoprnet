{
  "name": "@hoprnet/hopr-connect",
<<<<<<< HEAD
  "version": "1.89.0-next.25",
=======
  "version": "1.89.0-next.26",
>>>>>>> 98ddc437
  "description": "A libp2p-complaint transport module that handles NAT traversal by using WebRTC",
  "repository": "https://github.com/hoprnet/hopr-connect.git",
  "homepage": "https://github.com/hoprnet/hopr-connect",
  "license": "GPL-3.0-only",
  "keywords": [
    "nat-traversal",
    "libp2p",
    "webrtc"
  ],
  "main": "lib/index.js",
  "types": "lib/index.d.ts",
  "type": "commonjs",
  "engines": {
    "node": "16"
  },
  "files": [
    "lib"
  ],
  "scripts": {
    "clean:wasm": "make -C crates clean",
    "build:wasm": "make -C crates all && make -C crates install",
    "test:wasm": "make -C crates test",
    "clean": "yarn clean:wasm && rm -Rf ./lib ./tsconfig.tsbuildinfo ./tests/tsconfig.tsbuildinfo",
    "build": "yarn clean && yarn build:wasm && tsc -p .",
    "test": "yarn test:wasm && mocha --parallel --full-trace",
    "prepublishOnly": "yarn clean && yarn build:wasm && tsc -p ./tsconfig.npm.json"
  },
  "dependencies": {
    "@hoprnet/hopr-utils": "workspace:packages/utils",
    "abortable-iterator": "3.0.2",
    "bl": "5.0.0",
    "debug": "4.3.4",
    "heap-js": "2.1.6",
    "it-handshake": "2.0.0",
    "multiaddr": "10.0.1",
    "multihashes": "4.0.3",
    "nat-api": "0.3.1",
    "peer-id": "0.16.0",
    "simple-peer": "9.11.1",
    "stream-to-it": "0.2.4",
    "webrtc-stun": "3.0.0",
    "wrtc": "0.4.7"
  },
  "devDependencies": {
    "@chainsafe/libp2p-noise": "5.0.3",
    "@types/bl": "5.0.2",
    "@types/chai": "4.3.0",
    "@types/chai-spies": "1.0.3",
    "@types/debug": "4.1.7",
    "@types/mocha": "9.1.0",
    "@types/node": "16.11.26",
    "@types/simple-peer": "9.11.4",
    "@types/yargs": "17.0.10",
    "abortable-iterator": "3.0.2",
    "chai": "4.3.6",
    "chai-spies": "1.0.0",
    "it-pair": "1.0.0",
    "it-pipe": "1.1.0",
    "it-pushable": "1.4.2",
    "libp2p": "0.36.2",
    "libp2p-interfaces": "4.0.6",
    "libp2p-mplex": "0.10.7",
    "mocha": "9.2.2",
    "yargs": "17.4.0"
  },
  "mocha": {
    "extension": [
      "ts"
    ],
    "spec": [
      "src/**/*.spec.ts"
    ],
    "require": [
      "ts-node/register"
    ]
  },
  "publishConfig": {
    "access": "public"
  }
}<|MERGE_RESOLUTION|>--- conflicted
+++ resolved
@@ -1,10 +1,6 @@
 {
   "name": "@hoprnet/hopr-connect",
-<<<<<<< HEAD
-  "version": "1.89.0-next.25",
-=======
   "version": "1.89.0-next.26",
->>>>>>> 98ddc437
   "description": "A libp2p-complaint transport module that handles NAT traversal by using WebRTC",
   "repository": "https://github.com/hoprnet/hopr-connect.git",
   "homepage": "https://github.com/hoprnet/hopr-connect",
