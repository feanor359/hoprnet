{
  "name": "@hoprnet/hopr-connect",
<<<<<<< HEAD
  "version": "1.91.22",
=======
  "version": "1.92.0-next.18",
>>>>>>> 82fa5407
  "description": "A libp2p-complaint transport module that handles NAT traversal by using WebRTC",
  "repository": "https://github.com/hoprnet/hopr-connect.git",
  "homepage": "https://github.com/hoprnet/hopr-connect",
  "license": "GPL-3.0-only",
  "keywords": [
    "nat-traversal",
    "libp2p",
    "webrtc"
  ],
  "main": "lib/index.js",
  "types": "lib/index.d.ts",
  "type": "module",
  "engines": {
    "node": "16"
  },
  "files": [
    "lib"
  ],
  "scripts": {
    "clean:wasm": "make -C crates clean",
    "build:wasm": "make -C crates all && make -C crates install",
    "test:wasm": "make -C crates test",
    "clean": "yarn clean:wasm && rm -Rf ./lib ./tsconfig.tsbuildinfo ./tests/tsconfig.tsbuildinfo",
    "build": "yarn clean && yarn build:wasm && tsc -p .",
    "test": "yarn test:wasm && NODE_OPTIONS=\"--experimental-wasm-modules\" mocha --full-trace",
    "prepublishOnly": "yarn clean && yarn build:wasm && tsc -p ./tsconfig.npm.json"
  },
  "dependencies": {
    "@hoprnet/hopr-utils": "workspace:packages/utils",
    "@libp2p/interface-peer-discovery": "1.0.0",
    "@libp2p/interface-peer-id": "1.0.5",
    "@libp2p/interface-transport": "1.0.0",
    "@libp2p/interfaces": "2.0.4",
    "@libp2p/peer-id": "1.1.16",
    "@multiformats/multiaddr": "10.3.3",
    "abortable-iterator": "4.0.2",
    "bl": "5.0.0",
    "chalk": "5.0.1",
    "debug": "4.3.4",
    "err-code": "3.0.1",
    "heap-js": "2.2.0",
    "it-handshake": "4.0.0",
    "multiformats": "9.6.5",
    "nat-api": "0.3.1",
    "retimer": "3.0.0",
    "simple-peer": "9.11.1",
    "stream-to-it": "0.2.4",
    "webrtc-stun": "3.0.0",
    "wrtc": "0.4.7"
  },
  "devDependencies": {
    "@chainsafe/libp2p-noise": "7.0.0",
    "@libp2p/crypto": "1.0.0",
    "@libp2p/interface-address-manager": "1.0.1",
    "@libp2p/interface-connection": "1.0.1",
    "@libp2p/interface-connection-manager": "1.1.0",
    "@libp2p/interface-peer-id": "1.0.2",
    "@libp2p/interface-peer-store": "1.0.0",
    "@libp2p/interface-registrar": "1.1.0",
    "@libp2p/mplex": "1.2.1",
    "@types/bl": "5.0.2",
    "@types/chai": "4.3.3",
    "@types/chai-spies": "1.0.3",
    "@types/debug": "4.1.7",
    "@types/mocha": "9.1.1",
    "@types/node": "16",
    "@types/simple-peer": "9.11.4",
    "@types/yargs": "17.0.10",
    "chai": "4.3.6",
    "chai-spies": "1.0.0",
    "it-pair": "2.0.2",
    "it-pipe": "2.0.3",
    "it-pushable": "3.0.0",
    "libp2p": "0.37.3",
    "mocha": "9.2.2",
    "typescript": "4.8.4",
    "uint8arraylist": "2.3.2",
    "yargs": "17.5.1"
  },
  "mocha": {
    "spec": [
      "lib/**/*.spec.js"
    ]
  },
  "publishConfig": {
    "access": "public"
  }
}<|MERGE_RESOLUTION|>--- conflicted
+++ resolved
@@ -1,10 +1,6 @@
 {
   "name": "@hoprnet/hopr-connect",
-<<<<<<< HEAD
-  "version": "1.91.22",
-=======
   "version": "1.92.0-next.18",
->>>>>>> 82fa5407
   "description": "A libp2p-complaint transport module that handles NAT traversal by using WebRTC",
   "repository": "https://github.com/hoprnet/hopr-connect.git",
   "homepage": "https://github.com/hoprnet/hopr-connect",
@@ -46,13 +42,14 @@
     "debug": "4.3.4",
     "err-code": "3.0.1",
     "heap-js": "2.2.0",
+    "is-stun": "2.0.0",
     "it-handshake": "4.0.0",
     "multiformats": "9.6.5",
     "nat-api": "0.3.1",
     "retimer": "3.0.0",
     "simple-peer": "9.11.1",
     "stream-to-it": "0.2.4",
-    "webrtc-stun": "3.0.0",
+    "stun": "2.1.0",
     "wrtc": "0.4.7"
   },
   "devDependencies": {
