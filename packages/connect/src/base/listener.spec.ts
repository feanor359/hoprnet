import assert from 'assert'
import { Listener, MAX_RELAYS_PER_NODE } from './listener'
import { Multiaddr } from 'multiaddr'
import type { MultiaddrConnection, Upgrader } from 'libp2p-interfaces/transport'
import dgram, { type Socket } from 'dgram'
import PeerId from 'peer-id'
import { createConnection } from 'net'
import * as stun from 'webrtc-stun'
import { once, EventEmitter } from 'events'
import { randomBytes } from 'crypto'
import type { AddressInfo } from 'net'

import { type NetworkInterfaceInfo, networkInterfaces } from 'os'
import {
  u8aEquals,
  defer,
  type DeferType,
  toNetworkPrefix,
  u8aAddrToString,
  privKeyToPeerId,
  u8aToHex
} from '@hoprnet/hopr-utils'

import type { PublicNodesEmitter, PeerStoreType } from '../types'

import { waitUntilListening, stopNode, startStunServer } from './utils.spec'

/**
 * Decorated Listener class that allows access to
 * private class properties
 */
class TestingListener extends Listener {
  // @ts-ignore
  public uncheckedNodes: InstanceType<typeof Listener>['uncheckedNodes']
  // @ts-ignore
  public publicNodes: InstanceType<typeof Listener>['publicNodes']

  // @ts-ignore
  public addrs: InstanceType<typeof Listener>['addrs']

  // @ts-ignore
  public tcpSocket: InstanceType<typeof Listener>['tcpSocket']

  public onNewRelay(...args: Parameters<InstanceType<typeof Listener>['onNewRelay']>) {
    return super.onNewRelay(...args)
  }
  public onRemoveRelay(peer: PeerId) {
    return super.onRemoveRelay(peer)
  }

  public async updatePublicNodes() {
    return super.updatePublicNodes()
  }

  public getPort(): number {
    return (this.tcpSocket.address() as AddressInfo)?.port ?? -1
  }
}

function getPeerStoreEntry(addr: string, id = createPeerId()): PeerStoreType {
  return {
    id,
    multiaddrs: [new Multiaddr(addr)]
  }
}

/**
 * Synchronous function to sample PeerIds
 * @returns a PeerId
 */
function createPeerId(): PeerId {
  return privKeyToPeerId(u8aToHex(randomBytes(32)))
}

/**
 * Creates a node and attaches message listener to it.
 * @param publicNodes emitter that emit an event on new public nodes
 * @param initialNodes nodes that are initially known
 * @param state check message reception and content of message
 * @param expectedMessage message to check for, or undefined to skip this check
 * @param peerId peerId of the node
 * @returns
 */
async function startNode(
  initialNodes: PeerStoreType[] = [],
  state: { msgReceived?: DeferType<void>; expectedMessageReceived?: DeferType<void> } = {},
  expectedMessage: Uint8Array | undefined = undefined,
  peerId = createPeerId(),
  upgrader?: Upgrader,
  handler?: (conn: any) => any | Promise<any>,
  runningLocally?: boolean
) {
  const publicNodesEmitter = new EventEmitter() as PublicNodesEmitter

  const listener = new TestingListener(
    handler,
    upgrader ?? {
      upgradeInbound: async (conn: MultiaddrConnection) => {
        if (expectedMessage != undefined) {
          for await (const msg of conn.source) {
            if (u8aEquals(msg.slice(), expectedMessage)) {
              state?.expectedMessageReceived?.resolve()
            }
          }
        }

        state?.msgReceived?.resolve()
        return conn as any
      },
      upgradeOutbound: async (conn: MultiaddrConnection) => conn as any
    },
    publicNodesEmitter,
    initialNodes,
    peerId,
    undefined,
    runningLocally ?? false
  )

  await waitUntilListening(listener, new Multiaddr(`/ip4/127.0.0.1/tcp/0/p2p/${peerId.toB58String()}`))

  return {
    peerId,
    listener,
    publicNodesEmitter
  }
}

describe('check listening to sockets', function () {
  it('recreate the socket and perform STUN requests', async function () {
    this.timeout(10e3) // 3 seconds should be more than enough

    let listener: TestingListener
    const peerId = createPeerId()

    const AMOUNT = 3

    const msgReceived = Array.from({ length: AMOUNT }, (_) => defer<void>())

    const stunServers = await Promise.all(
      Array.from({ length: AMOUNT }, (_, index: number) =>
        startStunServer(undefined, { msgReceived: msgReceived[index] })
      )
    )

    const peerStoreEntries = stunServers.map((s: Socket) => getPeerStoreEntry(`/ip4/127.0.0.1/tcp/${s.address().port}`))

    let port: number | undefined

    for (let i = 0; i < 3; i++) {
      listener = new TestingListener(
        undefined,
        undefined as any,
        undefined,
        [peerStoreEntries[i]],
        peerId,
        undefined,
        false
      )

      let listeningMultiaddr: Multiaddr
      if (port != undefined) {
        listeningMultiaddr = new Multiaddr(`/ip4/127.0.0.1/tcp/0/p2p/${peerId.toB58String()}`)
      } else {
        // Listen to previously used port
        listeningMultiaddr = new Multiaddr(`/ip4/127.0.0.1/tcp/${port}/p2p/${peerId.toB58String()}`)
      }

      await waitUntilListening(listener, listeningMultiaddr)
      if (port == undefined) {
        // Store the port to which we have listened before
        port = listener.getPort()
      }
      assert(port != undefined)
      await stopNode(listener)
    }

    await Promise.all(msgReceived.map((received) => received.promise))
    await Promise.all(stunServers.map(stopNode))
  })

  it('check that node is reachable', async function () {
    const stunServer = await startStunServer(undefined)
    const msgReceived = defer<void>()
    const expectedMessageReceived = defer<void>()

    const testMessage = new TextEncoder().encode('test')

    const node = await startNode(
      [getPeerStoreEntry(`/ip4/127.0.0.1/udp/${stunServer.address().port}`)],
      {
        msgReceived,
        expectedMessageReceived
      },
      testMessage
    )

    const socket = createConnection(
      {
        host: '127.0.0.1',
        port: node.listener.getPort()
      },
      () => {
        socket.write(testMessage, () => {
          socket.end()
        })
      }
    )

    await msgReceived.promise

    await Promise.all([stopNode(node.listener), stopNode(stunServer)])
  })

  it('should bind to specific interfaces', async function () {
    // Test does do not do anything if there are only IPv6 addresses
    const usableInterfaces = networkInterfaces()

    for (const iface of Object.keys(usableInterfaces)) {
      const osIface = usableInterfaces[iface]

      if (osIface == undefined || osIface.some((x) => x.internal) || !osIface.some((x) => x.family == 'IPv4')) {
        delete usableInterfaces[iface]
      }
    }

    if (Object.keys(usableInterfaces).length == 0) {
      // Cannot test without any available interfaces
      return
    }

    const firstUsableInterfaceName = Object.keys(usableInterfaces)[0]

    const address = (usableInterfaces[firstUsableInterfaceName] as NetworkInterfaceInfo[]).filter((addr) => {
      if (addr.internal) {
        return false
      }

      if (addr.family == 'IPv6') {
        return false
      }

      return true
    })[0]

    const network = toNetworkPrefix(address)

    const notUsableAddress = network.networkPrefix.slice()
    // flip first bit of the address
    notUsableAddress[0] ^= 128

    const stunServer = await startStunServer(undefined)
    const peerId = createPeerId()

    const listener = new Listener(
      undefined,
      {
        upgradeInbound: async (conn: MultiaddrConnection) => conn
      } as any,
      undefined,
      [getPeerStoreEntry(`/ip4/127.0.0.1/udp/${stunServer.address().port}`)],
      peerId,
      firstUsableInterfaceName,
      false
    )

    await assert.rejects(
      () =>
        listener.listen(
          new Multiaddr(`/ip4/${u8aAddrToString(notUsableAddress, address.family)}/tcp/0/p2p/${peerId.toB58String()}`)
        ),
      `Must throw if we can't bind to an unusable address`
    )

    await assert.doesNotReject(
      async () => await listener.listen(new Multiaddr(`/ip4/${address.address}/tcp/0/p2p/${peerId.toB58String()}`)),
      `Must be able to bind to correct address`
    )

    await Promise.all([stopNode(listener), stopNode(stunServer)])
  })

  it('check that node speaks STUN', async function () {
    const msgReceived = defer<void>()
    const stunServer = await startStunServer(undefined)

    const node = await startNode([getPeerStoreEntry(`/ip4/127.0.0.1/udp/${stunServer.address().port}`)])

    const socket = dgram.createSocket({ type: 'udp4' })
    const tid = stun.generateTransactionId()

    socket.on('message', (msg) => {
      const res = stun.createBlank()

      // if msg is valid STUN message
      if (res.loadBuffer(msg)) {
        // if msg is BINDING_RESPONSE_SUCCESS and valid content
        if (res.isBindingResponseSuccess({ transactionId: tid })) {
          const attr = res.getXorMappedAddressAttribute()
          // if msg includes attr
          if (attr) {
            msgReceived.resolve()
          }
        }
      }

      socket.close()
    })

    const req = stun.createBindingRequest(tid).setFingerprintAttribute()

    const addrs = node.listener.getAddrs()

    const localAddress = addrs.find((ma: Multiaddr) => ma.toString().match(/127.0.0.1/))

    assert(localAddress != null, `Listener must be available on localhost`)

    socket.send(req.toBuffer(), localAddress.toOptions().port, `localhost`)

    await msgReceived.promise

    await stopNode(node.listener)
    await stopNode(stunServer)
  })

<<<<<<< HEAD
  it('get the right addresses', async function () {
    this.timeout(4e3) // for CI
    const stunServer = await startStunServer(undefined)

    const stunPeer = await getPeerStoreEntry(`/ip4/127.0.0.1/udp/${stunServer.address().port}`)
    const relay = await startNode([stunPeer])

    const node = await startNode([stunPeer])

    let eventPromise = once(node.listener.emitter, '_newNodeRegistered')
    node.publicNodesEmitter.emit('addPublicNode', {
      id: relay.peerId,
      multiaddrs: [new Multiaddr(`/ip4/127.0.0.1/tcp/${relay.listener.getPort()}/p2p/${relay.peerId.toB58String()}`)]
    })

    await eventPromise

    eventPromise = once(node.listener.emitter, '_newNodeRegistered')
    node.publicNodesEmitter.emit('addPublicNode', {
      id: relay.peerId,
      multiaddrs: [new Multiaddr(`/ip4/127.0.0.1/tcp/${relay.listener.getPort()}/p2p/${relay.peerId.toB58String()}`)]
    })

    await eventPromise

    const addrsFromListener = node.listener.getAddrs()

    const uniqueAddresses = new Set<string>(addrsFromListener.map((ma: Multiaddr) => ma.toString()))

    assert(
      uniqueAddresses.has(`/p2p/${relay.peerId.toB58String()}/p2p-circuit/p2p/${node.peerId.toB58String()}`),
      `Addresses must include relay address`
    )

    assert(
      uniqueAddresses.has(`/ip4/127.0.0.1/tcp/${node.listener.getPort()}/p2p/${node.peerId.toB58String()}`),
      `Addresses must include relay address`
    )

    assert(addrsFromListener.length == uniqueAddresses.size, `Addresses must not appear twice`)

    await Promise.all([stopNode(relay.listener), stopNode(node.listener), stopNode(stunServer)])
  })

=======
>>>>>>> c4eef5c3
  it('check connection tracking', async function () {
    const stunServer = await startStunServer(undefined)
    const stunPeer = getPeerStoreEntry(`/ip4/127.0.0.1/udp/${stunServer.address().port}`)
    const msgReceived = defer<void>()
    const expectedMessageReceived = defer<void>()

    const node = await startNode([stunPeer], {
      msgReceived,
      expectedMessageReceived
    })

    const bothConnectionsOpened = defer()
    let connections = 0

    node.listener.on('connection', () => {
      connections++

      if (connections == 2) {
        bothConnectionsOpened.resolve()
      }
    })

    const socketOne = createConnection({
      host: '127.0.0.1',
      port: node.listener.getPort()
    })

    const socketTwo = createConnection({
      host: '127.0.0.1',
      port: node.listener.getPort()
    })

    await bothConnectionsOpened.promise

    assert(node.listener.getConnections() == 2)

    // Add event listener at the end of the event listeners array
    const socketOneClosePromise = once(socketOne, 'close')
    const socketTwoClosePromise = once(socketTwo, 'close')

    socketOne.end()
    socketTwo.end()

    await Promise.all([socketOneClosePromise, socketTwoClosePromise])

    // let I/O actions happen
    await new Promise((resolve) => setImmediate(resolve))

    assert(node.listener.getConnections() == 0, `Connection must have been removed`)

    await Promise.all([stopNode(node.listener), stopNode(stunServer)])
  })
})

describe('entry node functionality', function () {
  it('add public nodes', async function () {
    const node = await startNode()

    const peerStoreEntry = getPeerStoreEntry(`/ip4/127.0.0.1/tcp/0`)

    node.listener.onNewRelay(peerStoreEntry)
    // Should filter duplicate
    node.listener.onNewRelay(peerStoreEntry)

    assert(node.listener.uncheckedNodes.length == 1, `Unchecked nodes must contain one entry`)
    assert(node.listener.uncheckedNodes[0].id.equals(peerStoreEntry.id), `id must match the generated one`)
    assert(
      node.listener.uncheckedNodes[0].multiaddrs.length == peerStoreEntry.multiaddrs.length,
      `must not contain more multiaddrs`
    )

    assert(
      node.listener.addrs.relays == undefined || node.listener.addrs.relays.length == 0,
      `must not expose any internal addrs`
    )

    await stopNode(node.listener)
  })

  it('remove an offline node', async function () {
    const node = await startNode()

    const peerStoreEntry = getPeerStoreEntry(`/ip4/127.0.0.1/tcp/0`)

    node.listener.publicNodes.push({
      ...peerStoreEntry,
      latency: 23
    })

    node.listener.onRemoveRelay(peerStoreEntry.id)

    assert(node.listener.publicNodes.length == 0, `must remove node from public nodes`)

    assert(
      node.listener.addrs.relays == undefined || node.listener.addrs.relays.length == 0,
      `must not expose any internal addrs`
    )

    await stopNode(node.listener)
  })

  it('contact potential relays and update relay addresses', async function () {
    const relayContacted = defer<void>()

    const relay = await startNode(undefined, {
      msgReceived: relayContacted
    })

    const node = await startNode([getPeerStoreEntry(`/ip4/127.0.0.1/tcp/${relay.listener.getPort()}`, relay.peerId)])

    await relayContacted.promise

    assert(node.listener.publicNodes.length == 1, `must contain exactly one public node`)
    assert(node.listener.publicNodes[0].id.equals(relay.peerId), `must contain correct peerId`)
    assert(node.listener.publicNodes[0].latency >= 0, `latency must be non-negative`)

    assert(node.listener.addrs.relays != undefined, `must expose relay addrs`)
    assert(node.listener.addrs.relays.length == 1, `must expose exactly one relay addrs`)
    assert(
      node.listener.addrs.relays[0].toString() ===
        `/p2p/${relay.peerId.toB58String()}/p2p-circuit/p2p/${node.peerId.toB58String()}`,
      `must expose the right relay address`
    )

    await Promise.all([stopNode(relay.listener), stopNode(node.listener)])
  })

<<<<<<< HEAD
  it('overwrite existing relays', async function () {
    this.timeout(4e3) // for CI
    const stunServer = await startStunServer(undefined)
    const stunPeer = await getPeerStoreEntry(`/ip4/127.0.0.1/udp/${stunServer.address().port}`)

    const relay = await startNode([stunPeer])
=======
  it('expose limited number of relay addresses', async function () {
    this.timeout(10e3)
>>>>>>> c4eef5c3

    const relayNodes = await Promise.all(
      Array.from<any, Promise<[DeferType<void>, Awaited<ReturnType<typeof startNode>>]>>(
        { length: MAX_RELAYS_PER_NODE },
        async () => {
          const relayContacted = defer<void>()

          const relay = await startNode(undefined, {
            msgReceived: relayContacted
          })

          return [relayContacted, relay]
        }
      )
    )

    const node = await startNode(
      relayNodes.map((relayNode) =>
        getPeerStoreEntry(`/ip4/127.0.0.1/tcp/${relayNode[1].listener.getPort()}`, relayNode[1].peerId)
      )
    )

    await Promise.all(relayNodes.map((relayNode) => relayNode[0].promise))

    assert(node.listener.addrs.relays != undefined, `must expose relay addresses`)
    assert(
      node.listener.addrs.relays.length == MAX_RELAYS_PER_NODE,
      `must expose ${MAX_RELAYS_PER_NODE} relay addresses`
    )

    assert(
      relayNodes.every((relayNode) =>
        node.listener.publicNodes.some((publicNode) => publicNode.id.equals(relayNode[1].peerId))
      ),
      `must contain all relay nodes`
    )

    await Promise.all(
      relayNodes
        .map((relayNode) => relayNode[1])
        .concat(node)
        .map((node) => stopNode(node.listener))
    )
  })

  it('update nodes once node became offline', async function () {
    const node = await startNode()

    const newNode = getPeerStoreEntry(`/ip4/127.0.0.1/tcp/12345`)

    const relayContacted = defer<void>()

    const relay = await startNode(undefined, {
      msgReceived: relayContacted
    })

    node.listener.publicNodes.push({
      ...newNode,
      latency: 23
    })

    node.listener.addrs.relays.push(
      new Multiaddr(`/p2p/${newNode.id.toB58String()}/p2p-circuit/p2p/${node.peerId.toB58String()}`)
    )

    assert(node.listener.addrs.relays.length == 1)
    assert(node.listener.publicNodes.length == 1)

    node.listener.uncheckedNodes.push(getPeerStoreEntry(`/ip4/127.0.0.1/tcp/${relay.listener.getPort()}`, relay.peerId))

<<<<<<< HEAD
  it('remove offline relay nodes', async function () {
    this.timeout(4e3) // for CI
    const stunServer = await startStunServer(undefined)
    const stunPeer = await getPeerStoreEntry(`/ip4/127.0.0.1/udp/${stunServer.address().port}`)
=======
    const listeningEventPromise = once(node.listener, 'listening')
    node.listener.onRemoveRelay(newNode.id)
>>>>>>> c4eef5c3

    // @ts-ignore
    assert(node.listener.publicNodes.length == 0)

    await relayContacted.promise
    await listeningEventPromise

    assert(node.listener.publicNodes.length == 1)

    await Promise.all([stopNode(node.listener), stopNode(relay.listener)])
  })

  it('take those nodes that are online', async function () {
    const node = await startNode()

    const relayContacted = defer<void>()

    const relay = await startNode(undefined, {
      msgReceived: relayContacted
    })

    const fakeNode = getPeerStoreEntry(`/ip4/127.0.0.1/tcp/12345`)

    node.listener.uncheckedNodes.push(getPeerStoreEntry(`/ip4/127.0.0.1/tcp/${relay.listener.getPort()}`, relay.peerId))
    node.listener.uncheckedNodes.push(fakeNode)

    const listeningEventPromise = once(node.listener, 'listening')
    node.listener.updatePublicNodes()

    await relayContacted.promise
    await listeningEventPromise

    assert(node.listener.publicNodes.length == 1)
    assert(node.listener.publicNodes[0].id.equals(relay.peerId))

    await Promise.all([stopNode(node.listener), stopNode(relay.listener)])
  })

<<<<<<< HEAD
  it('remove offline relay nodes - edge cases', async function () {
    this.timeout(4e3) // for CI
    const stunServer = await startStunServer(undefined)
    const stunPeer = await getPeerStoreEntry(`/ip4/127.0.0.1/udp/${stunServer.address().port}`)

    const relay = await startNode([stunPeer])

    const node = await startNode([stunPeer])
=======
  it('do not emit listening event if nothing has changed', async function () {
    const node = await startNode()
>>>>>>> c4eef5c3

    const relay = await startNode()

    node.listener.publicNodes.push({
      id: relay.peerId,
      multiaddrs: [new Multiaddr(`/ip4/127.0.0.1/tcp/${relay.listener.getPort()}/p2p/${relay.peerId.toB58String()}`)],
      latency: 23
    })
    node.listener.addrs.relays.push(
      new Multiaddr(`/p2p/${relay.peerId.toB58String()}/p2p-circuit/p2p/${node.peerId.toB58String()}`)
    )

    node.listener.once('listening', () =>
      assert.fail(`must not throw listening event if list of entry nodes has not changed`)
    )

    await node.listener.updatePublicNodes()

    assert(node.listener.publicNodes.length == 1)
    assert(node.listener.publicNodes[0].id.equals(relay.peerId))

    assert(node.listener.addrs)

    await Promise.all([stopNode(node.listener), stopNode(relay.listener)])
  })
})

describe('error cases', function () {
  it('throw error while upgrading the connection', async () => {
    const peer = createPeerId()
    const stunServer = await startStunServer(undefined)

    const node = await startNode(
      [getPeerStoreEntry(`/ip4/127.0.0.1/udp/${stunServer.address().port}`)],
      undefined,
      undefined,
      peer,
      {
        upgradeInbound: async (_maConn: MultiaddrConnection) => {
          await new Promise((resolve) => setTimeout(resolve, 100))

          throw Error('foo')
        }
      } as any
    )

    const socket = createConnection(
      {
        host: '127.0.0.1',
        port: node.listener.getPort()
      },
      async () => {
        await new Promise((resolve) => setTimeout(resolve, 200))

        socket.end()
      }
    )

    await new Promise((resolve) => setTimeout(resolve, 300))

    await Promise.all([node.listener, stunServer].map(stopNode))
  })

  it('throw unexpected error', async function () {
    // This unit test case produces an uncaught error in case there
    // is no "global" try / catch on incoming socket connections
    const peer = createPeerId()
    const stunServer = await startStunServer(undefined)

    const node = await startNode(
      [getPeerStoreEntry(`/ip4/127.0.0.1/udp/${stunServer.address().port}`)],
      undefined,
      undefined,
      peer,
      {
        upgradeInbound: async (_maConn: MultiaddrConnection) => {
          await new Promise((resolve) => setTimeout(resolve, 100))

          return {}
        }
      } as any,
      // Simulate an unexpected error while processing data
      (conn: any) => conn.nonExisting()
    )

    const socket = createConnection(
      {
        host: '127.0.0.1',
        port: node.listener.getPort()
      },
      async () => {
        await new Promise((resolve) => setTimeout(resolve, 200))

        socket.end()
      }
    )

    await new Promise((resolve) => setTimeout(resolve, 300))

    await Promise.all([node.listener, stunServer].map(stopNode))
  })
})<|MERGE_RESOLUTION|>--- conflicted
+++ resolved
@@ -322,7 +322,6 @@
     await stopNode(stunServer)
   })
 
-<<<<<<< HEAD
   it('get the right addresses', async function () {
     this.timeout(4e3) // for CI
     const stunServer = await startStunServer(undefined)
@@ -367,8 +366,6 @@
     await Promise.all([stopNode(relay.listener), stopNode(node.listener), stopNode(stunServer)])
   })
 
-=======
->>>>>>> c4eef5c3
   it('check connection tracking', async function () {
     const stunServer = await startStunServer(undefined)
     const stunPeer = getPeerStoreEntry(`/ip4/127.0.0.1/udp/${stunServer.address().port}`)
@@ -496,17 +493,8 @@
     await Promise.all([stopNode(relay.listener), stopNode(node.listener)])
   })
 
-<<<<<<< HEAD
-  it('overwrite existing relays', async function () {
-    this.timeout(4e3) // for CI
-    const stunServer = await startStunServer(undefined)
-    const stunPeer = await getPeerStoreEntry(`/ip4/127.0.0.1/udp/${stunServer.address().port}`)
-
-    const relay = await startNode([stunPeer])
-=======
   it('expose limited number of relay addresses', async function () {
     this.timeout(10e3)
->>>>>>> c4eef5c3
 
     const relayNodes = await Promise.all(
       Array.from<any, Promise<[DeferType<void>, Awaited<ReturnType<typeof startNode>>]>>(
@@ -577,15 +565,8 @@
 
     node.listener.uncheckedNodes.push(getPeerStoreEntry(`/ip4/127.0.0.1/tcp/${relay.listener.getPort()}`, relay.peerId))
 
-<<<<<<< HEAD
-  it('remove offline relay nodes', async function () {
-    this.timeout(4e3) // for CI
-    const stunServer = await startStunServer(undefined)
-    const stunPeer = await getPeerStoreEntry(`/ip4/127.0.0.1/udp/${stunServer.address().port}`)
-=======
     const listeningEventPromise = once(node.listener, 'listening')
     node.listener.onRemoveRelay(newNode.id)
->>>>>>> c4eef5c3
 
     // @ts-ignore
     assert(node.listener.publicNodes.length == 0)
@@ -624,19 +605,8 @@
     await Promise.all([stopNode(node.listener), stopNode(relay.listener)])
   })
 
-<<<<<<< HEAD
-  it('remove offline relay nodes - edge cases', async function () {
-    this.timeout(4e3) // for CI
-    const stunServer = await startStunServer(undefined)
-    const stunPeer = await getPeerStoreEntry(`/ip4/127.0.0.1/udp/${stunServer.address().port}`)
-
-    const relay = await startNode([stunPeer])
-
-    const node = await startNode([stunPeer])
-=======
   it('do not emit listening event if nothing has changed', async function () {
     const node = await startNode()
->>>>>>> c4eef5c3
 
     const relay = await startNode()
 
