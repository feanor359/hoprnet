--- conflicted
+++ resolved
@@ -1207,8 +1207,6 @@
     "uploadedTo": {
       "http://80.208.229.228:5001": "Mon, 21 Jun 2021 06:33:20 GMT"
     }
-<<<<<<< HEAD
-=======
   },
   "1.72.14": {
     "hash": "/ipfs/QmXE6wEuAoxJC6Bdc12ddJZ5Wgsw1ZYRx6FtibNfG7jsas",
@@ -1223,6 +1221,5 @@
     "uploadedTo": {
       "http://80.208.229.228:5001": "Thu, 24 Jun 2021 10:06:21 GMT"
     }
->>>>>>> 41d4f04e
   }
 }