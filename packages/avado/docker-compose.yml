--- conflicted
+++ resolved
@@ -20,10 +20,6 @@
     dns:
       - 172.33.1.2
       - 8.8.8.8
-<<<<<<< HEAD
-    image: 'hopr.avado.dnp.dappnode.eth:0.100.0'
-=======
     image: 'hopr.avado.dnp.dappnode.eth:1.82.0'
->>>>>>> 0b9f59f3
 volumes:
   db: {}