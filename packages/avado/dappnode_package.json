--- conflicted
+++ resolved
@@ -16,15 +16,9 @@
       "3000:3000/tcp",
       "3001:3001/tcp"
     ],
-<<<<<<< HEAD
-    "path": "hopr.avado.dnp.dappnode.eth_0.100.0.tar.xz",
-    "hash": "/ipfs/QmYrXr4YwavSLbrBbzT5CQ7cPAXSYrNxN23jiBrdnT8VK4",
-    "size": 246218640,
-=======
     "path": "hopr.avado.dnp.dappnode.eth_1.64.8.tar.xz",
     "hash": "/ipfs/QmbjBUSZ2BM9EdG7K82JtX5UCfSoD4d3NojmJ6ePXY6G2r",
     "size": 247584100,
->>>>>>> a5ab6ad9
     "restart": "always"
   },
   "author": "HOPR",
