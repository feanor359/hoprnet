{
  "name": "hopr.avado.dnp.dappnode.eth",
  "version": "1.67.2",
  "description": "The HOPR protocol ensures everyone has control of their privacy, data, and identity. By running a HOPR Node, you can obtain HOPR tokens by relaying data and connect to the HOPR Network.",
  "avatar": "/ipfs/QmX8oTreTovBjr3QmV4UT5nfNbjYxJJJy3dswYVgcYattE",
  "type": "service",
  "autoupdate": true,
  "image": {
    "volumes": [
      "db:/app/db"
    ],
    "environment": [
      "DEBUG=hopr*"
    ],
    "ports": [
      "3000:3000/tcp",
      "3001:3001/tcp"
    ],
<<<<<<< HEAD
    "path": "hopr.avado.dnp.dappnode.eth_0.100.0.tar.xz",
    "hash": "/ipfs/QmfAH6myqLBcqQzjY9DNYTdCBjXUoWdfxPJS6TKTs3VWgY",
    "size": 245064528,
=======
    "path": "hopr.avado.dnp.dappnode.eth_1.67.2.tar.xz",
    "hash": "/ipfs/QmbjNRRQmn9oBrp9iGWu5D5HkvyVA6XsaSkYBGjYbY6b52",
    "size": 246711636,
>>>>>>> c3acb31f
    "restart": "always"
  },
  "author": "HOPR",
  "license": "(C)",
  "dependencies": {},
  "links": {
    "OnboardingWizard": "http://my.hopr.avado.dnp.dappnode.eth:3000"
  }
}<|MERGE_RESOLUTION|>--- conflicted
+++ resolved
@@ -16,15 +16,9 @@
       "3000:3000/tcp",
       "3001:3001/tcp"
     ],
-<<<<<<< HEAD
-    "path": "hopr.avado.dnp.dappnode.eth_0.100.0.tar.xz",
-    "hash": "/ipfs/QmfAH6myqLBcqQzjY9DNYTdCBjXUoWdfxPJS6TKTs3VWgY",
-    "size": 245064528,
-=======
     "path": "hopr.avado.dnp.dappnode.eth_1.67.2.tar.xz",
     "hash": "/ipfs/QmbjNRRQmn9oBrp9iGWu5D5HkvyVA6XsaSkYBGjYbY6b52",
     "size": 246711636,
->>>>>>> c3acb31f
     "restart": "always"
   },
   "author": "HOPR",
