--- conflicted
+++ resolved
@@ -16,15 +16,9 @@
       "3000:3000/tcp",
       "3001:3001/tcp"
     ],
-<<<<<<< HEAD
-    "path": "hopr.avado.dnp.dappnode.eth_1.68.5.tar.xz",
-    "hash": "/ipfs/QmZVMqFqz3ZUS96UKJRR2QsqZ35PrVMXd1h5DCNaDsmMwa",
-    "size": 247398964,
-=======
     "path": "hopr.avado.dnp.dappnode.eth_0.100.0.tar.xz",
     "hash": "/ipfs/QmVPoSL6ewfeucDvMScPn3veBwX5pTmiFDkWionLqTx2Va",
     "size": 240264620,
->>>>>>> b85a6165
     "restart": "always"
   },
   "author": "HOPR",
