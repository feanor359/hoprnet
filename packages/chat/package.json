--- conflicted
+++ resolved
@@ -1,10 +1,6 @@
 {
   "name": "@hoprnet/hopr-chat",
-<<<<<<< HEAD
   "version": "1.37.0-alpha.0",
-=======
-  "version": "1.17.19",
->>>>>>> 13bf2d01
   "description": "Interactive chat PoC for HOPR Protocol",
   "repository": "https://github.com/hoprnet/hoprnet.git",
   "homepage": "https://hoprnet.org",
@@ -39,15 +35,9 @@
   "author": "",
   "license": "ISC",
   "dependencies": {
-<<<<<<< HEAD
     "@hoprnet/hopr-core": "1.37.0-alpha.0",
     "@hoprnet/hopr-core-connector-interface": "1.37.0-alpha.0",
     "@hoprnet/hopr-utils": "1.37.0-alpha.0",
-=======
-    "@hoprnet/hopr-core": "1.17.19",
-    "@hoprnet/hopr-core-connector-interface": "1.17.19",
-    "@hoprnet/hopr-utils": "1.17.19",
->>>>>>> 13bf2d01
     "@zeit/ncc": "^0.22.3",
     "bignumber.js": "^9.0.0",
     "bn.js": "~5.1.2",
@@ -58,10 +48,10 @@
     "dotenv-expand": "~5.1.0",
     "getopts": "^2.2.5",
     "multihashes": "~3.0.1",
-    "peer-id": "0.14.2",
+    "peer-id": "~0.13",
+    "peer-info": "~0.17.5",
     "readline": "~1.3.0",
     "rlp": "~2.2.5",
-    "multiaddr": "8.0.0",
     "typescript": "^4.0.3"
   },
   "devDependencies": {
