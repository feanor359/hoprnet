--- conflicted
+++ resolved
@@ -50,10 +50,7 @@
     "multihashes": "~0.4.19",
     "peer-id": "~0.13",
     "peer-info": "~0.17.5",
-<<<<<<< HEAD
     "peer-id": "~0.13",
-=======
->>>>>>> 63deb08d
     "readline": "~1.3.0",
     "rlp": "~2.2.5",
     "typescript": "^4.0.3"
