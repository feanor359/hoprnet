--- conflicted
+++ resolved
@@ -1,10 +1,6 @@
 {
   "name": "@hoprnet/hopr-chat",
-<<<<<<< HEAD
-  "version": "1.54.0-next.51",
-=======
   "version": "1.54.2",
->>>>>>> 49d4d964
   "description": "Interactive chat PoC for HOPR Protocol",
   "repository": "https://github.com/hoprnet/hoprnet.git",
   "homepage": "https://hoprnet.org",
@@ -39,15 +35,9 @@
   "author": "",
   "license": "ISC",
   "dependencies": {
-<<<<<<< HEAD
-    "@hoprnet/hopr-core": "1.54.0-next.51",
-    "@hoprnet/hopr-core-connector-interface": "1.54.0-next.51",
-    "@hoprnet/hopr-utils": "1.54.0-next.51",
-=======
     "@hoprnet/hopr-core": "1.54.2",
     "@hoprnet/hopr-core-connector-interface": "1.54.2",
     "@hoprnet/hopr-utils": "1.54.2",
->>>>>>> 49d4d964
     "@zeit/ncc": "^0.22.3",
     "bignumber.js": "^9.0.0",
     "bn.js": "~5.1.2",
