--- conflicted
+++ resolved
@@ -16,14 +16,8 @@
 async-lock = "2.7.0"
 console_error_panic_hook = { version = "0.1.7", optional = true }
 futures = "0.3"
-<<<<<<< HEAD
 futures-lite = { workspace = true }
 futures-concurrency = { workspace = true }
-hex = "0.4.3"
-js-sys = { version = "0.3.63", optional = true }
-lazy_static = "1.4"
-libp2p-identity = { workspace = true, features = ["secp256k1", "peerid"] }
-=======
 hex = "0.4"
 js-sys = { workspace = true, optional = true }
 lazy_static = "1.4"
@@ -31,7 +25,6 @@
 serde = "1.0"
 serde_bytes = "0.11"
 serde-wasm-bindgen = { version = "0.5.0", optional = true }
->>>>>>> e4f32fb7
 thiserror = "1.0"
 typenum = "1.16"
 wasm-bindgen = { workspace = true, optional = true }
@@ -70,10 +63,6 @@
 
 [features]
 default = ["console_error_panic_hook", "wasm", "prometheus"]
-<<<<<<< HEAD
-wasm = ["dep:wasm-bindgen", "dep:gloo-timers", "dep:wasm-bindgen-futures", "dep:js-sys", "core-crypto/wasm", "core-ethereum-db/wasm", "core-mixer/wasm", "core-types/wasm", "utils-db/wasm", "utils-log/wasm", "utils-misc/wasm", "utils-types/wasm", "utils-metrics?/wasm", "core-ethereum-misc/wasm" ]
-=======
-wasm = ["dep:wasm-bindgen", "dep:wasm-bindgen-futures", "dep:js-sys", "dep:serde-wasm-bindgen", "core-crypto/wasm", "core-ethereum-db/wasm", "core-mixer/wasm", "core-path/wasm", "core-types/wasm", "utils-db/wasm", "utils-log/wasm", "utils-misc/wasm", "utils-types/wasm", "utils-metrics?/wasm", "core-ethereum-misc/wasm" ]
->>>>>>> e4f32fb7
+wasm = ["dep:wasm-bindgen", "dep:gloo-timers", "dep:wasm-bindgen-futures", "dep:js-sys", "dep:serde-wasm-bindgen", "core-crypto/wasm", "core-ethereum-db/wasm", "core-mixer/wasm", "core-path/wasm", "core-types/wasm", "utils-db/wasm", "utils-log/wasm", "utils-misc/wasm", "utils-types/wasm", "utils-metrics?/wasm", "core-ethereum-misc/wasm" ]
 console_error_panic_hook = ["dep:console_error_panic_hook"]
 prometheus = ["dep:utils-metrics"]