--- conflicted
+++ resolved
@@ -29,13 +29,8 @@
     let hkdf = SimpleHkdf::<Blake2s256>::from_prk(secret.as_ref()).expect("size of the hkdf secret key is invalid"); // should not happen
 
     // Expand the key to the required length
-<<<<<<< HEAD
-    let mut out: [u8; OUT_LENGTH] = [0u8; OUT_LENGTH];
-    hkdf.expand(tag, &mut out).map_err(|_| InvalidInputValue)?;
-=======
     let mut out = GenericArray::default();
     hkdf.expand(tag, &mut out).expect("invalid hkdf output size"); // should not happen
->>>>>>> e4f32fb7
 
     out
 }
