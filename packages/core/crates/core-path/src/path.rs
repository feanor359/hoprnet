use crate::errors::PathError;
use crate::errors::PathError::{ChannelNotOpened, InvalidPeer, LoopsNotAllowed, MissingChannel, PathNotValid};
use crate::errors::Result;
use core_crypto::types::OffchainPublicKey;
use core_ethereum_db::traits::HoprCoreEthereumDbActions;
use core_types::channels::ChannelStatus;
use libp2p_identity::PeerId;
use std::fmt::{Display, Formatter};
use utils_log::warn;
use utils_types::primitives::Address;
use utils_types::traits::{PeerIdLike, ToHex};

/// Represents a path for a packet.
/// The type internally carries an information if the path has been already validated or not (since path validation
/// is potentially an expensive operation).
/// Path validation process checks if all the channels on the path exist and are in an `Open` state.
#[cfg_attr(feature = "wasm", wasm_bindgen::prelude::wasm_bindgen)]
#[derive(Debug, Clone)]
pub struct Path {
    hops: Vec<PeerId>,
    valid: bool,
}

#[cfg_attr(feature = "wasm", wasm_bindgen::prelude::wasm_bindgen)]
impl Path {
    /// Number of hops in the path.
    pub fn length(&self) -> u32 {
        self.hops.len() as u32
    }

    /// Determines with the path is valid.
    pub fn valid(&self) -> bool {
        !self.hops.is_empty() && self.valid
    }
}

impl Path {
    /// Creates an already pre-validated path.
    pub fn new_valid(validated_path: Vec<PeerId>) -> Self {
        Self {
            hops: validated_path,
            valid: true,
        }
    }

    /// Creates a new path by validating the list of peer ids using the channel database
    /// The given path does not contain the sender node, which is given by `self_addr`
    pub async fn new<T: HoprCoreEthereumDbActions>(
        path: Vec<PeerId>,
        self_addr: &Address,
        allow_loops: bool,
        db: &T,
    ) -> Result<Self> {
        if path.is_empty() {
            return Err(PathNotValid);
        }

        let mut ticket_receiver;
        let mut ticket_issuer = *self_addr;

        // Ignore the last hop in the check, because channels are not required for direct messages
        for hop in path.iter().take(path.len() - 1) {
            ticket_receiver = db
                .get_chain_key(&OffchainPublicKey::from_peerid(hop)?)
                .await?
                .ok_or(InvalidPeer(format!("could not find channel key for {hop}")))?;

            // Check for loops
            if ticket_issuer == ticket_receiver {
                if !allow_loops {
                    return Err(LoopsNotAllowed(ticket_receiver.to_hex()));
                }
                warn!("duplicated adjacent path entries")
            }

            // Check if the channel is opened
            let channel = db
                .get_channel_x(&ticket_issuer, &ticket_receiver)
                .await?
                .ok_or(MissingChannel(ticket_issuer.to_hex(), ticket_receiver.to_hex()))?;

            if channel.status != ChannelStatus::Open {
                return Err(ChannelNotOpened(ticket_issuer.to_hex(), ticket_receiver.to_hex()));
            }

            ticket_issuer = ticket_receiver;
        }

        Ok(Self::new_valid(path))
    }

    /// Individual hops in the path.
    pub fn hops(&self) -> &[PeerId] {
        &self.hops
    }
}

impl<T> TryFrom<&Path> for Vec<T>
where
    T: PeerIdLike,
{
    type Error = PathError;

    fn try_from(value: &Path) -> std::result::Result<Self, Self::Error> {
        if value.valid() {
            value
                .hops()
                .iter()
                .map(|p| T::from_peerid(p).map_err(|_| InvalidPeer(p.to_string())))
                .collect()
        } else {
            Err(PathNotValid)
        }
    }
}

impl Display for Path {
    fn fmt(&self, f: &mut Formatter<'_>) -> std::fmt::Result {
        write!(
            f,
            "{}{} ] ({} hops)",
            if self.valid { "[ " } else { "[ !! " },
            self.hops.iter().map(|p| p.to_string()).collect::<Vec<_>>().join("->"),
            self.length()
        )
    }
}

#[cfg(test)]
mod tests {
    use crate::errors::PathError;
    use crate::path::Path;
    use core_crypto::types::{OffchainPublicKey, PublicKey};
<<<<<<< HEAD
    use core_ethereum_db::{db::CoreEthereumDb,traits::HoprCoreEthereumDbActions};
=======
    use core_ethereum_db::db::CoreEthereumDb;
    use core_ethereum_db::traits::HoprCoreEthereumDbActions;
>>>>>>> 0997afd1
    use core_types::channels::{ChannelEntry, ChannelStatus};
    use hex_literal::hex;
    use libp2p_identity::PeerId;
    use std::ops::Mul;
    use std::sync::{Arc, Mutex};
    use utils_db::db::DB;
    use utils_db::leveldb::rusty::RustyLevelDbShim;
    use utils_types::primitives::{Address, Balance, BalanceType, Snapshot, U256};
    use utils_types::traits::PeerIdLike;

    const PEERS_PRIVS: [[u8; 32]; 5] = [
        hex!("492057cf93e99b31d2a85bc5e98a9c3aa0021feec52c227cc8170e8f7d047775"),
        hex!("5bf21ea8cccd69aa784346b07bf79c84dac606e00eecaa68bf8c31aff397b1ca"),
        hex!("3477d7de923ba3a7d5d72a7d6c43fd78395453532d03b2a1e2b9a7cc9b61bafa"),
        hex!("db7e3e8fcac4c817aa4cecee1d6e2b4d53da51f9881592c0e1cc303d8a012b92"),
        hex!("0726a9704d56a013980a9077d195520a61b5aed28f92d89c50bca6e0e0c48cfc"),
    ];

    #[test]
    fn test_path_validated() {
        const HOPS: u32 = 5;
        let peer_ids = (0..HOPS).map(|_| PeerId::random()).collect::<Vec<_>>();

        let path = Path::new_valid(peer_ids.clone());
        assert_eq!(HOPS, path.length());
        assert_eq!(&peer_ids, path.hops());
        assert!(path.valid());
    }

    fn create_dummy_channel(source: Address, destination: Address, status: ChannelStatus) -> ChannelEntry {
        ChannelEntry::new(
            source,
            destination,
            Balance::new(U256::new("1234").mul(U256::new("10000000000000000")), BalanceType::HOPR),
            U256::zero(),
            status,
            U256::zero(),
            U256::zero(),
        )
    }

    // Channels: 0 -> 1 -> 2 -> 3 -> 4, 4 /> 0
    async fn create_db_with_channel_topology(peers: &mut Vec<PeerId>) -> CoreEthereumDb<RustyLevelDbShim> {
        let chain_key = PublicKey::from_privkey(&PEERS_PRIVS[0]).unwrap();
        let testing_snapshot = Snapshot::new(U256::zero(), U256::zero(), U256::zero());

        let mut last_addr = chain_key.to_address();
        let mut db = CoreEthereumDb::new(
            DB::new(RustyLevelDbShim::new(Arc::new(Mutex::new(
                rusty_leveldb::DB::open("test", rusty_leveldb::in_memory()).unwrap(),
            )))),
            last_addr,
        );

        let packet_key = OffchainPublicKey::from_privkey(&PEERS_PRIVS[0]).unwrap();
        peers.push(packet_key.to_peerid());

        db.link_chain_and_packet_keys(&chain_key.to_address(), &packet_key, &testing_snapshot)
            .await
            .unwrap();

        for peer in PEERS_PRIVS.iter().skip(1) {
            // For testing purposes only: derive both keys from the same secret key, which does not work in general
            let chain_key = PublicKey::from_privkey(peer).unwrap();
            let packet_key = OffchainPublicKey::from_privkey(peer).unwrap();

            // Link both keys
            db.link_chain_and_packet_keys(&chain_key.to_address(), &packet_key, &testing_snapshot)
                .await
                .unwrap();

            // Open channel to self
            let channel = create_dummy_channel(chain_key.to_address(), chain_key.to_address(), ChannelStatus::Open);
            db.update_channel_and_snapshot(&channel.get_id(), &channel, &testing_snapshot)
                .await
                .unwrap();

            // Open channel from last node to us
            let channel = create_dummy_channel(last_addr, chain_key.to_address(), ChannelStatus::Open);
            db.update_channel_and_snapshot(&channel.get_id(), &channel, &testing_snapshot)
                .await
                .unwrap();

            last_addr = chain_key.to_address();
            peers.push(packet_key.to_peerid());
        }

        // Add a closed channel between 4 -> 0
        let chain_key_0 = PublicKey::from_privkey(&PEERS_PRIVS[0]).unwrap().to_address();
        let chain_key_4 = PublicKey::from_privkey(&PEERS_PRIVS[4]).unwrap().to_address();
        let channel = create_dummy_channel(chain_key_4, chain_key_0, ChannelStatus::Closed);
        db.update_channel_and_snapshot(&channel.get_id(), &channel, &testing_snapshot)
            .await
            .unwrap();

        db
    }

    #[async_std::test]
    async fn test_path_validation() {
        let mut peers = Vec::new();
        let db = create_db_with_channel_topology(&mut peers).await;

        let me = PublicKey::from_privkey(&PEERS_PRIVS[0]).unwrap().to_address();

        let path = Path::new(vec![peers[1], peers[2]], &me, false, &db)
            .await
            .expect("path 0 -> 1 -> 2 must be valid");

        assert_eq!(2, path.length());

        let path = Path::new(vec![peers[2]], &me, false, &db)
            .await
            .expect("path 0 -> 2 must be valid, because channel not needed for direct message");

        assert_eq!(1, path.length());

        let path = Path::new(vec![peers[1], peers[2], peers[3]], &me, false, &db)
            .await
            .expect("path 0 -> 1 -> 2 -> 3 must be valid");

        assert_eq!(3, path.length());

        let path = Path::new(vec![peers[1], peers[2], peers[3], peers[4]], &me, false, &db)
            .await
            .expect("path 0 -> 1 -> 2 -> 3 -> 4 must be valid");

        assert_eq!(4, path.length());

        let path = Path::new(vec![peers[1], peers[2], peers[2], peers[3]], &me, true, &db)
            .await
            .expect("path 0 -> 1 -> 2 -> 2 -> 3 must be valid if loops are allowed");

        assert_eq!(4, path.length()); // loop still counts as a hop

        match Path::new(vec![peers[1], peers[2], peers[2], peers[3]], &me, false, &db)
            .await
            .expect_err("path 0 -> 1 -> 2 -> 2 must be invalid if loops are not allowed")
        {
            PathError::LoopsNotAllowed(_) => {}
            _ => panic!("error must be LoopsNotAllowed"),
        };

        match Path::new(vec![peers[3], peers[4]], &me, false, &db)
            .await
            .expect_err("path 0 -> 3 must be invalid, because channel 0 -> 3 is not opened")
        {
            PathError::MissingChannel(_, _) => {}
            _ => panic!("error must be MissingChannel"),
        };

        match Path::new(vec![peers[1], peers[3], peers[4]], &me, false, &db)
            .await
            .expect_err("path 0 -> 1 -> 3 -> 4 must be invalid, because channel 1 -> 3 is not opened")
        {
            PathError::MissingChannel(_, _) => {}
            _ => panic!("error must be MissingChannel"),
        };

        match Path::new(
            vec![peers[1], peers[2], peers[3], peers[4], peers[0], peers[1]],
            &me,
            false,
            &db,
        )
        .await
        .expect_err("path 0 -> 1 -> 2 -> 3 -> 4 -> 0 -> 1 must be invalid, because channel 4 -> 0 is already closed")
        {
            PathError::ChannelNotOpened(_, _) => {}
            _ => panic!("error must be ChannelNotOpened"),
        };

        let me = PublicKey::from_privkey(&PEERS_PRIVS[4]).unwrap().to_address();
        match Path::new(vec![peers[0], peers[1]], &me, false, &db)
            .await
            .expect_err("path 4 -> 0 -> 1 must be invalid, because channel 4 -> 0 is already closed")
        {
            PathError::ChannelNotOpened(_, _) => {}
            _ => panic!("error must be ChannelNotOpened"),
        };
    }
}

#[cfg(feature = "wasm")]
pub mod wasm {
    use crate::errors::PathError::InvalidPeer;
    use crate::errors::Result;
    use crate::path::Path;
    use core_ethereum_db::db::wasm::Database;
    use js_sys::JsString;
    use libp2p_identity::PeerId;
    use std::str::FromStr;
    use utils_misc::ok_or_jserr;
    use utils_misc::utils::wasm::JsResult;
    use utils_types::primitives::Address;
    use wasm_bindgen::prelude::wasm_bindgen;

    #[wasm_bindgen]
    impl Path {
        #[wasm_bindgen(constructor)]
        pub fn _new_validated(validated_path: Vec<JsString>) -> JsResult<Path> {
            Ok(Path::new_valid(
                validated_path
                    .into_iter()
                    .map(|p| PeerId::from_str(&p.as_string().unwrap()).map_err(|_| InvalidPeer(p.as_string().unwrap())))
                    .collect::<Result<Vec<PeerId>>>()?,
            ))
        }

        #[wasm_bindgen(js_name = "validated")]
        pub async fn _new(
            path: Vec<JsString>,
            self_addr: &Address,
            allow_loops: bool,
            db: &Database,
        ) -> JsResult<Path> {
            let database = db.as_ref_counted();
            let g = database.read().await;
            ok_or_jserr!(
                Path::new(
                    path.into_iter()
                        .map(|p| PeerId::from_str(&p.as_string().unwrap())
                            .map_err(|_| InvalidPeer(p.as_string().unwrap())))
                        .collect::<Result<Vec<PeerId>>>()?,
                    self_addr,
                    allow_loops,
                    &*g
                )
                .await
            )
        }

        #[wasm_bindgen(js_name = "to_string")]
        pub fn _to_string(&self) -> String {
            self.to_string()
        }
    }
}<|MERGE_RESOLUTION|>--- conflicted
+++ resolved
@@ -131,12 +131,7 @@
     use crate::errors::PathError;
     use crate::path::Path;
     use core_crypto::types::{OffchainPublicKey, PublicKey};
-<<<<<<< HEAD
     use core_ethereum_db::{db::CoreEthereumDb,traits::HoprCoreEthereumDbActions};
-=======
-    use core_ethereum_db::db::CoreEthereumDb;
-    use core_ethereum_db::traits::HoprCoreEthereumDbActions;
->>>>>>> 0997afd1
     use core_types::channels::{ChannelEntry, ChannelStatus};
     use hex_literal::hex;
     use libp2p_identity::PeerId;
