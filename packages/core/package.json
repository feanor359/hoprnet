{
  "name": "@hoprnet/hopr-core",
<<<<<<< HEAD
  "version": "1.73.0-next.9",
=======
  "version": "1.72.12",
>>>>>>> a1701b15
  "description": "Privacy-preserving messaging protocol with incentivations for relay operators",
  "repository": "https://github.com/hoprnet/hoprnet.git",
  "homepage": "https://hoprnet.org",
  "license": "GPL-3.0-only",
  "keywords": [
    "privacy",
    "web3",
    "messaging"
  ],
  "main": "lib/index.js",
  "types": "lib/index.d.ts",
  "engines": {
    "node": "14",
    "yarn": "1"
  },
  "scripts": {
    "clean": "rimraf ./lib",
    "build": "yarn clean && tsc -p .",
    "test": "yarn testOnce",
    "testOnce": "node --trace-warnings --unhandled-rejections=strict node_modules/.bin/mocha --reporter=tap --full-trace --exit",
    "prepublishOnly": "yarn build",
    "docs:generate": "yarn typedoc",
    "docs:watch": "yarn typedoc --watch"
  },
  "files": [
    "lib",
    "!**/*.spec.ts",
    "!**/*.spec.d.ts",
    "!**/*.spec.js",
    "!**/*.spec.js.map"
  ],
  "dependencies": {
    "@hoprnet/hopr-connect": "0.2.29",
<<<<<<< HEAD
    "@hoprnet/hopr-core-ethereum": "1.73.0-next.9",
    "@hoprnet/hopr-utils": "1.73.0-next.9",
=======
    "@hoprnet/hopr-core-ethereum": "1.72.12",
    "@hoprnet/hopr-utils": "1.72.12",
>>>>>>> a1701b15
    "abort-controller": "^3.0.0",
    "bn.js": "5.2.0",
    "chalk": "~4.1.0",
    "debug": "^4.3.1",
    "heap-js": "^2.1.2",
    "leveldown": "~6.0.0",
    "levelup": "~5.0.0",
    "libp2p": "0.31.7",
    "libp2p-crypto": "0.19.4",
    "libp2p-kad-dht": "0.22.0",
    "libp2p-mplex": "0.10.3",
    "libp2p-noise": "^3.0.0",
    "multiaddr": "9.0.1",
    "peer-id": "0.14.8",
    "secp256k1": "~4.0.2"
  },
  "devDependencies": {
<<<<<<< HEAD
    "@hoprnet/hopr-ethereum": "1.73.0-next.9",
=======
    "@hoprnet/hopr-ethereum": "1.72.12",
>>>>>>> a1701b15
    "@types/chai-as-promised": "^7.1.3",
    "@types/debug": "^4.1.5",
    "@types/err-code": "^3.0.0",
    "@types/leveldown": "^4.0.2",
    "@types/levelup": "^4.3.0",
    "@types/memdown": "^3.0.0",
    "@types/mocha": "^8.2.0",
    "@types/node": "14.14.35",
    "@types/secp256k1": "~4.0.2",
    "@types/sinon": "^10.0.0",
    "chai": "^4.3.4",
    "chai-as-promised": "^7.1.1",
    "libp2p-tcp": "0.16",
    "memdown": "^6.0.0",
    "mocha": "^9.0.0",
    "rimraf": "^3.0.2",
    "sinon": "^11.0.0",
    "typedoc": "^0.20.36",
    "typedoc-plugin-markdown": "^3.8.0",
    "typescript": "4.2.4"
  },
  "mocha": {
    "extension": [
      "ts"
    ],
    "spec": "src/**/*.spec.ts",
    "require": [
      "ts-node/register"
    ]
  },
  "publishConfig": {
    "access": "public"
  }
}<|MERGE_RESOLUTION|>--- conflicted
+++ resolved
@@ -1,10 +1,6 @@
 {
   "name": "@hoprnet/hopr-core",
-<<<<<<< HEAD
   "version": "1.73.0-next.9",
-=======
-  "version": "1.72.12",
->>>>>>> a1701b15
   "description": "Privacy-preserving messaging protocol with incentivations for relay operators",
   "repository": "https://github.com/hoprnet/hoprnet.git",
   "homepage": "https://hoprnet.org",
@@ -38,13 +34,8 @@
   ],
   "dependencies": {
     "@hoprnet/hopr-connect": "0.2.29",
-<<<<<<< HEAD
     "@hoprnet/hopr-core-ethereum": "1.73.0-next.9",
     "@hoprnet/hopr-utils": "1.73.0-next.9",
-=======
-    "@hoprnet/hopr-core-ethereum": "1.72.12",
-    "@hoprnet/hopr-utils": "1.72.12",
->>>>>>> a1701b15
     "abort-controller": "^3.0.0",
     "bn.js": "5.2.0",
     "chalk": "~4.1.0",
@@ -62,11 +53,7 @@
     "secp256k1": "~4.0.2"
   },
   "devDependencies": {
-<<<<<<< HEAD
     "@hoprnet/hopr-ethereum": "1.73.0-next.9",
-=======
-    "@hoprnet/hopr-ethereum": "1.72.12",
->>>>>>> a1701b15
     "@types/chai-as-promised": "^7.1.3",
     "@types/debug": "^4.1.5",
     "@types/err-code": "^3.0.0",
