{
  "name": "@hoprnet/hopr-core",
<<<<<<< HEAD
  "version": "1.80.4",
=======
  "version": "1.81.0-next.5",
>>>>>>> 268fee45
  "description": "Privacy-preserving messaging protocol with incentivations for relay operators",
  "repository": "https://github.com/hoprnet/hoprnet.git",
  "homepage": "https://hoprnet.org",
  "license": "GPL-3.0-only",
  "keywords": [
    "privacy",
    "web3",
    "messaging"
  ],
  "main": "lib/index.js",
  "types": "lib/index.d.ts",
  "engines": {
    "node": "16",
    "yarn": "1"
  },
  "scripts": {
    "clean": "rimraf ./lib",
    "build": "yarn clean && tsc -p .",
    "test": "NODE_OPTIONS=\"--trace-warnings --unhandled-rejections=strict\" yarn mocha --reporter=tap --full-trace --exit",
    "prepublishOnly": "yarn build",
    "docs:generate": "yarn typedoc",
    "docs:watch": "yarn typedoc --watch"
  },
  "files": [
    "lib",
    "!**/*.spec.ts",
    "!**/*.spec.d.ts",
    "!**/*.spec.js",
    "!**/*.spec.js.map"
  ],
  "dependencies": {
    "@chainsafe/libp2p-noise": "^4.1.1",
    "@google-cloud/profiler": "^4.1.2",
    "@hoprnet/hopr-connect": "0.2.42",
    "@hoprnet/hopr-core-ethereum": "workspace:packages/core-ethereum",
    "@hoprnet/hopr-utils": "workspace:packages/utils",
    "abort-controller": "^3.0.0",
    "bn.js": "5.2.0",
    "chalk": "~4.1.1",
    "debug": "^4.3.2",
    "heap-js": "^2.1.6",
    "leveldown": "6.1.0",
    "levelup": "5.1.1",
    "libp2p": "0.33.0",
    "libp2p-kad-dht": "0.25.0",
    "libp2p-mplex": "0.10.4",
    "multiaddr": "^10.0.0",
    "peer-id": "^0.15.1",
    "secp256k1": "~4.0.2"
  },
  "devDependencies": {
    "@hoprnet/hopr-ethereum": "workspace:packages/ethereum",
    "@types/chai-as-promised": "^7.1.4",
    "chai": "^4.3.4",
    "chai-as-promised": "^7.1.1",
    "libp2p-tcp": "^0.17.2",
    "memdown": "6.1.1",
    "mocha": "9.1.2",
    "rimraf": "^3.0.2",
    "sinon": "^11.1.1",
    "ts-node": "^10.1.0",
    "typedoc": "0.21.9",
    "typedoc-plugin-markdown": "3.10.4",
    "typescript": "4.4.3"
  },
  "mocha": {
    "extension": [
      "ts"
    ],
    "spec": "src/**/*.spec.ts",
    "require": [
      "ts-node/register"
    ]
  },
  "publishConfig": {
    "access": "public"
  },
  "stableVersion": "1.76.0-next.31"
}<|MERGE_RESOLUTION|>--- conflicted
+++ resolved
@@ -1,10 +1,6 @@
 {
   "name": "@hoprnet/hopr-core",
-<<<<<<< HEAD
-  "version": "1.80.4",
-=======
   "version": "1.81.0-next.5",
->>>>>>> 268fee45
   "description": "Privacy-preserving messaging protocol with incentivations for relay operators",
   "repository": "https://github.com/hoprnet/hoprnet.git",
   "homepage": "https://hoprnet.org",
