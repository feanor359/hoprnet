--- conflicted
+++ resolved
@@ -4,12 +4,8 @@
 import { Challenge } from '../packet/challenge'
 import { Hash, Signature, PublicKey } from '@hoprnet/hopr-core-ethereum'
 import PeerId from 'peer-id'
-<<<<<<< HEAD
-import { serializeToU8a, u8aConcat, u8aSplit, u8aToHex } from '@hoprnet/hopr-utils'
+import { serializeToU8a, u8aSplit, u8aToHex } from '@hoprnet/hopr-utils'
 import { UnAcknowledgedTickets } from '../../dbKeys'
-=======
-import { serializeToU8a, u8aSplit } from '@hoprnet/hopr-utils'
->>>>>>> 891c9c32
 
 /**
  * This class encapsulates the message that is sent back to the relayer
