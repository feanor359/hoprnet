import path from 'path'
import { mkdir } from 'fs/promises'

import { type Libp2p, createLibp2p } from 'libp2p'
import { LevelDatastore } from 'datastore-level'
import type { Multiaddr } from '@multiformats/multiaddr'
import { Mplex } from '@libp2p/mplex'
import { KadDHT } from '@libp2p/kad-dht'
import { Noise } from '@chainsafe/libp2p-noise'
import type { PeerId } from '@libp2p/interface-peer-id'
import { keysPBM } from '@libp2p/crypto/keys'
import type { AddressSorter, Address } from '@libp2p/interfaces/peer-store'

import { HoprConnect, compareAddressesLocalMode, type PublicNodesEmitter } from '@hoprnet/hopr-connect'
import { HoprDB, PublicKey, debug, isAddressWithPeerId } from '@hoprnet/hopr-utils'
import HoprCoreEthereum from '@hoprnet/hopr-core-ethereum'

import Hopr, { type HoprOptions } from './index.js'
import { getAddrs } from './identity.js'
import { createLibp2pMock } from './libp2p.mock.js'
<<<<<<< HEAD
import { NetworkPeersOrigin } from './network/network-peers.js'
import { getContractData, supportedEnvironments } from './environment.js'
=======
import { supportedEnvironments } from './environment.js'
import { MultiaddrConnection } from '@libp2p/interfaces/transport'
>>>>>>> 5bc50644

const log = debug(`hopr-core:create-hopr`)
const error = debug(`hopr-core:error`)

/*
 * General function to create a libp2p instance to start sending
 * messages to other nodes..
 * @param peerId:PeerId - Identity used by the HOPR node
 * @param options:HoprOptions - Required options to create node
 * @param initialNodes:{ id: PeerId; multiaddrs: Multiaddr[] } - Array of PeerIds w/their multiaddrss
 * @param publicNodesEmitter:PublicNodesEmitter Event emitter for all public nodes.
 * @param isDenied given a peerId, checks whether we want to connect to that node
 * @returns {Hopr} - HOPR node
 */
export async function createLibp2pInstance(
  peerId: PeerId,
  options: HoprOptions,
  initialNodes: { id: PeerId; multiaddrs: Multiaddr[] }[],
  publicNodes: PublicNodesEmitter,
  isAllowedToAccessNetwork: Hopr['isAllowedAccessToNetwork']
): Promise<Libp2p> {
  let libp2p: Libp2p
  if (options.testing?.useMockedLibp2p) {
    // Used for quick integration testing
    libp2p = createLibp2pMock(peerId, {
      network: options.testing.mockedNetwork,
      dht: options.testing.mockedDHT
    })
  } else {
    let addressSorter: AddressSorter

    if (options.testing?.preferLocalAddresses) {
      addressSorter = (a: Address, b: Address) => compareAddressesLocalMode(a.multiaddr, b.multiaddr)
      log('Preferring local addresses')
    } else {
      // Overwrite address sorter with identity function since
      // libp2p's own address sorter function is unable to handle
      // p2p addresses, e.g. /p2p/<RELAY>/p2p-circuit/p2p/<DESTINATION>
      addressSorter = (_addr) => 0
      log('Addresses are sorted by default')
    }

    // Store the peerstore on-disk under the main data path. Ensure store is
    // opened before passing it to libp2p.
    const datastorePath = path.join(options.dataPath, 'peerstore')
    await mkdir(datastorePath, { recursive: true })
    const datastore = new LevelDatastore(datastorePath, { createIfMissing: true })
    await datastore.open()

    log(`using peerstore at ${datastorePath}`)

    // Make libp2p aware of environments
    const protocolPrefix = `/hopr/${options.environment.id}`

    // Collect supported environments and versions to be passed to HoprConnect
    // because hopr-connect doesn't have access to the protocol config file
    const supportedEnvironmentsInfo = supportedEnvironments().map((env) => {
      return { id: env.id, versionRange: env.version_range }
    })

    libp2p = await createLibp2p({
      peerId,
      addresses: { listen: getAddrs(peerId, options).map((x: Multiaddr) => x.toString()) },
      transports: [
        // @ts-ignore libp2p interface type clash
        new HoprConnect({
          config: {
            initialNodes,
            publicNodes,
            environment: options.environment.id,
            supportedEnvironments: supportedEnvironmentsInfo,
            allowLocalConnections: options.allowLocalConnections,
            allowPrivateConnections: options.allowPrivateConnections,
            // Amount of nodes for which we are willing to act as a relay
            maxRelayedConnections: 50_000,
            announce: options.announce,
            isAllowedToAccessNetwork
          },
          testing: {
            // Treat local and private addresses as public addresses
            __useLocalAddresses: options.testing?.announceLocalAddresses,
            // Use local addresses to dial other nodes and reply to
            // STUN queries with local and private addresses
            __preferLocalAddresses: options.testing?.preferLocalAddresses,
            // Prevent nodes from dialing each other directly
            // but allow direct connection towards relays
            __noDirectConnections: options.testing?.noDirectConnections,
            // Do not upgrade to a direct WebRTC connection, even if it
            // is available. Used to test behavior of bidirectional NATs
            __noWebRTCUpgrade: options.testing?.noWebRTCUpgrade
          }
        })
      ],
      streamMuxers: [new Mplex()],
      connectionEncryption: [new Noise()],
      // @ts-ignore forked DHT
      dht: new KadDHT({
        // Protocol prefixes require a trailing slash
        // @TODO disabled for compatibility reasons
        // protocolPrefix: `/${protocolPrefix}`,
        protocolPrefix,
        // Make entry nodes Kad-DHT servers
        // A network requires at least on Kad-DHT server otherwise nodes
        // will flood each other forever with Kad-DHT ping attempts
        clientMode: !options.announce,
        // Limit size of ping queue by using smaller timeouts
        pingTimeout: 2e3,
        // Only for e2e testing, use DHT `lan` mode to accept connections
        // to nodes on the same machine
        lan: options.testing?.announceLocalAddresses ?? false
      }),
      connectionManager: {
        autoDial: true,
        // Use custom sorting to prevent from problems with libp2p
        // and HOPR's relay addresses
        addressSorter,
        // Don't try to dial a peer using multiple addresses in parallel
        maxDialsPerPeer: 1,
        // If we are a public node, assume that our system is able to handle
        // more connections
        maxParallelDials: options.announce ? 250 : 50,
        // default timeout of 30s appears to be too long
        dialTimeout: 10e3
      },
      connectionGater: {
        denyDialPeer: async (peer: PeerId) => !(await isAllowedToAccessNetwork(peer)),
        denyInboundEncryptedConnection: async (peer: PeerId, conn: MultiaddrConnection) => {
          const isAllowed = await isAllowedToAccessNetwork(peer)

          if (!isAllowed) {
            try {
              // Connection must be closed explicitly because not yet
              // part of any data structure
              await conn.close()
            } catch (err) {
              error(`Error while closing connection to non-registered node`)
            }
          }

          return !isAllowed
        }
      },
      relay: {
        // Conflicts with HoprConnect's own mechanism
        enabled: false
      },
      nat: {
        // Conflicts with HoprConnect's own mechanism
        enabled: false
      },
      metrics: {
        // Not needed right now
        enabled: false
      },
      ping: {
        protocolPrefix
      },
      fetch: {
        protocolPrefix
      },
      push: {
        protocolPrefix
      },
      identify: {
        protocolPrefix
      },
      peerStore: {
        // Prevents peer-store from storing addresses twice, e.g.
        // /ip4/1.2.3.4/tcp/23/p2p/16Uiu2HAmQBZA4TzjKjU5fpCSprGuM2y8mpepNwMS6ZKFATiKg68h
        // /ip4/1.2.3.4/tcp/23
        // same for
        // /p2p/16Uiu2HAkzEnkW3xGJbvpXSXmvVR177LcR4Sw7z5S1ijuBcnbVFsV/p2p-circuit
        // /p2p/16Uiu2HAkzEnkW3xGJbvpXSXmvVR177LcR4Sw7z5S1ijuBcnbVFsV/p2p-circuit/p2p/16Uiu2HAmQBZA4TzjKjU5fpCSprGuM2y8mpepNwMS6ZKFATiKg68h
        addressFilter: async (_peerId: PeerId, multiaddr: Multiaddr) => !isAddressWithPeerId(multiaddr)
      },
      datastore
    })
  }

  return libp2p
}

/*
 * General function to create a HOPR node given an identity an
 * range of options.
 * @param peerId:PeerId - Identity used by the HOPR node
 * @param options:HoprOptions - Required options to create node
 * @returns {Hopr} - HOPR node
 */
export async function createHoprNode(
  peerId: PeerId,
  options: HoprOptions,
  automaticChainCreation = true
): Promise<Hopr> {
  const db = new HoprDB(PublicKey.fromPeerId(peerId))

  try {
    const dbPath = path.join(options.dataPath, 'db')
    await db.init(options.createDbIfNotExist, dbPath, options.forceCreateDB, options.environment.id)

    // Dump entire database to a file if given by the env variable
    const dump_file = process.env.DB_DUMP ?? ''
    if (dump_file.length > 0) {
      db.dumpDatabase(dump_file)
    }
  } catch (err: unknown) {
    log(`failed init db:`, err)
    throw err
  }

  log(`using provider URL: ${options.environment.network.default_provider}`)
  const chain = new HoprCoreEthereum(
    db,
    PublicKey.fromPeerId(peerId),
    keysPBM.PrivateKey.decode(peerId.privateKey as Uint8Array).Data,
    {
      chainId: options.environment.network.chain_id,
      environment: options.environment.id,
      maxFeePerGas: options.environment.network.max_fee_per_gas,
      maxPriorityFeePerGas: options.environment.network.max_priority_fee_per_gas,
      network: options.environment.network.id,
      provider: options.environment.network.default_provider
    },
    automaticChainCreation
  )

  // get contract data for the given envirionment id and pass it on to create chain wrapper
  const resolvedContractAddresses = getContractData(options.environment.id)
  log(
    `[DEBUG] resolvedContractAddresses ${options.environment.id} ${JSON.stringify(resolvedContractAddresses, null, 2)}`
  )
  // Initialize connection to the blockchain
  await chain.initializeChainWrapper(resolvedContractAddresses)

  return new Hopr(peerId, db, chain, options)
}<|MERGE_RESOLUTION|>--- conflicted
+++ resolved
@@ -18,13 +18,8 @@
 import Hopr, { type HoprOptions } from './index.js'
 import { getAddrs } from './identity.js'
 import { createLibp2pMock } from './libp2p.mock.js'
-<<<<<<< HEAD
-import { NetworkPeersOrigin } from './network/network-peers.js'
 import { getContractData, supportedEnvironments } from './environment.js'
-=======
-import { supportedEnvironments } from './environment.js'
 import { MultiaddrConnection } from '@libp2p/interfaces/transport'
->>>>>>> 5bc50644
 
 const log = debug(`hopr-core:create-hopr`)
 const error = debug(`hopr-core:error`)
