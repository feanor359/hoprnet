--- conflicted
+++ resolved
@@ -219,20 +219,7 @@
     log('libp2p started')
     this.libp2p = libp2p
 
-<<<<<<< HEAD
-    chain.indexer.on('peer', ({ id, multiaddrs }: { id: PeerId; multiaddrs: Multiaddr[] }) => {
-      if (id.equals(this.id)) {
-        // Ignore announcements from ourself
-        return
-      }
-
-      const dialables = multiaddrs.filter((ma: Multiaddr) => {
-        const tuples = ma.tuples()
-        return tuples.length > 1 && tuples[0][0] != protocols.names['p2p'].code
-      })
-=======
     this.addPreviousNodes(initialNodes)
->>>>>>> 015a8e5e
 
     ethereum.indexer.on('peer', this.onPeerAnnouncement.bind(this))
 
@@ -643,16 +630,8 @@
   }
 
   private async announce(includeRouting: boolean = false): Promise<void> {
-<<<<<<< HEAD
     log('announcing self, include routing:', includeRouting)
     const chain = await this.startedPaymentChannels()
-    //const account = await chain.getAccount(await this.getEthereumAddress())
-    // exit if we already announced
-    //if (account.hasAnnounced()) return
-=======
-    const chain = await this.paymentChannels
->>>>>>> 015a8e5e
-
     const multiaddrs = await this.getAnnouncedAddresses()
 
     const ip4 = multiaddrs.find((s) => s.toString().startsWith('/ip4/'))
