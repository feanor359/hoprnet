--- conflicted
+++ resolved
@@ -256,7 +256,6 @@
     }
     const currentChannels = await this.getOpenChannels()
     const balance = await this.getBalance()
-<<<<<<< HEAD
     const nextChannels = await this.strategy.tick(
       balance,
       newChannels,
@@ -265,10 +264,6 @@
       this.paymentChannels.indexer
     )
     verbose(`strategy wants to open`, nextChannels.length, 'new channels')
-=======
-    const nextChannels = await this.strategy.tick(balance, newChannels, currentChannels, this.paymentChannels.indexer)
-    verbose(`${this.strategy[Symbol.toStringTag]} strategy wants to open`, nextChannels.length, 'new channels')
->>>>>>> 389afa25
     for (let channelToOpen of nextChannels) {
       this.network.networkPeers.register(channelToOpen[0])
       try {
