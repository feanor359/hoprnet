--- conflicted
+++ resolved
@@ -198,20 +198,10 @@
 
   private stopPeriodicCheck: (() => void) | undefined
   private strategy: ChannelStrategyInterface
-<<<<<<< HEAD
-  private networkPeers: PeerNetwork
-  private heartbeat: Heartbeat
-  private forward: WasmPacketInteraction
-  private acknowledgements: WasmAckInteraction
-  private libp2pComponents: Components
-  private stopLibp2p: Libp2p['stop']
-=======
   private tools: HoprTools
   private networkPeers: WasmNetwork
   private pinger: WasmPing
   private index_updater: WasmIndexerInteractions
-  private pubKey: PublicKey
->>>>>>> ca540499
   private id: PeerId
   private main_loop: Promise<void>
 
@@ -613,13 +603,8 @@
 
       // Perform the strategy tick
       tickResult = this.strategy.tick(
-<<<<<<< HEAD
-        new BN((await this.getSafeBalance()).to_string()),
-        this.networkPeers.all().values(),
-=======
         new BN((await this.getBalance()).to_string()),
         await get_peers_with_quality(this.networkPeers, this.db),
->>>>>>> ca540499
         outgoingChannels.map((c) => {
           return {
             address: c.destination.to_string(),
@@ -959,6 +944,7 @@
     const ownAccount = await connector.getAccount(this.getEthereumAddress())
 
     // Do not announce if our last is equal to what we intend to announce
+    log('known own multiaddr from previous announcement %s', ownAccount?.get_multiaddr_str())
     if (ownAccount?.get_multiaddr_str() === addrToAnnounce.toString()) {
       log(`intended address has already been announced, nothing to do`)
       return
@@ -966,8 +952,8 @@
 
     try {
       log(
-        'announcing on-chain %s routable address',
-        announceRoutableAddress && routableAddressAvailable ? 'with' : 'without'
+        'announcing on-chain %s routable address %s',
+        announceRoutableAddress && routableAddressAvailable ? 'with' : 'without', addrToAnnounce.toString()
       )
       const announceTxHash = await connector.announce(addrToAnnounce)
       log('announcing address %s done in tx %s', addrToAnnounce.toString(), announceTxHash)
