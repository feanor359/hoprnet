--- conflicted
+++ resolved
@@ -85,7 +85,6 @@
   public initializedWithOptions: HoprOptions
 
 
-<<<<<<< HEAD
   private constructor(
       options: HoprOptions, 
       public db: LevelUp,
@@ -93,15 +92,6 @@
       public id: PeerId,
       public addresses: Multiaddr[]
   ) {
-=======
-  /**
-   * @constructor
-   *
-   * @param _options
-   * @param provider
-   */
-  private constructor(options: HoprOptions, public db: LevelUp, public paymentChannels: Chain) {
->>>>>>> 9542591a
     super({
       // Disable libp2p-switch protections for the moment
       switch: {
