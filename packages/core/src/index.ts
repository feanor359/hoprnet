--- conflicted
+++ resolved
@@ -251,14 +251,10 @@
     await new Promise((resolve) => setTimeout(resolve, 100))
   }
 
-<<<<<<< HEAD
-
   public isRunning(): boolean{
     return this.running
   }
 
-=======
->>>>>>> d333ce42
   public getId(): PeerId {
     return this._libp2p.peerId // Not a documented API, but in the sourceu
   }
