import type NetworkPeers from './network-peers.js'
import type AccessControl from './access-control.js'
import type { PeerId } from '@libp2p/interface-peer-id'
<<<<<<< HEAD
import { randomInteger, u8aEquals, debug, retimer, nAtATime, u8aToHex, pickVersion } from '@hoprnet/hopr-utils'
=======

import {
  randomInteger,
  u8aEquals,
  debug,
  retimer,
  nAtATime,
  u8aToHex,
  pickVersion,
  create_gauge,
  create_counter,
  create_histogram_with_buckets,
  create_multi_gauge
} from '@hoprnet/hopr-utils'

>>>>>>> 792cc06a
import { createHash, randomBytes } from 'crypto'

import type { Subscribe, SendMessage } from '../index.js'
import EventEmitter from 'events'
import { NetworkPeersOrigin } from './network-peers.js'

const log = debug('hopr-core:heartbeat')
const error = debug('hopr-core:heartbeat:error')

// Do not type-check JSON files
// @ts-ignore
import pkg from '../../package.json' assert { type: 'json' }

const NORMALIZED_VERSION = pickVersion(pkg.version)

const PING_HASH_ALGORITHM = 'blake2s256'

const MAX_PARALLEL_HEARTBEATS = 14
<<<<<<< HEAD
=======

// Metrics
const metric_networkHealth = create_gauge('core_gauge_network_health', 'Connectivity health indicator')
const metric_timeToHeartbeat = create_histogram_with_buckets(
  'core_histogram_heartbeat_time_seconds',
  'Measures total time it takes to probe all other nodes (in seconds)',
  new Float64Array([0.5, 1.0, 2.5, 5, 10.0, 15.0, 30.0, 60.0, 90.0, 120.0, 300.0])
)
const metric_timeToPing = create_histogram_with_buckets(
  'core_histogram_ping_time_seconds',
  'Measures total time it takes to ping a single node (seconds)',
  new Float64Array([0.5, 1.0, 2.5, 5, 10.0, 15.0, 30.0, 60.0, 90.0, 120.0, 300.0])
)

const metric_pingSuccessCount = create_counter(
  'core_counter_heartbeat_successful_pings',
  'Total number of successful pings'
)
const metric_pingFailureCount = create_counter('core_counter_heartbeat_failed_pings', 'Total number of failed pings')

const metric_peersByQuality = create_multi_gauge(
  'core_mgauge_peers_by_quality',
  'Number different peer types by quality',
  ['type', 'quality']
)
const metric_peers = create_gauge('core_gauge_num_peers', 'Number of all peers')
>>>>>>> 792cc06a

export type HeartbeatPingResult = {
  destination: PeerId
  lastSeen: number
}

export type HeartbeatConfig = {
  maxParallelHeartbeats: number
  heartbeatVariance: number
  heartbeatInterval: number
  heartbeatThreshold: number
  networkQualityThreshold: number
}

/**
 * Indicator of the current state of the P2P network
 * based on the different node types we can ping.
 */
export enum NetworkHealthIndicator {
  UNKNOWN = 'Unknown',
  RED = 'Red', // No connection, default
  ORANGE = 'Orange', // Low quality (<= 0.5) connection to at least 1 public relay
  YELLOW = 'Yellow', // High quality (> 0.5) connection to at least 1 public relay
  GREEN = 'Green' // High quality (> 0.5) connection to at least 1 public relay and 1 NAT node
}

export default class Heartbeat {
  private stopHeartbeatInterval: (() => void) | undefined
  private protocolHeartbeat: string | string[]

  // Initial network health is always RED
  private currentHealth: NetworkHealthIndicator = NetworkHealthIndicator.UNKNOWN

  private config: HeartbeatConfig

  constructor(
    private networkPeers: NetworkPeers,
    private subscribe: Subscribe,
    protected sendMessage: SendMessage,
    private closeConnectionsTo: (peer: PeerId) => void,
    private reviewConnection: AccessControl['reviewConnection'],
    private stateChangeEmitter: EventEmitter,
    private isPublicNode: (addr: PeerId) => boolean,
    environmentId: string,
    config?: Partial<HeartbeatConfig>
  ) {
    this.config = {
      heartbeatInterval: config?.heartbeatInterval,
      heartbeatThreshold: config?.heartbeatThreshold,
      heartbeatVariance: config?.heartbeatVariance,
      networkQualityThreshold: config?.networkQualityThreshold,
      maxParallelHeartbeats: config?.maxParallelHeartbeats ?? MAX_PARALLEL_HEARTBEATS
    }
    this.protocolHeartbeat = [
      // current
      `/hopr/${environmentId}/heartbeat/${NORMALIZED_VERSION}`,
      // deprecated
      `/hopr/${environmentId}/heartbeat`
    ]
  }

  private errHandler(err: any) {
    error(`Error while processing heartbeat request`, err)
  }

  public async start() {
    await this.subscribe(this.protocolHeartbeat, this.handleHeartbeatRequest.bind(this), true, this.errHandler)

    this.pingNode = this.pingNode.bind(this)
    this.startHeartbeatInterval()
    log(`Heartbeat started`)
  }

  public stop() {
    this.stopHeartbeatInterval?.()
    log(`Heartbeat stopped`)
  }

  public handleHeartbeatRequest(msg: Uint8Array, remotePeer: PeerId): Promise<Uint8Array> {
    if (this.networkPeers.has(remotePeer)) {
      this.networkPeers.updateRecord({
        destination: remotePeer,
        lastSeen: Date.now()
      })
    } else {
      this.networkPeers.register(remotePeer, NetworkPeersOrigin.INCOMING_CONNECTION)
    }

    // Recalculate network health when incoming heartbeat has been received
    this.recalculateNetworkHealth()

    log(`received heartbeat from ${remotePeer.toString()}`)
    return Promise.resolve(Heartbeat.calculatePingResponse(msg))
  }

  /**
   * Attempts to ping another peer.
   * @param destination id of the node to ping
   * @returns a Promise of a pingResult object with property `lastSeen < 0` if there were a timeout
   */
  public async pingNode(destination: PeerId): Promise<HeartbeatPingResult> {
    log(`ping ${destination.toString()}`)

    const origin = this.networkPeers.has(destination)
      ? this.networkPeers.getConnectionInfo(destination).origin
      : NetworkPeersOrigin.OUTGOING_CONNECTION
    const allowed = await this.reviewConnection(destination, origin)
    if (!allowed) throw Error('Connection to node is not allowed')

    const challenge = randomBytes(16)
    let pingResponse: Uint8Array[] | undefined

    const ping_timer = metric_timeToPing.start_measure()
    try {
      pingResponse = await this.sendMessage(destination, this.protocolHeartbeat, challenge, true)
    } catch (err) {
      log(`Connection to ${destination.toString()} failed: ${err?.message}`)

      metric_pingFailureCount.increment()
      return {
        destination,
        lastSeen: -1
      }
    }

    const expectedResponse = Heartbeat.calculatePingResponse(challenge)

    if (pingResponse == null || pingResponse.length != 1 || !u8aEquals(expectedResponse, pingResponse[0])) {
      log(`Mismatched challenge. Got ${u8aToHex(pingResponse[0])} but expected ${u8aToHex(expectedResponse)}`)

      // Eventually close the connections, all errors are handled
      this.closeConnectionsTo(destination)

      metric_pingFailureCount.increment()
      return {
        destination,
        lastSeen: -1
      }
    }

    metric_timeToPing.record_measure(ping_timer)
    metric_pingSuccessCount.increment()
    return {
      destination,
      lastSeen: Date.now()
    }
  }

  /**
   * Recalculates the network health indicator based on the
   * current network state knowledge.
   * @returns Value of the current network health indicator (possibly updated).
   */
  public recalculateNetworkHealth(): NetworkHealthIndicator {
    let newHealthValue: NetworkHealthIndicator = NetworkHealthIndicator.RED
    let lowQualityPublic = 0
    let lowQualityNonPublic = 0
    let highQualityPublic = 0
    let highQualityNonPublic = 0

    // Count quality of public/non-public nodes
    for (let entry of this.networkPeers.getAllEntries()) {
      let quality = this.networkPeers.qualityOf(entry.id)
      if (this.isPublicNode(entry.id)) {
        if (quality > this.config.networkQualityThreshold) {
          ++highQualityPublic
        } else {
          ++lowQualityPublic
        }
      } else {
        if (quality > this.config.networkQualityThreshold) {
          ++highQualityNonPublic
        } else {
          ++lowQualityNonPublic
        }
      }
    }

    // ORANGE state = low quality connection to any node
    if (lowQualityPublic > 0) newHealthValue = NetworkHealthIndicator.ORANGE

    // YELLOW = high-quality connection to a public node
    if (highQualityPublic > 0) newHealthValue = NetworkHealthIndicator.YELLOW

    // GREEN = hiqh-quality connection to a public and a non-public node
    if (highQualityPublic > 0 && highQualityNonPublic > 0) newHealthValue = NetworkHealthIndicator.GREEN

    log(
      `network health details: ${lowQualityPublic} LQ public, ${lowQualityNonPublic} LQ non-public, ${highQualityPublic} HQ public, ${highQualityNonPublic} HQ non-public`
    )

    metric_peersByQuality.set(['public', 'low'], lowQualityPublic)
    metric_peersByQuality.set(['public', 'high'], highQualityPublic)
    metric_peersByQuality.set(['nonPublic', 'low'], lowQualityNonPublic)
    metric_peersByQuality.set(['nonPublic', 'high'], highQualityNonPublic)

    // Emit network health change event if needed
    if (newHealthValue != this.currentHealth) {
      let oldValue = this.currentHealth
      this.currentHealth = newHealthValue
      this.stateChangeEmitter.emit('hopr:network-health-changed', oldValue, this.currentHealth)

      // Map network state to integers
      switch (newHealthValue as NetworkHealthIndicator) {
        case NetworkHealthIndicator.UNKNOWN:
          metric_networkHealth.set(0)
          break
        case NetworkHealthIndicator.RED:
          metric_networkHealth.set(1)
          break
        case NetworkHealthIndicator.ORANGE:
          metric_networkHealth.set(2)
          break
        case NetworkHealthIndicator.YELLOW:
          metric_networkHealth.set(3)
          break
        case NetworkHealthIndicator.GREEN:
          metric_networkHealth.set(4)
          break
      }
    }

    metric_peers.set(highQualityPublic + lowQualityPublic + highQualityNonPublic + highQualityPublic)

    return this.currentHealth
  }

  /**
   * Performs a ping request to all nodes who were not seen since the threshold
   */
  protected async checkNodes(): Promise<void> {
    const thresholdTime = Date.now() - this.config.heartbeatThreshold
    log(`Checking nodes since ${thresholdTime} (${new Date(thresholdTime).toLocaleString()})`)

    // Create an object that describes which work has to be done
    // by the workers, i.e. the pingNode code
    const metric_timer = metric_timeToHeartbeat.start_measure()
    const pingWork = this.networkPeers
      .pingSince(thresholdTime)
      .map<[destination: PeerId]>((peerToPing: PeerId) => [peerToPing])

    const start = Date.now()

    // Will handle timeouts automatically
    const pingResults = await nAtATime(this.pingNode, pingWork, this.config.maxParallelHeartbeats)

    for (const [resultIndex, pingResult] of pingResults.entries()) {
      if (pingResult instanceof Error) {
        // we need to get the destination so we can map a ping error properly
        const [destination] = pingWork[resultIndex]
        const failedPingResult = {
          destination,
          lastSeen: -1
        }
        this.networkPeers.updateRecord(failedPingResult)
      } else {
        this.networkPeers.updateRecord(pingResult)
      }
    }

    metric_timeToHeartbeat.record_measure(metric_timer)

    // Recalculate the network health indicator state after checking nodes
    this.recalculateNetworkHealth()

    log(
      this.networkPeers.debugLog(
        `finished checking ${pingWork.length} node${pingWork.length == 1 ? '' : 's'} since ${thresholdTime} within ${
          Date.now() - start
        } ms`
      )
    )
  }

  /**
   * Starts the periodic check
   */
  private startHeartbeatInterval() {
    const periodicCheck = async function (this: Heartbeat) {
      try {
        await this.checkNodes()
      } catch (err) {
        log('FATAL ERROR IN HEARTBEAT', err)
      }
    }.bind(this)

    this.stopHeartbeatInterval = retimer(
      periodicCheck,
      // Prevent nodes from querying each other at the very same time
      () => randomInteger(this.config.heartbeatInterval, this.config.heartbeatInterval + this.config.heartbeatVariance)
    )
  }

  public static calculatePingResponse(challenge: Uint8Array): Uint8Array {
    return Uint8Array.from(createHash(PING_HASH_ALGORITHM).update(challenge).digest())
  }
}<|MERGE_RESOLUTION|>--- conflicted
+++ resolved
@@ -1,9 +1,6 @@
 import type NetworkPeers from './network-peers.js'
 import type AccessControl from './access-control.js'
 import type { PeerId } from '@libp2p/interface-peer-id'
-<<<<<<< HEAD
-import { randomInteger, u8aEquals, debug, retimer, nAtATime, u8aToHex, pickVersion } from '@hoprnet/hopr-utils'
-=======
 
 import {
   randomInteger,
@@ -19,7 +16,6 @@
   create_multi_gauge
 } from '@hoprnet/hopr-utils'
 
->>>>>>> 792cc06a
 import { createHash, randomBytes } from 'crypto'
 
 import type { Subscribe, SendMessage } from '../index.js'
@@ -38,8 +34,6 @@
 const PING_HASH_ALGORITHM = 'blake2s256'
 
 const MAX_PARALLEL_HEARTBEATS = 14
-<<<<<<< HEAD
-=======
 
 // Metrics
 const metric_networkHealth = create_gauge('core_gauge_network_health', 'Connectivity health indicator')
@@ -66,7 +60,6 @@
   ['type', 'quality']
 )
 const metric_peers = create_gauge('core_gauge_num_peers', 'Number of all peers')
->>>>>>> 792cc06a
 
 export type HeartbeatPingResult = {
   destination: PeerId
