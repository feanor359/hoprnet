import assert from 'assert'
<<<<<<< HEAD
import { CRAWL_FAIL_TIMEOUT } from '../constants'
import { Crawler, shouldIncludePeerInCrawlResponse } from './crawler'
=======
import PeerId from 'peer-id'
import type { Connection } from 'libp2p'

import { CRAWL_TIMEOUT /*, shouldIncludePeerInCrawlResponse */ } from './crawler'
import { Crawler as CrawlerInteraction } from '../interactions/network/crawler'
>>>>>>> e72998e6
import Multiaddr from 'multiaddr'
import NetworkPeerStore from './network-peers'
import { fakePeerId, fakeAddress } from '../test-utils'
import sinon from 'sinon'

const _MOCKS = {}

function generateMock(i) {
  const interactions = {
    interact: (peerId) => _MOCKS[peerId.toB58String()].all().map(fakeAddress)
  } as any

  const indexer = {
    getChannelsFromPeer: () => []
  } as any

  const getPeer = sinon.fake()
  const putPeer = sinon.fake()
  let id = fakePeerId(i)
  let address = fakeAddress(id)
  let peers = new NetworkPeerStore([])
  const crawler = new Crawler(id, peers, interactions, indexer, getPeer, putPeer, (s) => fakePeerId(s))

  _MOCKS[id.toB58String()] = peers
  return {
    id,
    address,
    peers,
    interactions,
    crawler
  }
}

describe('network/crawler test crawler', function () {
  it('should crawl the network and find some nodes', async function () {
    const Alice = generateMock('alice')
    const Bob = generateMock('bob')
    const Chris = generateMock('chris')
    const Dave = generateMock('dave')
    const Eve = generateMock('eve')

    await Alice.crawler.crawl()
    Alice.peers.register(Bob.id)
    await Alice.crawler.crawl()

    assert(Alice.peers.has(Bob.id), 'Alice should know about Bob, 1')
    Bob.peers.register(Chris.id)
    assert(Bob.peers.has(Chris.id), 'Bob should know about Chris')

    await Alice.crawler.crawl()
    assert(Alice.peers.has(Bob.id), 'Alice should know about Bob, 2')
    assert(Alice.peers.has(Chris.id), 'Alice should know about Chris')

    Chris.peers.register(Dave.id)
    await Alice.crawler.crawl()

    assert(Alice.peers.has(Bob.id), 'Alice should know about Bob, 3')
    assert(Alice.peers.has(Chris.id), 'Alice should know about Chris')
    assert(Alice.peers.has(Dave.id), 'Alice should know about Dave')

    Bob.peers.register(Alice.id)
    Dave.peers.register(Eve.id)

    await Bob.crawler.crawl()
    assert(Bob.peers.has(Chris.id), 'Bob should know about Chris')
  })

  it('should crawl the network and timeout while crawling', async function () {
    let clock = sinon.useFakeTimers(Date.now())
    const Alice = generateMock('alice')
    const Bob = generateMock('bob')
    const Chris = generateMock('chris')
    const oldInteract = Alice.interactions.interact
    Alice.interactions.interact = (id) => {
      if (id.equals(Bob.id)) {
        return new Promise(() => {}) // Never resolve
      }
      return oldInteract(id)
    }

    await Alice.crawler.crawl() // No-op
    Alice.peers.register(Bob.id)
    let prom = Alice.crawler.crawl() // Crawl bob, and timeout
    clock.tick(CRAWL_FAIL_TIMEOUT * 2)
    await prom
    assert(!Alice.peers.has(Chris.id), 'Alice does not know about Chris')
    Bob.peers.register(Chris.id)
    let prom2 = Alice.crawler.crawl() // Crawl bob and timeout again.
    clock.tick(CRAWL_FAIL_TIMEOUT * 2)
    await prom2
    assert(!Alice.peers.has(Chris.id), 'Alice does not know about Chris')
    clock.restore()
  })
<<<<<<< HEAD

  it('crawl shouldIncludePeerInCrawlResponse', async () => {
    assert(
      shouldIncludePeerInCrawlResponse(Multiaddr('/ip4/123.4.5.6/tcp/5000'), Multiaddr('/ip4/12.34.56.7/tcp/5000'))
    )
    assert(shouldIncludePeerInCrawlResponse(Multiaddr('/ip4/127.0.0.1/tcp/1000'), Multiaddr('/ip4/127.0.0.1/tcp/5000')))
    assert(
      !shouldIncludePeerInCrawlResponse(Multiaddr('/ip4/127.0.0.1/tcp/5000'), Multiaddr('/ip4/12.34.56.7/tcp/5000'))
    )
  })
=======
  // @TODO redo crawl filtering
  // it('shouldIncludePeerInCrawlResponse', async () => {
  //   assert(
  //     shouldIncludePeerInCrawlResponse(Multiaddr('/ip4/123.4.5.6/tcp/5000'), Multiaddr('/ip4/12.34.56.7/tcp/5000'))
  //   )
  //   assert(shouldIncludePeerInCrawlResponse(Multiaddr('/ip4/127.0.0.1/tcp/1000'), Multiaddr('/ip4/127.0.0.1/tcp/5000')))
  //   assert(
  //     !shouldIncludePeerInCrawlResponse(Multiaddr('/ip4/127.0.0.1/tcp/5000'), Multiaddr('/ip4/12.34.56.7/tcp/5000'))
  //   )
  // })
>>>>>>> e72998e6
})<|MERGE_RESOLUTION|>--- conflicted
+++ resolved
@@ -1,14 +1,7 @@
 import assert from 'assert'
-<<<<<<< HEAD
 import { CRAWL_FAIL_TIMEOUT } from '../constants'
 import { Crawler, shouldIncludePeerInCrawlResponse } from './crawler'
-=======
-import PeerId from 'peer-id'
-import type { Connection } from 'libp2p'
 
-import { CRAWL_TIMEOUT /*, shouldIncludePeerInCrawlResponse */ } from './crawler'
-import { Crawler as CrawlerInteraction } from '../interactions/network/crawler'
->>>>>>> e72998e6
 import Multiaddr from 'multiaddr'
 import NetworkPeerStore from './network-peers'
 import { fakePeerId, fakeAddress } from '../test-utils'
@@ -102,7 +95,6 @@
     assert(!Alice.peers.has(Chris.id), 'Alice does not know about Chris')
     clock.restore()
   })
-<<<<<<< HEAD
 
   it('crawl shouldIncludePeerInCrawlResponse', async () => {
     assert(
@@ -113,16 +105,4 @@
       !shouldIncludePeerInCrawlResponse(Multiaddr('/ip4/127.0.0.1/tcp/5000'), Multiaddr('/ip4/12.34.56.7/tcp/5000'))
     )
   })
-=======
-  // @TODO redo crawl filtering
-  // it('shouldIncludePeerInCrawlResponse', async () => {
-  //   assert(
-  //     shouldIncludePeerInCrawlResponse(Multiaddr('/ip4/123.4.5.6/tcp/5000'), Multiaddr('/ip4/12.34.56.7/tcp/5000'))
-  //   )
-  //   assert(shouldIncludePeerInCrawlResponse(Multiaddr('/ip4/127.0.0.1/tcp/1000'), Multiaddr('/ip4/127.0.0.1/tcp/5000')))
-  //   assert(
-  //     !shouldIncludePeerInCrawlResponse(Multiaddr('/ip4/127.0.0.1/tcp/5000'), Multiaddr('/ip4/12.34.56.7/tcp/5000'))
-  //   )
-  // })
->>>>>>> e72998e6
 })