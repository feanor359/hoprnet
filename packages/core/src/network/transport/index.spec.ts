import assert from 'assert'
import AbortController from 'abort-controller'
import libp2p from 'libp2p'

// @ts-ignore
import MPLEX = require('libp2p-mplex')
// @ts-ignore
import KadDHT = require('libp2p-kad-dht')
// @ts-ignore
import SECIO = require('libp2p-secio')

import PeerId from 'peer-id'

import { Connection, Handler, Stream } from './types'

import TCP from '.'
import Multiaddr from 'multiaddr'
import PeerInfo from 'peer-info'
import pipe from 'it-pipe'

import { u8aEquals, durations } from '@hoprnet/hopr-utils'

import { randomBytes } from 'crypto'
import { RELAY_CIRCUIT_TIMEOUT } from './constants'

const TEST_PROTOCOL = `/test/0.0.1`

describe('should create a socket and connect to it', function () {
  jest.setTimeout(RELAY_CIRCUIT_TIMEOUT * 3)

  async function generateNode(
    options: {
      id: number
      ipv4?: boolean
      ipv6?: boolean
      useWebRTC?: boolean
      startNode?: boolean
      failIntentionallyOnWebRTC?: boolean
      timeoutIntentionallyOnWebRTC?: Promise<void>
      answerIntentionallyWithIncorrectMessages?: boolean
    },
    bootstrap?: PeerInfo
  ): Promise<libp2p> {
    const peerInfo = new PeerInfo(await PeerId.create({ keyType: 'secp256k1' }))

    if (options.ipv4) {
      peerInfo.multiaddrs.add(
        Multiaddr(`/ip4/127.0.0.1/tcp/${9090 + 2 * options.id}`).encapsulate(`/p2p/${peerInfo.id.toB58String()}`)
      )
    }

    if (options.ipv6) {
      peerInfo.multiaddrs.add(
        Multiaddr(`/ip6/::1/tcp/${9090 + 2 * options.id + 1}`).encapsulate(`/p2p/${peerInfo.id.toB58String()}`)
      )
    }

    const node = new libp2p({
      peerInfo,
      modules: {
        transport: [TCP],
        streamMuxer: [MPLEX],
        connEncryption: [SECIO],
        dht: KadDHT,
      },
      config: {
        transport: {
          TCP: {
            useWebRTC: options.useWebRTC,
            bootstrapServers: [bootstrap],
            failIntentionallyOnWebRTC: options.failIntentionallyOnWebRTC,
            timeoutIntentionallyOnWebRTC: options.timeoutIntentionallyOnWebRTC,
            answerIntentionallyWithIncorrectMessages: options.answerIntentionallyWithIncorrectMessages,
          },
        },
        dht: {
          enabled: false,
        },
        relay: {
          enabled: false,
        },
        peerDiscovery: {
          autoDial: false,
        },
      },
    })

    node.handle([TEST_PROTOCOL], (handler: Handler) => {
      pipe(
        /* prettier-ignore */
        handler.stream,
        // echoing msg
        handler.stream
      )
    })

    await node.start()

    return node
  }

  // it('should establish a direct connection between two nodes', async function () {
  //   const [sender, counterparty] = await Promise.all([
  //     generateNode({ id: 0, ipv4: true, useWebRTC: false }),
  //     generateNode({ id: 1, ipv4: true, useWebRTC: false }),
  //   ])

  //   const { stream }: { stream: Stream } = await sender.dialProtocol(
  //     Multiaddr(`/ip4/127.0.0.1/tcp/9092/p2p/${counterparty.peerInfo.id.toB58String()}`),
  //     TEST_PROTOCOL
  //   )

  //   let msgReceived = false
  //   const testMessage = randomBytes(123)

  //   await pipe(
  //     /* prettier-ignore */
  //     [testMessage],
  //     stream,
  //     async (source: AsyncIterable<Uint8Array>) => {
  //       for await (const msg of source) {
  //         assert(u8aEquals(msg.slice(), testMessage), 'sent message and received message must be identical')
  //         msgReceived = true
  //         return
  //       }
  //     }
  //   )

  //   assert(msgReceived, `Message must be received by counterparty.`)

  //   await Promise.all([
  //     sender.hangUp(new PeerInfo(counterparty.peerInfo.id)),
  //     counterparty.hangUp(new PeerInfo(sender.peerInfo.id)),
  //   ])

  //   // Try with abort controller
  //   // const abort = new AbortController()

  //   // setTimeout(() => abort.abort(), 300)

  //   // try {
  //   //   await sender.dialProtocol(
  //   //     Multiaddr(`/ip4/127.0.0.1/tcp/9092/p2p/${counterparty.peerInfo.id.toB58String()}`),
  //   //     TEST_PROTOCOL,
  //   //     { signal: abort.signal }
  //   //   )
  //   // } catch (err) {
  //   //   if (err.type !== 'aborted') {
  //   //     throw err
  //   //   }
  //   // }

  //   // await Promise.all([
  //   //   sender.hangUp(new PeerInfo(counterparty.peerInfo.id)),
  //   //   counterparty.hangUp(new PeerInfo(sender.peerInfo.id)),
  //   // ])

  //   await Promise.all([
  //     /* prettier-ignore */
  //     sender.stop(),
  //     counterparty.stop(),
  //   ])
  // })

  // it('should establish a direct connection between two nodes over IPv6', async function () {
  //   const [sender, counterparty] = await Promise.all([
  //     generateNode({ id: 0, ipv6: true, useWebRTC: false }),
  //     generateNode({ id: 1, ipv6: true, useWebRTC: false }),
  //   ])

  //   const { stream }: { stream: Stream } = await sender.dialProtocol(
  //     Multiaddr(`/ip6/::1/tcp/9093/p2p/${counterparty.peerInfo.id.toB58String()}`),
  //     TEST_PROTOCOL
  //   )

  //   let msgReceived = false
  //   const testMessage = randomBytes(123)

  //   await pipe(
  //     /* prettier-ignore */
  //     [testMessage],
  //     stream,
  //     async (source: AsyncIterable<Uint8Array>) => {
  //       for await (const msg of source) {
  //         assert(u8aEquals(msg.slice(), testMessage), 'sent message and received message must be identical')
  //         msgReceived = true
  //         return
  //       }
  //     }
  //   )

  //   assert(msgReceived, `Message must be received by counterparty.`)

  //   // await Promise.all([
  //   //   sender.hangUp(new PeerInfo(counterparty.peerInfo.id)),
  //   //   counterparty.hangUp(new PeerInfo(sender.peerInfo.id)),
  //   // ])

  //   // Try with abort controller
  //   // const abort = new AbortController()

  //   // setTimeout(() => {
  //   //   setImmediate(() => abort.abort())
  //   // }, 300)

  //   // try {
  //   //   await sender.dialProtocol(
  //   //     Multiaddr(`/ip6/::1/tcp/9093/p2p/${counterparty.peerInfo.id.toB58String()}`),
  //   //     TEST_PROTOCOL,
  //   //     { signal: abort.signal }
  //   //   )
  //   // } catch (err) {
  //   //   if (err.type !== 'aborted') {
  //   //     throw err
  //   //   }
  //   // }

  //   // await Promise.all([
  //   //   sender.hangUp(new PeerInfo(counterparty.peerInfo.id)),
  //   //   counterparty.hangUp(new PeerInfo(sender.peerInfo.id)),
  //   // ])

  //   await Promise.all([sender.stop(), counterparty.stop()])
  // })

  // it('must not establish a connection to a non-existing node', async function () {
  //   const [sender, fakeCounterparty] = await Promise.all([
  //     generateNode({ id: 0, ipv4: true, useWebRTC: false }),
  //     privKeyToPeerId(randomBytes(32)),
  //   ])

  //   let errThrown = false
  //   try {
  //     await sender.dialProtocol(
  //       Multiaddr(`/ip4/127.0.0.1/tcp/9094/p2p/${fakeCounterparty.toB58String()}`),
  //       TEST_PROTOCOL
  //     )
  //   } catch (err) {
  //     errThrown = true
  //   }

  //   assert(errThrown, `Must throw error in case other node node is not reachable`)

  //   await Promise.all([sender.stop()])
  // })

  // it('must not establish a relayed connection to a non-existing node', async function () {
  //   jest.setTimeout(RELAY_CIRCUIT_TIMEOUT * 2)

  //   const relay = await generateNode({ id: 2, ipv4: true })

  //   const [sender, fakeCounterparty] = await Promise.all([
  //     generateNode({ id: 0, ipv4: true, useWebRTC: false }, relay.peerInfo),
  //     privKeyToPeerId(randomBytes(32)),
  //   ])

  //   connectionHelper([sender, relay])

  //   let errThrown = false
  //   const INVALID_PORT = 9999
  //   try {
  //     await sender.dialProtocol(
  //       Multiaddr(`/ip4/127.0.0.1/tcp/${INVALID_PORT}/p2p/${fakeCounterparty.toB58String()}`),
  //       TEST_PROTOCOL
  //     )
  //   } catch (err) {
  //     errThrown = true
  //   }

  //   assert(errThrown, `Must throw error in case other node node is not reachable`)

  //   await Promise.all([
  //     /* prettier-ignore */
  //     sender.stop(),
  //     relay.stop(),
  //   ])
  // })

  // it('must not establish a relayed connection to an offline node', async function () {
  //   const relay = await generateNode({ id: 2, ipv4: true })

  //   const [sender, offlineCounterparty] = await Promise.all([
  //     generateNode({ id: 0, ipv4: true, useWebRTC: false }, relay.peerInfo),
  //     generateNode({ id: 1, ipv4: true, useWebRTC: false }, relay.peerInfo),
  //   ])

  //   connectionHelper([sender, relay])
  //   connectionHelper([relay, offlineCounterparty])

  //   await offlineCounterparty.stop()

  //   let errThrown = false
  //   const INVALID_PORT = 9999

  //   const now = Date.now()
  //   try {
  //     await sender.dialProtocol(
  //       Multiaddr(`/ip4/127.0.0.1/tcp/${INVALID_PORT}/p2p/${offlineCounterparty.peerInfo.id.toB58String()}`),
  //       TEST_PROTOCOL
  //     )
  //   } catch (err) {
  //     errThrown = true
  //   }

  //   assert(errThrown, `Must throw error in case other node is not reachable`)

  //   await Promise.all([
  //     /* prettier-ignore */
  //     sender.stop(),
  //     relay.stop(),
  //   ])
  // })

  it('should set up a relayed connection and upgrade to WebRTC', async function () {
    const relay = await generateNode({ id: 2, ipv4: true })
    const [sender, counterparty] = await Promise.all([
      generateNode({ id: 0, ipv4: true }, relay.peerInfo),
      generateNode({ id: 1, ipv4: true }, relay.peerInfo),
    ])
    connectionHelper([sender, relay])
    connectionHelper([relay, counterparty])
    const INVALID_PORT = 8758
    // @ts-ignore
    const { stream }: { stream: Connection } = await sender.dialProtocol(
      Multiaddr(`/ip4/127.0.0.1/tcp/${INVALID_PORT}/p2p/${counterparty.peerInfo.id.toB58String()}`),
      TEST_PROTOCOL
    )
    let msgReceived = false
    const testMessage = randomBytes(33)
    await pipe(
      /* prettier-ignore */
      [testMessage],
      stream,
      async (source: AsyncIterable<Uint8Array>) => {
        for await (const msg of source) {
          assert(u8aEquals(msg.slice(), testMessage), 'sent message and received message must be identical')
          msgReceived = true
          return
        }
      }
    )

    await new Promise((resolve) => setTimeout(resolve, 250))
    stream.close()
    assert(msgReceived, `msg must be received`)
    // await Promise.all([
    //   sender.hangUp(new PeerInfo(counterparty.peerInfo.id)),
    //   counterparty.hangUp(new PeerInfo(sender.peerInfo.id)),
    // ])
    // // Try with abort controller
    // const abort = new AbortController()
    // abort.abort()
    // try {
    //   await sender.dialProtocol(
    //     Multiaddr(`/ip4/127.0.0.1/tcp/${INVALID_PORT}/p2p/${counterparty.peerInfo.id.toB58String()}`),
    //     TEST_PROTOCOL,
    //     { signal: abort.signal }
    //   )
    // } catch {}
    // await Promise.all([
    //   sender.hangUp(new PeerInfo(counterparty.peerInfo.id)),
    //   counterparty.hangUp(new PeerInfo(sender.peerInfo.id)),
    // ])
    await Promise.all([
      /* prettier-ignore */
      sender.stop(),
      counterparty.stop(),
      relay.stop(),
    ])
  })

  // it('should set up a relayed connection and fail while upgrading to WebRTC', async function () {
  //   const relay = await generateNode({ id: 2, ipv4: true, ipv6: true })

  //   const [sender, counterparty] = await Promise.all([
  //     generateNode({ id: 0, ipv4: true, failIntentionallyOnWebRTC: true }, relay.peerInfo),
  //     generateNode({ id: 1, ipv6: true, failIntentionallyOnWebRTC: true }, relay.peerInfo),
  //   ])

  //   connectionHelper([sender, relay])
  //   connectionHelper([relay, counterparty])

  //   const INVALID_PORT = 8758
  //   const conn = await sender.dialProtocol(
  //     Multiaddr(`/ip4/127.0.0.1/tcp/${INVALID_PORT}/p2p/${counterparty.peerInfo.id.toB58String()}`),
  //     TEST_PROTOCOL
  //   )

  //   let msgReceived = false

  //   const testMessage = randomBytes(123)
  //   await pipe(
  //     /* prettier-ignore */
  //     [testMessage],
  //     conn.stream,
  //     async (source: AsyncIterable<Uint8Array>) => {
  //       for await (const msg of source) {
  //         assert(u8aEquals(msg.slice(), testMessage), 'sent message and received message must be identical')
  //         msgReceived = true
  //         return
  //       }
  //     }
  //   )

  //   assert(msgReceived, `message must be received`)

  //   await Promise.all([
  //     /* prettier-ignore */
  //     sender.stop(),
  //     counterparty.stop(),
  //     relay.stop(),
  //   ])
  // })

  // it(
  //   'should set up a relayed connection and fail while upgrading to WebRTC due to falsy messages',
  //   async function () {
  //     const relay = await generateNode({ id: 2, ipv4: true, ipv6: true })

  //     const [sender, counterparty] = await Promise.all([
  //       generateNode({ id: 0, ipv4: true }, relay.peerInfo),
  //       generateNode({ id: 1, ipv6: true, answerIntentionallyWithIncorrectMessages: true }, relay.peerInfo),
  //     ])

  //     connectionHelper([sender, relay])
  //     connectionHelper([relay, counterparty])

  //     const now = Date.now()
  //     const INVALID_PORT = 8758
  //     const conn = await sender.dialProtocol(
  //       Multiaddr(`/ip4/127.0.0.1/tcp/${INVALID_PORT}/p2p/${counterparty.peerInfo.id.toB58String()}`),
  //       TEST_PROTOCOL
  //     )

  //     assert(Date.now() - now >= WEBRTC_TIMEOUT, `Connection should not get established before WebRTC timeout.`)

  //     let msgReceived = false

  //     const testMessage = randomBytes(123)
  //     await pipe(
  //       /* prettier-ignore */
  //       [testMessage],
  //       conn.stream,
  //       async (source: AsyncIterable<Uint8Array>) => {
  //         for await (const msg of source) {
  //           assert(u8aEquals(msg.slice(), testMessage), 'sent message and received message must be identical')
  //           msgReceived = true
  //           return
  //         }
  //       }
  //     )

  //     assert(msgReceived, `message must be received`)

  //     await Promise.all([
  //       /* prettier-ignore */
  //       sender.stop(),
  //       counterparty.stop(),
  //       relay.stop(),
  //     ])
  //   },
  //   durations.seconds(20)
  // )

  // it('should set up a relayed connection and timeout while upgrading to WebRTC', async function () {
  //   const relay = await generateNode({ id: 2, ipv4: true, ipv6: true })

  //   const now = Date.now()

  //   const [sender, counterparty] = await Promise.all([
  //     generateNode(
  //       {
  //         id: 0,
  //         ipv4: true,
  //         timeoutIntentionallyOnWebRTC: new Promise((resolve) => setTimeout(resolve, WEBRTC_TIMEOUT)),
  //       },
  //       relay.peerInfo
  //     ),
  //     generateNode(
  //       {
  //         id: 1,
  //         ipv6: true,
  //         timeoutIntentionallyOnWebRTC: new Promise((resolve) => setTimeout(resolve, WEBRTC_TIMEOUT)),
  //       },
  //       relay.peerInfo
  //     ),
  //   ])

  //   connectionHelper([sender, relay])
  //   connectionHelper([relay, counterparty])

  //   const INVALID_PORT = 8758
  //   const conn = await sender.dialProtocol(
  //     Multiaddr(`/ip4/127.0.0.1/tcp/${INVALID_PORT}/p2p/${counterparty.peerInfo.id.toB58String()}`),
  //     TEST_PROTOCOL
  //   )

  //   assert(Date.now() - now >= WEBRTC_TIMEOUT, `Connection must not succeed before WebRTC timeout`)

  //   let msgReceived = false

  //   const testMessage = randomBytes(123)
  //   await pipe(
  //     /* prettier-ignore */
  //     [testMessage],
  //     conn.stream,
  //     async (source: AsyncIterable<Uint8Array>) => {
  //       for await (const msg of source) {
  //         assert(u8aEquals(msg.slice(), testMessage), 'sent message and received message must be identical')
  //         msgReceived = true
  //         return
  //       }
  //     }
  //   )

  //   assert(msgReceived, `message must be received`)

  //   await Promise.all([sender.stop(), counterparty.stop(), relay.stop()])
  // })

  // it('should set up a relayed connection and upgrade to WebRTC and keep connected even if the relay goes offline', async function () {
  //   const relay = await generateNode({ id: 2, ipv4: true, ipv6: true })

  //   const [sender, counterparty] = await Promise.all([
  //     generateNode({ id: 0, ipv4: true }, relay.peerInfo),
  //     generateNode({ id: 1, ipv6: true }, relay.peerInfo),
  //   ])

  //   connectionHelper([sender, relay])
  //   connectionHelper([relay, counterparty])

  //   const INVALID_PORT = 8758
  //   const conn = await sender.dialProtocol(
  //     Multiaddr(`/ip4/127.0.0.1/tcp/${INVALID_PORT}/p2p/${counterparty.peerInfo.id.toB58String()}`),
  //     TEST_PROTOCOL
  //   )

  //   let msgReceived = false
  //   const firstMessage = randomBytes(33)
  //   const secondMessage = randomBytes(1337)
  //   const thirdMessage = randomBytes(41)

  //   let relayStopped = false

  //   await pipe(
  //     /* prettier-ignore */
  //     (async function * () {
  //       yield firstMessage
  //       await new Promise<void>(resolve => setTimeout(resolve, 500)),
  //       yield secondMessage
  //       await new Promise<void>(resolve => setTimeout(resolve, 500)),
  //       yield thirdMessage
  //     })(),
  //     conn.stream,
  //     async (source: AsyncIterable<Uint8Array>) => {
  //       let index = 0
  //       for await (const msg of source) {
  //         if (index == 0) {
  //           assert(u8aEquals(msg.slice(), firstMessage), 'sent message and received message must be identical')
  //           index++
  //         } else if (index == 1) {
  //           assert(u8aEquals(msg.slice(), secondMessage), 'sent message and received message must be identical')
  //           index++
  //           setImmediate(() => {
  //             relay.stop.call(relay).then(() => {
  //               relayStopped = true
  //             })
  //           })
  //         } else if (index == 2) {
  //           assert(u8aEquals(msg.slice(), thirdMessage), 'sent message and received message must be identical')
  //           index++
  //           msgReceived = true
  //         }
  //       }
  //       return
  //     }
  //   )

  //   assert(relayStopped, `Relay node must have been shut down`)

  //   assert(msgReceived, `msg must be received`)

  //   await Promise.all([
  //     sender.hangUp(new PeerInfo(counterparty.peerInfo.id)),
  //     counterparty.hangUp(new PeerInfo(sender.peerInfo.id)),
  //   ])

  //   await Promise.all([
  //     /* prettier-ignore */
  //     sender.stop(),
  //     counterparty.stop(),
  //   ])
  // })

  // it('should set up a relayed connection with p2p Multiaddr and upgrade to WebRTC', async function () {
  //   const relay = await generateNode({ id: 2, ipv4: true, ipv6: true })

  //   const [sender, counterparty] = await Promise.all([
  //     generateNode({ id: 0, ipv4: true }, relay.peerInfo),
  //     generateNode({ id: 1, ipv6: true }, relay.peerInfo),
  //   ])

  //   connectionHelper([sender, relay])
  //   connectionHelper([relay, counterparty])

  //   const INVALID_PORT = 8758
  //   const conn = await sender.dialProtocol(Multiaddr(`/p2p/${counterparty.peerInfo.id.toB58String()}`), TEST_PROTOCOL)

  //   let msgReceived = false
  //   const testMessage = randomBytes(33)

  //   await pipe(
  //     /* prettier-ignore */
  //     [testMessage],
  //     conn.stream,
  //     async (source: AsyncIterable<Uint8Array>) => {
  //       for await (const msg of source) {
  //         assert(u8aEquals(msg.slice(), testMessage), 'sent message and received message must be identical')
  //         msgReceived = true
  //         return
  //       }
  //     }
  //   )

  //   assert(msgReceived, `msg must be received`)

  //   await Promise.all([
  //     /* prettier-ignore */
  //     sender.stop(),
  //     counterparty.stop(),
  //     relay.stop(),
  //   ])
  // })

  // it('should set up a relayed connection with p2p Multiaddr with sender that does not support WebRTC', async function () {
  //   jest.setTimeout(15 * 1000)
  //   const relay = await generateNode({ id: 2, ipv4: true, ipv6: true })

  //   const now = Date.now()

  //   const [sender, counterparty] = await Promise.all([
  //     generateNode({ id: 0, ipv4: true, useWebRTC: false }, relay.peerInfo),
  //     generateNode({ id: 1, ipv4: true, useWebRTC: true }, relay.peerInfo),
  //   ])

  //   connectionHelper([sender, relay])
  //   connectionHelper([relay, counterparty])

  //   const INVALID_PORT = 8758
  //   const { stream }: { stream: Stream } = await sender.dialProtocol(
  //     Multiaddr(`/p2p/${counterparty.peerInfo.id.toB58String()}`),
  //     TEST_PROTOCOL
  //   )

  //   let msgReceived = false
  //   const testMessage = randomBytes(33)

  //   await pipe(
  //     /* prettier-ignore */
  //     [testMessage],
  //     stream,
  //     async (source: AsyncIterable<Uint8Array>) => {
  //       for await (const msg of source) {
  //         assert(u8aEquals(msg.slice(), testMessage), 'sent message and received message must be identical')
  //         msgReceived = true
  //         return
  //       }
  //     }
  //   )

  //   assert(msgReceived, `msg must be received`)

  //   // assert(Date.now() - now >= WEBRTC_TIMEOUT, `Connection should not be established before WebRTC timeout.`)

  //   await Promise.all([
  //     /* prettier-ignore */
  //     sender.stop(),
  //     counterparty.stop(),
  //     relay.stop(),
  //   ])
  // })

  // it('should set up a relayed connection with p2p Multiaddr with counterparty that does not support WebRTC', async function () {
  //   const relay = await generateNode({ id: 2, ipv4: true, ipv6: true })

  //   const now = Date.now()

  //   const [sender, counterparty] = await Promise.all([
  //     generateNode({ id: 0, ipv4: true, useWebRTC: true }, relay.peerInfo),
  //     generateNode({ id: 1, ipv4: true, useWebRTC: false }, relay.peerInfo),
  //   ])

  //   connectionHelper([sender, relay])
  //   connectionHelper([relay, counterparty])

  //   const INVALID_PORT = 8758
  //   const conn = await sender.dialProtocol(Multiaddr(`/p2p/${counterparty.peerInfo.id.toB58String()}`), TEST_PROTOCOL)

  //   let msgReceived = false
  //   const testMessage = randomBytes(33)

  //   await pipe(
  //     /* prettier-ignore */
  //     [testMessage],
  //     conn.stream,
  //     async (source: AsyncIterable<Uint8Array>) => {
  //       for await (const msg of source) {
  //         assert(u8aEquals(msg.slice(), testMessage), 'sent message and received message must be identical')
  //         msgReceived = true
  //         return
  //       }
  //     }
  //   )

  //   assert(msgReceived, `msg must be received`)

  //   // assert(Date.now() - now >= WEBRTC_TIMEOUT, `Connection should not be established before WebRTC timeout.`)

  //   await Promise.all([
  //     /* prettier-ignore */
  //     sender.stop(),
  //     counterparty.stop(),
  //     relay.stop(),
  //   ])
  // })

  // it('should accept TCP addresses and p2p addresses', async function () {
  //   const node = await generateNode({ id: 0 })
  //   const TransportModule = new TCP({ upgrader: node.upgrader, libp2p: node })

  //   const p2pMultiaddr = Multiaddr(`/p2p/${node.peerInfo.id.toB58String()}`)
  //   let filteredMultiaddr = TransportModule.filter([p2pMultiaddr])
  //   assert(filteredMultiaddr.length == 1 && filteredMultiaddr[0].equals(p2pMultiaddr))

  //   const ip4Multiaddr = Multiaddr(`/ip4/0.0.0.0/tcp/0/p2p/${node.peerInfo.id.toB58String()}`)
  //   filteredMultiaddr = TransportModule.filter([ip4Multiaddr])
  //   assert(filteredMultiaddr.length == 1 && filteredMultiaddr[0].equals(ip4Multiaddr))

  //   const ip6Multiaddr = Multiaddr(`/ip6/::1/tcp/0/p2p/${node.peerInfo.id.toB58String()}`)
  //   filteredMultiaddr = TransportModule.filter([ip6Multiaddr])
  //   assert(filteredMultiaddr.length == 1 && filteredMultiaddr[0].equals(ip6Multiaddr))
  // })

  // it('should establish connections to the relay and then connect "directly" via a p2p address', async function () {
  //   const relay = await generateNode({ id: 2, ipv4: true, ipv6: true })

  //   const [sender, counterparty] = await Promise.all([
  //     generateNode({ id: 0, ipv4: true }, relay.peerInfo),
  //     generateNode({ id: 1, ipv6: true }, relay.peerInfo),
  //   ])

  //   await sender.dial(relay.peerInfo)
  //   await counterparty.dial(relay.peerInfo)

  //   await sender.dial(Multiaddr(`/p2p/${counterparty.peerInfo.id.toB58String()}`))

  //   await Promise.all([relay.stop(), sender.stop(), counterparty.stop()])
  // })

  it('should set up a relayed connection and exchange messages', async function () {
    const relay = await generateNode({ id: 2, ipv4: true })

    const [sender, counterparty] = await Promise.all([
      generateNode({ id: 0, ipv4: true, useWebRTC: false }, relay.peerInfo),
      generateNode({ id: 1, ipv4: true, useWebRTC: false }, relay.peerInfo),
    ])

    connectionHelper([sender, relay])
    connectionHelper([relay, counterparty])

    const INVALID_PORT = 8758
<<<<<<< HEAD

=======
>>>>>>> 682f312e
    // @ts-ignore
    const { stream }: { stream: Connection } = await sender.dialProtocol(
      Multiaddr(`/ip4/127.0.0.1/tcp/${INVALID_PORT}/p2p/${counterparty.peerInfo.id.toB58String()}`),
      TEST_PROTOCOL
    )

    const testMessage = new TextEncoder().encode('12356')

    let msgReceived = false
    await pipe(
      /* prettier-ignore */
      [testMessage],
      stream,
      async (source: AsyncIterable<Uint8Array>) => {
        for await (const msg of source) {
          console.log(`receiving relayed connection. message`, new TextDecoder().decode(msg.slice()))
          if (u8aEquals(msg.slice(), testMessage)) {
            msgReceived = true

            return
          }
        }
      }
    )

    stream.close()

    assert(msgReceived, `Message must be received by counterparty`)

    // await Promise.all([
    //   sender.hangUp(new PeerInfo(counterparty.peerInfo.id)),
    //   counterparty.hangUp(new PeerInfo(sender.peerInfo.id)),
    // ])

    // // Try with abort controller
    // const abort = new AbortController()

    // setTimeout(() => setImmediate(() => abort.abort()), 300)

    // try {
    //   await sender.dialProtocol(
    //     Multiaddr(`/ip4/127.0.0.1/tcp/${INVALID_PORT}/p2p/${counterparty.peerInfo.id.toB58String()}`),
    //     TEST_PROTOCOL,
    //     { signal: abort.signal }
    //   )
    // } catch (err) {
    //   if (err.type !== 'aborted') {
    //     throw err
    //   }
    // }

    // await Promise.all([
    //   sender.hangUp(new PeerInfo(counterparty.peerInfo.id)),
    //   counterparty.hangUp(new PeerInfo(sender.peerInfo.id)),
    // ])

    await Promise.all([
      /* prettier-ignore */
      sender.stop(),
      counterparty.stop(),
      relay.stop(),
    ])
  })

  // it('should set up a relayed connection, exchange messages, then reconnect with a different address and exchange messages', async function () {
  //   const relay = await generateNode({ id: 2, ipv4: true, ipv6: true })

  //   let [sender, counterparty] = await Promise.all([
  //     generateNode({ id: 0, ipv4: true, useWebRTC: false }, relay.peerInfo),
  //     generateNode({ id: 1, ipv6: true, useWebRTC: false }, relay.peerInfo),
  //   ])

  //   connectionHelper([sender, relay])
  //   connectionHelper([relay, counterparty])

  //   const INVALID_PORT = 8758

  //   const { stream }: { stream: Stream } = await sender.dialProtocol(
  //     Multiaddr(`/ip4/127.0.0.1/tcp/${INVALID_PORT}/p2p/${counterparty.peerInfo.id.toB58String()}`),
  //     TEST_PROTOCOL
  //   )

  //   const testMessage = randomBytes(37)

  //   let msgReceived = false
  //   await pipe(
  //     /* prettier-ignore */
  //     [testMessage],
  //     stream,
  //     async (source: AsyncIterable<Uint8Array>) => {
  //       for await (const msg of source) {
  //         if (u8aEquals(msg.slice(), testMessage)) {
  //           msgReceived = true

  //           return
  //         }
  //       }
  //     }
  //   )

  //   assert(msgReceived, `Message must be received by counterparty`)

  //   await counterparty.stop()

  //   // Regenerate with **DIFFERENT** ip:port
  //   counterparty = await generateNode({ id: 1, ipv4: true, useWebRTC: false }, relay.peerInfo)

  //   await counterparty.dial(relay.peerInfo)

  //   const secondMessage = randomBytes(43)

  //   const { stream: secondStream }: { stream: Stream } = await sender.dialProtocol(
  //     Multiaddr(`/ip4/127.0.0.1/tcp/${INVALID_PORT}/p2p/${counterparty.peerInfo.id.toB58String()}`),
  //     TEST_PROTOCOL
  //   )

  //   let secondMessageReceived = false
  //   await pipe(
  //     /* prettier-ignore */
  //     [secondMessage],
  //     secondStream,
  //     async (source: AsyncIterable<Uint8Array>) => {
  //       for await (const msg of source) {
  //         if (u8aEquals(msg.slice(), secondMessage)) {
  //           secondMessageReceived = true

  //           return
  //         }
  //       }
  //     }
  //   )

  //   assert(secondMessageReceived, `counterparty should receive message after reconnecting to relay node`)

  //   await Promise.all([
  //     /* prettier-ignore */
  //     sender.stop(),
  //     counterparty.stop(),
  //     relay.stop(),
  //   ])
  // })
})

/**
 * Informs each node about the others existence.
 * @param nodes Hopr nodes
 */
function connectionHelper(nodes: libp2p[]) {
  for (let i = 0; i < nodes.length; i++) {
    for (let j = i + 1; j < nodes.length; j++) {
      nodes[i].peerStore.put(nodes[j].peerInfo)
      nodes[j].peerStore.put(nodes[i].peerInfo)
    }
  }
}<|MERGE_RESOLUTION|>--- conflicted
+++ resolved
@@ -769,10 +769,6 @@
     connectionHelper([relay, counterparty])
 
     const INVALID_PORT = 8758
-<<<<<<< HEAD
-
-=======
->>>>>>> 682f312e
     // @ts-ignore
     const { stream }: { stream: Connection } = await sender.dialProtocol(
       Multiaddr(`/ip4/127.0.0.1/tcp/${INVALID_PORT}/p2p/${counterparty.peerInfo.id.toB58String()}`),
