--- conflicted
+++ resolved
@@ -56,8 +56,6 @@
   Registrar,
   Stream
 } from './types'
-import { SrvRecord } from 'dns'
-import { count } from 'console'
 
 class Relay {
   private _dialer: Dialer
@@ -127,11 +125,7 @@
       return new RelayConnection({
         stream,
         self: this._peerInfo.id,
-<<<<<<< HEAD
-        counterparty: destination,
-=======
         counterparty: destination
->>>>>>> 214a7e9b
         // webRTC: this._webRTCUpgrader?.upgradeOutbound(),
       })
     }
@@ -156,11 +150,7 @@
       new RelayConnection({
         stream,
         self: this._peerInfo.id,
-<<<<<<< HEAD
-        counterparty,
-=======
         counterparty
->>>>>>> 214a7e9b
         // webRTC: this._webRTCUpgrader?.upgradeInbound(),
       })
     )
@@ -448,49 +438,6 @@
 
     return toCounterparty.stream
   }
-<<<<<<< HEAD
-
-  private updateContext(
-    to: string,
-    from: string,
-    newSource: AsyncGenerator<Uint8Array> | undefined,
-    sink: (stream: AsyncIterable<Uint8Array>) => Promise<void> | undefined,
-    overwrite: boolean
-  ) {
-    let map = this._streams.get(to)
-
-    if (map == null) {
-      map = new Map<string, RelayContext>()
-    }
-
-    let ctx = map.get(from)
-    if (overwrite || ctx == null) {
-      if (ctx == null) {
-        log(`storing new ctx for connection to ${to} from ${from} - self ${this._peerInfo.id.toB58String()}`)
-      } else {
-        log(`overwriting ctx for connection to ${to} from ${from} - self ${this._peerInfo.id.toB58String()}`)
-      }
-
-      ctx = new RelayContext(newSource)
-
-      map.set(from, ctx)
-      sink(ctx.source)
-      this._streams.set(this._peerInfo.id.toB58String(), map)
-    } else {
-      log(`updating source in ctx for connection to ${to} from ${from} - self ${this._peerInfo.id.toB58String()}`)
-
-      ctx.update(newSource)
-    }
-
-    // sink((async function * () {
-    //   for await (const msg of newSource) {
-    //     console.log(`Relaying`, msg)
-    //     yield msg
-    //   }
-    // })())
-  }
-=======
->>>>>>> 214a7e9b
 }
 
 export default Relay