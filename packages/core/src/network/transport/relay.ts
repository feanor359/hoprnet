import debug from 'debug'
const log = debug('hopr-core:transport')
const error = debug('hopr-core:transport:error')
const verbose = debug('hopr-core:verbose:transport:error')

import AbortController from 'abort-controller'
import { AbortError } from 'abortable-iterator'
import chalk from 'chalk'

import type { WebRTCUpgrader } from './webrtc'

import type BL from 'bl'

declare interface Handshake {
  reader: {
    next(bytes: number): Promise<BL>
  }
  writer: {
    end(): void
    push(msg: Uint8Array)
  }
  stream: Stream
  rest(): void
  write(msg: Uint8Array): void
  read(): Promise<BL>
}

const handshake: (stream: Stream) => Handshake = require('it-handshake')

import Multiaddr from 'multiaddr'
import PeerInfo from 'peer-info'
import PeerId from 'peer-id'
import libp2p from 'libp2p'

import {
  RELAY_CIRCUIT_TIMEOUT,
  RELAY_REGISTER,
  OK,
  FAIL,
  FAIL_COULD_NOT_REACH_COUNTERPARTY,
  DELIVERY_REGISTER,
} from './constants'

import { pubKeyToPeerId } from '../../utils'
import { u8aEquals } from '@hoprnet/hopr-utils'

import { RelayContext } from './relayContext'

import { RelayConnection } from './relayConnection'

import type {
  Connection,
  Dialer,
  DialOptions,
  Handler,
  MultiaddrConnection,
  PeerRouting,
  Registrar,
  Stream,
} from './types'

class Relay {
  private _dialer: Dialer
  private _registrar: Registrar
  private _dht: { peerRouting: PeerRouting } | undefined
  private _peerInfo: PeerInfo
  private _streams: Map<string, Map<string, RelayContext>>
  private _webRTCUpgrader?: WebRTCUpgrader

  private connHandler: (conn: MultiaddrConnection) => void | undefined

<<<<<<< HEAD
  private connHandler: (conn: Handler & { counterparty: PeerId }) => void | undefined

  constructor(libp2p: libp2p, _connHandler?: (conn: Handler) => void) {
    //@ts-ignore
=======
  constructor(libp2p: libp2p, _connHandler?: (conn: MultiaddrConnection) => void, webRTCUpgrader?: WebRTCUpgrader) {
>>>>>>> dcaf0ee0
    this._dialer = libp2p.dialer
    //@ts-ignore
    this._registrar = libp2p.registrar
    //@ts-ignore
    this._dht = libp2p._dht
    this._peerInfo = libp2p.peerInfo

    this.connHandler = _connHandler

    this._streams = new Map<string, Map<string, RelayContext>>()

    // if (webRTCUpgrader != null) {
    //   this._webRTCUpgrader = webRTCUpgrader
    // }

    libp2p.handle(RELAY_REGISTER, this.handleRelay.bind(this))
    libp2p.handle(DELIVERY_REGISTER, this.handleRelayConnection.bind(this))
  }

  async establishRelayedConnection(
    ma: Multiaddr,
    relays: PeerInfo[],
    options?: DialOptions
  ): Promise<MultiaddrConnection> {
    const destination = PeerId.createFromCID(ma.getPeerId())

    if (options?.signal?.aborted) {
      throw new AbortError()
    }

    const potentialRelays = relays.filter((relay: PeerInfo) => !relay.id.equals(this._peerInfo.id))

    if (potentialRelays.length == 0) {
      throw Error(`Filtered list of relays and there is no one left to establish a connection. `)
    }

    for (let i = 0; i < potentialRelays.length; i++) {
      let relayConnection: Connection
      try {
        relayConnection = await this.connectToRelay(potentialRelays[i], options)
      } catch (err) {
        error(err)
        continue
      }

      let stream: Stream
      try {
        stream = await this.performHandshake(relayConnection, potentialRelays[i].id, destination)
      } catch (err) {
        error(err)
        continue
      }

      return new RelayConnection({
        stream,
        self: this._peerInfo.id,
        counterparty: destination,
        webRTC: this._webRTCUpgrader?.upgradeOutbound(),
      })
    }

    throw Error(
      `Unable to establish a connection to any known relay node. Tried ${chalk.yellow(
        potentialRelays.map((potentialRelay: PeerInfo) => potentialRelay.id.toB58String()).join(`, `)
      )}`
    )
  }

  async handleReRegister() {}

  async handleRelayConnection(conn: Handler): Promise<void> {
    const { stream, counterparty } = await this.handleHandshake(conn.stream)

    if (stream == null) {
      return
    }

    this.connHandler?.(
      new RelayConnection({
        stream,
        self: this._peerInfo.id,
        counterparty,
        webRTC: this._webRTCUpgrader?.upgradeInbound(),
      })
    )
  }

  private async connectToRelay(relay: PeerInfo, options?: DialOptions): Promise<Connection> {
    let relayConnection = this._registrar.getConnection(relay)

    if (relayConnection == null) {
      try {
        relayConnection = await this._dialer.connectToPeer(relay, { signal: options?.signal })
      } catch (err) {
        log(`Could not reach potential relay ${relay.id.toB58String()}. Error was: ${err}`)
        if (this._dht != null && (options == null || options.signal == null || !options.signal.aborted)) {
          let newAddress = await this._dht.peerRouting.findPeer(relay.id)

          try {
            relayConnection = await this._dialer.connectToPeer(newAddress, { signal: options?.signal })
          } catch (err) {
            log(`Dialling potential relay ${relay.id.toB58String()} after querying DHT failed. Error was ${err}`)
          }
        }
      }

      if (options?.signal?.aborted) {
        if (relayConnection != null) {
          try {
            await relayConnection.close()
          } catch (err) {
            error(err)
          }
        }
        throw new AbortError()
      }
    }

    return relayConnection
  }

  private async performHandshake(relayConnection: Connection, relay: PeerId, destination: PeerId): Promise<Stream> {
    let shaker: Handshake
    try {
      shaker = handshake((await relayConnection.newStream([RELAY_REGISTER])).stream)
    } catch (err) {
      throw Error(`failed to establish stream with ${relay.toB58String()}. Error was: ${err}`)
    }

    shaker.write(destination.pubKey.marshal())

    let answer: Buffer | undefined
    try {
      answer = (await shaker.read())?.slice()
    } catch (err) {
      throw Error(`Error while reading answer. Error was ${err}`)
    }

    shaker.rest()

    if (answer == null || !u8aEquals(answer, OK)) {
      throw Error(
        `Could not establish relayed connection to ${chalk.blue(
          destination.toB58String()
        )} over relay ${relay.toB58String()}. Answer was: <${new TextDecoder().decode(answer)}>`
      )
    }

    return shaker.stream
  }

  private async handleHandshake(stream: Stream): Promise<{ stream: Stream; counterparty: PeerId }> {
    let shaker = handshake(stream)

    let pubKeySender: Buffer | undefined
    try {
      pubKeySender = (await shaker.read())?.slice()
    } catch (err) {
      error(err)
    }

    if (pubKeySender == null) {
      error(`Received empty message. Ignoring connection ...`)
      shaker.write(FAIL)
      shaker.rest()
      return
    }

    let counterparty: PeerId
    try {
      counterparty = await pubKeyToPeerId(pubKeySender)
    } catch (err) {
      error(`Could not decode sender peerId. Error was: ${err}`)
      shaker.write(FAIL)
      shaker.rest()
      return
    }

    shaker.write(OK)
    shaker.rest()

    return { stream: shaker.stream, counterparty }
  }

  private async handleRelay({ stream, connection }: Handler) {
    const shaker = handshake(stream)

    let pubKeySender: Buffer | undefined

    try {
      pubKeySender = (await shaker.read())?.slice()
    } catch (err) {
      error(err)
    }

    if (pubKeySender == null) {
      error(
        `Received empty message from peer ${chalk.yellow(connection?.remotePeer.toB58String())} during connection setup`
      )
      shaker.write(FAIL)
      shaker.rest()
      return
    }

    let counterparty: PeerId
    try {
      counterparty = await pubKeyToPeerId(pubKeySender)
    } catch (err) {
      error(
        `Peer ${chalk.yellow(
          connection?.remotePeer.toB58String()
        )} asked to establish relayed connection to invalid counterparty. Error was ${err}. Received message ${pubKeySender}`
      )
      shaker.write(FAIL)
      shaker.rest()
      return
    }

    // @TODO
    if (connection?.remotePeer != null && counterparty.equals(connection.remotePeer)) {
      shaker.write(FAIL)
      shaker.rest()
      return
    }

    const deliveryStream = (await this.establishForwarding(counterparty)) as Stream

    if (deliveryStream == null) {
      // @TODO end deliveryStream
      shaker.write(FAIL_COULD_NOT_REACH_COUNTERPARTY)

      shaker.rest()

      return
    }

    shaker.write(OK)

    shaker.rest()

    const toSender = shaker.stream as Stream
    const toCounterparty = deliveryStream

    this.updateContext(
      this._peerInfo.id.toB58String(),
      counterparty.toB58String(),
      toCounterparty.source as any,
      toSender.sink
    )

    this.updateContext(
      counterparty.toB58String(),
      this._peerInfo.id.toB58String(),
      toSender.source as any,
      toCounterparty.sink
    )
  }

  private async establishForwarding(counterparty: PeerId) {
    let timeout: any

    let cParty = new PeerInfo(counterparty)

    let newConn = this._registrar.getConnection(cParty)

    if (!newConn) {
      const abort = new AbortController()

      timeout = setTimeout(() => abort.abort(), RELAY_CIRCUIT_TIMEOUT)

      try {
        newConn = await this._dialer.connectToPeer(cParty, { signal: abort.signal })
      } catch (err) {
        if (this._dht != null && !abort.signal.aborted) {
          try {
            cParty = await this._dht.peerRouting.findPeer(cParty.id)

            newConn = await this._dialer.connectToPeer(cParty, { signal: abort.signal })
          } catch (err) {
            clearTimeout(timeout)

            throw Error(
              `Could not establish forwarding connection to ${counterparty.toB58String()} after querying the DHT. Error was: ${err}`
            )
          }
        }

        clearTimeout(timeout)

        throw Error(`Could not establish forwarding connection to ${counterparty.toB58String()}. Error was: ${err}`)
      }
    }

    const { stream: newStream } = await newConn.newStream([DELIVERY_REGISTER])

    timeout && clearTimeout(timeout)

    const toCounterparty = handshake(newStream)

    toCounterparty.write(counterparty.pubKey.marshal())

    let answer: Buffer | undefined
    try {
      answer = (await toCounterparty.read())?.slice()
    } catch (err) {
      throw Error(`Error while trying to decode answer. Error was: ${err}`)
    }

    toCounterparty.rest()

    if (answer == null || !u8aEquals(answer, OK)) {
      throw Error(`Could not relay to peer ${counterparty.toB58String()} because we are unable to deliver packets.`)
    }

    return toCounterparty.stream
  }

  private async updateContext(
    to: string,
    from: string,
    newSource: AsyncGenerator<Uint8Array>,
    sink: (stream: AsyncIterable<Uint8Array>) => Promise<void>
  ) {
    let found = this._streams.get(to)

    if (found == null) {
      found = new Map<string, RelayContext>()
    }

    const ctx = new RelayContext(newSource)

    found.set(from, ctx)

    this._streams.set(this._peerInfo.id.toB58String(), found)

    sink(ctx.source)
  }
}

export default Relay<|MERGE_RESOLUTION|>--- conflicted
+++ resolved
@@ -69,14 +69,7 @@
 
   private connHandler: (conn: MultiaddrConnection) => void | undefined
 
-<<<<<<< HEAD
-  private connHandler: (conn: Handler & { counterparty: PeerId }) => void | undefined
-
-  constructor(libp2p: libp2p, _connHandler?: (conn: Handler) => void) {
-    //@ts-ignore
-=======
   constructor(libp2p: libp2p, _connHandler?: (conn: MultiaddrConnection) => void, webRTCUpgrader?: WebRTCUpgrader) {
->>>>>>> dcaf0ee0
     this._dialer = libp2p.dialer
     //@ts-ignore
     this._registrar = libp2p.registrar
