--- conflicted
+++ resolved
@@ -33,13 +33,8 @@
     id: number
     ipv4?: boolean
     ipv6?: boolean
-<<<<<<< HEAD
-    connHandler?: (conn: Handler & { counterparty: PeerId }) => void
-  }): Promise<any> {
-=======
     connHandler?: (conn: MultiaddrConnection) => void
   }): Promise<libp2p> {
->>>>>>> dcaf0ee0
     const peerInfo = new PeerInfo(await privKeyToPeerId(privKeys[options.id]))
 
     if (options.ipv4) {
