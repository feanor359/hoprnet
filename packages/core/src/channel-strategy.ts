import { debug } from '@hoprnet/hopr-utils'
import BN from 'bn.js'
import { CHECK_TIMEOUT } from './constants.js'

const log = debug('hopr-core:channel-strategy')

// Required to use with Node.js with ES, see https://docs.rs/getrandom/latest/getrandom/#nodejs-es-module-support
import { webcrypto } from 'node:crypto'
// @ts-ignore
globalThis.crypto = webcrypto

import {
  PromiscuousStrategy,
  PassiveStrategy,
  StrategyTickResult,
  Balance,
  BalanceType,
<<<<<<< HEAD
  ChannelStatus,
  AcknowledgedTicket,
  ChannelEntry
} from '@hoprnet/hopr-utils'

=======
  PeerQuality
} from '../lib/core_hopr.js'

import { ChannelStatus, AcknowledgedTicket, ChannelEntry } from '@hoprnet/hopr-utils'
>>>>>>> ac0944f4
import HoprCoreEthereum from '@hoprnet/hopr-core-ethereum'

const STRATEGIES = ['passive', 'promiscuous', 'random']
export type Strategy = (typeof STRATEGIES)[number]

export function isStrategy(str: string): str is Strategy {
  return STRATEGIES.includes(str)
}
export interface OutgoingChannelStatus {
  address: string
  stake_str: string
  status: ChannelStatus
}

/**
 * Staked nodes will likely want to automate opening and closing of channels. By
 * implementing the following interface, they can decide how to allocate their
 * stake to best attract traffic with a useful channel graph.
 *
 * Implementors should bear in mind:
 * - Churn is expensive
 * - Path finding will prefer high stakes, and high availability of nodes.
 */
export interface ChannelStrategyInterface {
  name: string

  configure(settings: any): void

  tick(balance: BN, network_addresses: PeerQuality, outgoing_channel: OutgoingChannelStatus[]): StrategyTickResult

  onChannelWillClose(channel: ChannelEntry): Promise<void> // Before a channel closes
  onAckedTicket(t: AcknowledgedTicket): Promise<void>
  shouldCommitToChannel(c: ChannelEntry): boolean

  tickInterval: number
}

/*
 * Saves duplication of 'normal' behaviour.
 *
 * At present this does not take gas into consideration.
 */
export abstract class SaneDefaults {
  protected autoRedeemTickets: boolean = true

  async onAckedTicket(ackTicket: AcknowledgedTicket) {
    if (this.autoRedeemTickets) {
      const counterparty = ackTicket.signer
      log(`auto redeeming tickets in channel to ${counterparty.to_string()}`)
      await HoprCoreEthereum.getInstance().redeemTicketsInChannelByCounterparty(counterparty)
    } else {
      log(`encountered winning ticket, not auto-redeeming`)
    }
  }

  /**
   * When an incoming channel is going to be closed, auto redeem tickets
   * @param channel channel that will be closed
   */
  async onChannelWillClose(channel: ChannelEntry) {
    if (this.autoRedeemTickets) {
      const chain = HoprCoreEthereum.getInstance()
      const counterparty = channel.source
      const selfPubKey = chain.getPublicKey()
      if (!counterparty.eq(selfPubKey.to_address())) {
        log(`auto redeeming tickets in channel to ${counterparty.to_string()}`)
        try {
          await chain.redeemTicketsInChannel(channel)
        } catch (err) {
          log(`Could not redeem tickets in channel ${channel.get_id().to_hex()}`, err)
        }
      }
    } else {
      log(`channel ${channel.get_id().to_hex()} is closing, not auto-redeeming tickets`)
    }
  }

  shouldCommitToChannel(c: ChannelEntry): boolean {
    log(`committing to channel ${c.get_id().to_hex()}`)
    return true
  }

  tickInterval = CHECK_TIMEOUT
}

interface RustStrategyInterface {
  tick: (
    balance: Balance,
    network_addresses: PeerQuality,
    outgoing_channels: OutgoingChannelStatus[]
  ) => StrategyTickResult
  name: string
}

/**
  Temporary wrapper class before we migrate rest of the core to use Rust exported types (before we migrate everything to Rust!)
 */
class RustStrategyWrapper<T extends RustStrategyInterface> extends SaneDefaults implements ChannelStrategyInterface {
  constructor(private strategy: T) {
    super()
  }

  configure(settings: any) {
    for (const [key, value] of Object.entries(settings)) {
      if (key in this.strategy) {
        this.strategy[key] = value
      }
    }
    this.autoRedeemTickets = settings.auto_redeem_tickets ?? false
  }

  tick(balance: BN, network_addresses: PeerQuality, outgoing_channels: OutgoingChannelStatus[]): StrategyTickResult {
    return this.strategy.tick(new Balance(balance.toString(), BalanceType.HOPR), network_addresses, outgoing_channels)
  }

  get name() {
    return this.strategy.name
  }
}

export class StrategyFactory {
  public static getStrategy(strategy: Strategy): ChannelStrategyInterface {
    switch (strategy) {
      case 'promiscuous':
        return new RustStrategyWrapper(new PromiscuousStrategy())
      case 'random':
        log(`error: random strategy not implemented, falling back to 'passive'.`)
      case 'passive':
      default:
        return new RustStrategyWrapper(new PassiveStrategy())
    }
  }
}<|MERGE_RESOLUTION|>--- conflicted
+++ resolved
@@ -15,18 +15,15 @@
   StrategyTickResult,
   Balance,
   BalanceType,
-<<<<<<< HEAD
   ChannelStatus,
   AcknowledgedTicket,
   ChannelEntry
 } from '@hoprnet/hopr-utils'
 
-=======
+  import {
   PeerQuality
 } from '../lib/core_hopr.js'
 
-import { ChannelStatus, AcknowledgedTicket, ChannelEntry } from '@hoprnet/hopr-utils'
->>>>>>> ac0944f4
 import HoprCoreEthereum from '@hoprnet/hopr-core-ethereum'
 
 const STRATEGIES = ['passive', 'promiscuous', 'random']
