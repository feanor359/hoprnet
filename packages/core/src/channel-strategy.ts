--- conflicted
+++ resolved
@@ -44,11 +44,7 @@
         balance.isub(MINIMUM_REASONABLE_CHANNEL_STAKE)
       }
     }
-<<<<<<< HEAD
     log('Promiscuous toOpen:\n', toOpen.map(x => x[0].toB58String() + ':' + x[1].toString()).join('\n-'))
-=======
-    log('Promiscuous toOpen: ', toOpen.map((x) => x[0].toB58String() + ':' + x[1].toString()).join('\n-'))
->>>>>>> bcb65d25
     return toOpen
   }
 }