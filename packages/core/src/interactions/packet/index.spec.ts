--- conflicted
+++ resolved
@@ -52,19 +52,11 @@
 
 const TestingSnapshot = new Snapshot(new BN(0), new BN(0), new BN(0))
 
-<<<<<<< HEAD
 const TestOptions = {
   environment: undefined,
   dataPath: '',
   checkUnrealizedBalance: false
 } as HoprOptions
-=======
-const TestOptions: HoprOptions = {
-  environment: undefined,
-  dataPath: '',
-  checkUnrealizedBalance: false
-}
->>>>>>> c1cad2c1
 
 /**
  * Creates a mocked network to send and receive acknowledgements and packets
@@ -361,12 +353,7 @@
         id: 'testing'
       } as ResolvedEnvironment,
       ackRelay0Interaction,
-<<<<<<< HEAD
       TestOptions
-=======
-      TestOptions,
-      () => 1
->>>>>>> c1cad2c1
     )
     await interaction.start()
 
@@ -459,12 +446,7 @@
           id: 'testing'
         } as ResolvedEnvironment,
         acknowledgementInteraction,
-<<<<<<< HEAD
         TestOptions
-=======
-        TestOptions,
-        () => 1
->>>>>>> c1cad2c1
       )
       await interaction.start()
 
