--- conflicted
+++ resolved
@@ -42,26 +42,13 @@
 
     if (packet.isReceiver) {
       this.emitMessage(packet.plaintext)
-<<<<<<< HEAD
-    } else {
-      await packet.storeUnacknowledgedTicket(this.db)
-      try {
-        await packet.forwardTransform(this.privKey, this.db)
-        await this.interact(pubKeyToPeerId(packet.nextHop), packet)
-      } catch (e) {
-        // Errors include:
-        // - not knowing about the channel in our db, because the
-        //   indexer is not caught up yet.
-        log('error while transforming packet, packet is dropped', e)
-      }
-=======
       sendAcknowledgement(packet, packet.previousHop.toPeerId(), this.sendMessage, this.privKey)
       return
     }
 
     await packet.storeUnacknowledgedTicket(this.db)
     try {
-      await packet.forwardTransform(this.privKey, this.chain)
+      await packet.forwardTransform(this.privKey, this.db)
     } catch (err) {
       log(`Packet transformation failed. Dropping packet`, err)
       // Don't forward packet if transformation failed.
@@ -72,7 +59,6 @@
       await this.interact(pubKeyToPeerId(packet.nextHop), packet)
     } catch (err) {
       log(`Forwarding transformed packet failed.`, err)
->>>>>>> 1f5018f0
     }
 
     sendAcknowledgement(packet, packet.previousHop.toPeerId(), this.sendMessage, this.privKey)
