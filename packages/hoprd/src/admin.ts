--- conflicted
+++ resolved
@@ -1,9 +1,5 @@
-<<<<<<< HEAD
 import Hopr, { SUGGESTED_NATIVE_BALANCE } from '@hoprnet/hopr-core'
 import BN from 'bn.js'
-=======
-import Hopr, { SUGGESTED_BALANCE, SUGGESTED_NATIVE_BALANCE } from '@hoprnet/hopr-core'
->>>>>>> 153cb595
 import type HoprCoreConnector from '@hoprnet/hopr-core-connector-interface'
 import http from 'http'
 import fs from 'fs'
@@ -98,13 +94,9 @@
     })
 
     this.node.on('hopr:warning:unfunded', (addr) => {
-<<<<<<< HEAD
       const min = new node.paymentChannels.types.Balance(new BN(0)).toFormattedString.apply(SUGGESTED_NATIVE_BALANCE)
-=======
       const Balance = node.paymentChannels.types.Balance
-      const min = new Balance(0).toFormattedString.apply(SUGGESTED_BALANCE)
 
->>>>>>> 153cb595
       this.logs.log(
         `- The account associated with this node has no ${Balance.SYMBOL},\n` +
           `  in order to send messages, or open channels, you will need to send` +
