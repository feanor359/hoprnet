--- conflicted
+++ resolved
@@ -115,11 +115,6 @@
     startResourceUsageLogger(debugLog)
 
     process.env.NODE_ENV == 'production' && showDisclaimer(this.logs)
-<<<<<<< HEAD
-=======
-
-    this.cmds.execute(() => {}, `alias ${node.getId().toString()} me`)
->>>>>>> 24a6591f
   }
 
   public onConnection(socket: WebSocket) {
