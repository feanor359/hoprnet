--- conflicted
+++ resolved
@@ -1,25 +1,11 @@
 import type { Operation } from 'express-openapi'
 import PeerId from 'peer-id'
-import { encode } from 'rlp'
 import { PublicKey } from '@hoprnet/hopr-utils'
-<<<<<<< HEAD
 import { STATUS_CODES } from '../../utils.js'
-
-/**
- * Adds the current timestamp to the message in order to measure the latency.
- * @param msg the message
- */
-export function encodeMessage(msg: string): Uint8Array {
-  return encode([msg, Date.now()])
-}
-=======
-import { encodeMessage } from '../../../../commands/utils/index.js'
-import { STATUS_CODES } from '../../utils.js'
->>>>>>> b746d992
 
 const POST: Operation = [
   async (req, res, _next) => {
-    const message = encodeMessage(req.body.body)
+    const message = req.body.body
     const recipient: PeerId = PeerId.createFromB58String(req.body.recipient)
 
     // only set path if given, otherwise a path will be chosen by hopr core
