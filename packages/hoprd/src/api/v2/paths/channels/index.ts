import type { Operation } from 'express-openapi'
import type { default as Hopr } from '@hoprnet/hopr-core'
<<<<<<< HEAD
import { ChannelEntry, ChannelStatus, PublicKey } from '@hoprnet/hopr-utils'
import PeerId from 'peer-id'
import BN from 'bn.js'
import { STATUS_CODES } from '../../utils.js'
=======
import {
  type ChannelEntry,
  ChannelStatus,
  defer,
  generateChannelId,
  PublicKey,
  type DeferType
} from '@hoprnet/hopr-utils'
import PeerId from 'peer-id'
import BN from 'bn.js'
import { STATUS_CODES } from '../../utils.js'
import { channelStatusToString } from '@hoprnet/hopr-utils'
>>>>>>> b746d992

export interface ChannelInfo {
  type: 'outgoing' | 'incoming'
  channelId: string
  peerId: string
  status: string
  balance: string
}

export const formatOutgoingChannel = (channel: ChannelEntry): ChannelInfo => {
  return {
    type: 'outgoing',
    channelId: channel.getId().toHex(),
    peerId: channel.source.toPeerId().toB58String(),
    status: channelStatusToString(channel.status),
    balance: channel.balance.toBN().toString()
  }
}

export const formatIncomingChannel = (channel: ChannelEntry): ChannelInfo => {
  return {
    type: 'incoming',
    channelId: channel.getId().toHex(),
    peerId: channel.destination.toPeerId().toB58String(),
    status: channelStatusToString(channel.status),
    balance: channel.balance.toBN().toString()
  }
}

const openingRequests = new Map<string, DeferType<void>>()

/**
 * @returns List of incoming and outgoing channels associated with the node.
 */
export const getChannels = async (node: Hopr, includingClosed: boolean) => {
  const selfPubKey = PublicKey.fromPeerId(node.getId())
  const selfAddress = selfPubKey.toAddress()

  const channelsFrom: ChannelInfo[] = (await node.getChannelsFrom(selfAddress))
    .filter((channel) => includingClosed || channel.status !== ChannelStatus.Closed)
    .map(formatIncomingChannel)

  const channelsTo: ChannelInfo[] = (await node.getChannelsTo(selfAddress))
    .filter((channel) => includingClosed || channel.status !== ChannelStatus.Closed)
    .map(formatOutgoingChannel)

  return { incoming: channelsFrom, outgoing: channelsTo }
}

const GET: Operation = [
  async (req, res, _next) => {
    const { node } = req.context
    const { includingClosed } = req.query

    try {
      const channels = await getChannels(node, includingClosed === 'true')
      return res.status(200).send(channels)
    } catch (err) {
      return res
        .status(422)
        .send({ status: STATUS_CODES.UNKNOWN_FAILURE, error: err instanceof Error ? err.message : 'Unknown error' })
    }
  }
]

GET.apiDoc = {
  description:
    'Lists all active channels between this node and other nodes on the Hopr network. By default response will contain all incomming and outgoing channels that are either open, waiting to be opened, or waiting to be closed. If you also want to receive past channels that were closed, you can pass `includingClosed` in the request url query.',
  tags: ['Channels'],
  operationId: 'channelsGetChannels',
  parameters: [
    {
      in: 'query',
      name: 'includingClosed',
      description:
        'When includingClosed is passed the response will include closed channels which are ommited by default.',
      schema: {
        type: 'string',
        example: 'false'
      }
    }
  ],
  responses: {
    '200': {
      description: 'Channels fetched succesfully.',
      content: {
        'application/json': {
          schema: {
            type: 'object',
            properties: {
              incoming: {
                type: 'array',
                items: { $ref: '#/components/schemas/Channel' },
                description:
                  'Incomming channels are the ones that were opened by a different node and this node acts as relay.'
              },
              outgoing: {
                type: 'array',
                items: { $ref: '#/components/schemas/Channel' },
                description:
                  'Outgoing channels are the ones that were opened by this node and is using other node as relay.'
              }
            }
          }
        }
      }
    },
    '422': {
      description: 'Unknown failure.',
      content: {
        'application/json': {
          schema: {
            type: 'object',
            properties: {
              status: { type: 'string', example: STATUS_CODES.UNKNOWN_FAILURE },
              error: { type: 'string', example: 'Full error message.' }
            }
          },
          example: { status: STATUS_CODES.UNKNOWN_FAILURE, error: 'Full error message.' }
        }
      }
    }
  }
}

async function validateOpenChannelParameters(
  node: Hopr,
  counterpartyStr: string,
  amountStr: string
): Promise<
  | {
      valid: false
      reason: keyof typeof STATUS_CODES
    }
  | {
      valid: true
      counterparty: PeerId
      amount: BN
    }
> {
  let counterparty: PeerId
  try {
    counterparty = PeerId.createFromB58String(counterpartyStr)
  } catch (err) {
    return {
      valid: false,
      reason: STATUS_CODES.INVALID_PEERID
    }
  }

  let amount: BN
  try {
    amount = new BN(amountStr)
  } catch {
    return {
      valid: false,
      reason: STATUS_CODES.INVALID_AMOUNT
    }
  }

  const balance = await node.getBalance()
  if (amount.lten(0) || balance.toBN().lt(amount)) {
    return {
      valid: false,
      reason: STATUS_CODES.NOT_ENOUGH_BALANCE
    }
  }

  return {
    valid: true,
    amount,
    counterparty
  }
}

/**
 * Opens channel between two parties.
 * @returns The PeerId associated with the alias.
 */
export async function openChannel(
  node: Hopr,
  counterpartyStr: string,
  amountStr: string
): Promise<
  | {
      success: false
      reason: keyof typeof STATUS_CODES
    }
  | {
      success: true
      channelId: string
      receipt: string
    }
> {
  const validationResult = await validateOpenChannelParameters(node, counterpartyStr, amountStr)

  if (validationResult.valid == false) {
    return { success: false, reason: validationResult.reason }
  }

  const channelId = generateChannelId(
    node.getEthereumAddress(),
    PublicKey.fromPeerId(validationResult.counterparty).toAddress()
  )

  let openingRequest = openingRequests.get(channelId.toHex())

  if (openingRequest == null) {
    openingRequest = defer<void>()
    openingRequests.set(channelId.toHex(), openingRequest)
  } else {
    await openingRequest.promise
  }

  try {
    const { channelId, receipt } = await node.openChannel(validationResult.counterparty, validationResult.amount)
    return { success: true, channelId: channelId.toHex(), receipt }
  } catch (err) {
    const errString = err instanceof Error ? err.message : err?.toString?.() ?? STATUS_CODES.UNKNOWN_FAILURE

    if (errString.includes('Channel is already opened')) {
      return { success: false, reason: STATUS_CODES.CHANNEL_ALREADY_OPEN }
    } else {
      return { success: false, reason: STATUS_CODES.UNKNOWN_FAILURE }
    }
  } finally {
    openingRequests.delete(channelId.toHex())
    openingRequest.resolve()
  }

  // @TODO: handle errors from open channel, inconsistent return value
}

const POST: Operation = [
  async (req, res, _next) => {
    const { node } = req.context
    const { peerId, amount } = req.body

    const openingResult = await openChannel(node, peerId, amount)

    if (openingResult.success == true) {
      res.status(201).send({ channelId: openingResult.channelId, receipt: openingResult.receipt })
    } else {
      switch (openingResult.reason) {
        case STATUS_CODES.NOT_ENOUGH_BALANCE:
          res.status(403).send({ status: STATUS_CODES.NOT_ENOUGH_BALANCE })
          break
        case STATUS_CODES.CHANNEL_ALREADY_OPEN:
          res.status(409).send({ status: STATUS_CODES.CHANNEL_ALREADY_OPEN })
          break
        default:
          res.status(422).send({ status: STATUS_CODES.UNKNOWN_FAILURE })
          break
      }
    }
  }
]

// TODO: return tx hash
POST.apiDoc = {
  description:
    'Opens a payment channel between this node and the counter party provided. This channel can be used to send messages between two nodes using other nodes on the network to relay the messages. Each message will deduce its cost from the funded amount to pay other nodes for relaying your messages. Opening a channel can take a little bit of time, because it requires some block confirmations on the blockchain.',
  tags: ['Channels'],
  operationId: 'channelsOpenChannel',
  requestBody: {
    content: {
      'application/json': {
        schema: {
          type: 'object',
          required: ['peerId', 'amount'],
          properties: {
            peerId: {
              format: 'peerId',
              type: 'string',
              description: 'PeerId that we want to transact with using this channel.'
            },
            amount: {
              format: 'amount',
              type: 'string',
              description:
                'Amount of HOPR tokens to fund the channel. It will be used to pay for sending messages through channel'
            }
          },
          example: {
            peerId: '16Uiu2HAmUsJwbECMroQUC29LQZZWsYpYZx1oaM1H9DBoZHLkYn12',
            amount: '1000000'
          }
        }
      }
    }
  },
  responses: {
    '201': {
      description: 'Channel succesfully opened.',
      content: {
        'application/json': {
          schema: {
            type: 'object',
            properties: {
              channelId: {
                type: 'string',
                example: '0x04e50b7ddce9770f58cebe51f33b472c92d1c40384759f5a0b1025220bf15ec5',
                description: 'Channel ID that can be used in other calls, not to confuse with transaction hash.'
              },
              receipt: {
                type: 'string',
                example: '0x37954ca4a630aa28f045df2e8e604cae22071046042e557355acf00f4ef20d2e',
                description:
                  'Receipt for open channel transaction. Can be used to check status of the smart contract call on blockchain.'
              }
            }
          }
        }
      }
    },
    '400': {
      description: 'Problem with inputs.',
      content: {
        'application/json': {
          schema: {
            $ref: '#/components/schemas/RequestStatus'
          },
          example: { status: `${STATUS_CODES.INVALID_AMOUNT} | ${STATUS_CODES.INVALID_ADDRESS}` }
        }
      }
    },
    '403': {
      description: 'Failed to open the channel because of insufficient HOPR balance.',
      content: {
        'application/json': {
          schema: {
            type: 'object',
            properties: {
              status: {
                type: 'string',
                example: `${STATUS_CODES.NOT_ENOUGH_BALANCE}`,
                description: `Insufficient balance to open channel. Amount passed in request body exeeds current balance.`
              }
            }
          },
          example: {
            status: STATUS_CODES.NOT_ENOUGH_BALANCE
          }
        }
      }
    },
    '409': {
      description: 'Failed to open the channel because the channel between this nodes already exists.',
      content: {
        'application/json': {
          schema: {
            type: 'object',
            properties: {
              status: {
                type: 'string',
                example: `${STATUS_CODES.CHANNEL_ALREADY_OPEN}`,
                description: `Channel already open. Cannot open more than one channel between two nodes.`
              }
            }
          },
          example: {
            status: STATUS_CODES.CHANNEL_ALREADY_OPEN
          }
        }
      }
    },
    '422': {
      description: 'Unknown failure.',
      content: {
        'application/json': {
          schema: {
            type: 'object',
            properties: {
              status: { type: 'string', example: STATUS_CODES.UNKNOWN_FAILURE },
              error: { type: 'string', example: 'Full error message.' }
            }
          },
          example: { status: STATUS_CODES.UNKNOWN_FAILURE, error: 'Full error message.' }
        }
      }
    }
  }
}

export default { POST, GET }<|MERGE_RESOLUTION|>--- conflicted
+++ resolved
@@ -1,11 +1,5 @@
 import type { Operation } from 'express-openapi'
 import type { default as Hopr } from '@hoprnet/hopr-core'
-<<<<<<< HEAD
-import { ChannelEntry, ChannelStatus, PublicKey } from '@hoprnet/hopr-utils'
-import PeerId from 'peer-id'
-import BN from 'bn.js'
-import { STATUS_CODES } from '../../utils.js'
-=======
 import {
   type ChannelEntry,
   ChannelStatus,
@@ -18,7 +12,6 @@
 import BN from 'bn.js'
 import { STATUS_CODES } from '../../utils.js'
 import { channelStatusToString } from '@hoprnet/hopr-utils'
->>>>>>> b746d992
 
 export interface ChannelInfo {
   type: 'outgoing' | 'incoming'
