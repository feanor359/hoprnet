import type API from '../utils/api'
import { toPaddedString } from '../utils'
import { Command, type CacheFunctions, type HoprOrNative } from '../utils/command'

export default class Addresses extends Command {
  constructor(api: API, cache: CacheFunctions) {
    super(
      {
        default: [[], 'shows all addresses'],
        onlyOne: [[['hoprOrNative']], 'shows one address']
      },
      api,
      cache
    )
  }

  public name() {
    return 'address'
  }

  public description() {
    return 'Displays the native and HOPR addresses of this node, optionally view one address.'
  }

  /**
   * Prints the name of the network we are using and the
   * identity that we have on that chain.
   * @notice triggered by the CLI
   */
  public async execute(log: (msg: string) => void, query: string): Promise<void> {
    const [error, use, type] = this.assertUsage(query) as [string | undefined, string, HoprOrNative]
    if (error) return log(error)

    const response = await this.api.getAddresses()
<<<<<<< HEAD
=======

    if (!response.ok) {
      return log(
        await this.failedApiCall(response, 'fetch addresses', {
          422: (v) => v.error
        })
      )
    }

    const addresses = await response.json()
>>>>>>> b3a3e90a

    if (!response.ok) {
      return log(
        await this.failedApiCall(response, 'fetch addresses', {
          422: (v) => v.error
        })
      )
    }

    const addresses = await response.json()
    const symbols = this.cache.getSymbols()

    const hoprPrefix = `${symbols.hoprDisplay} Address:`
    const hoprAddress = addresses.hopr
    const nativePrefix = `${symbols.nativeDisplay} Address:`
    const nativeAddress = addresses.native

    if (use === 'onlyOne') {
      if (type === 'hopr') {
        return log(hoprAddress)
      } else if (type === 'native') {
        return log(nativeAddress)
      }
    } else {
      return log(
        toPaddedString([
          [hoprPrefix, hoprAddress],
          [nativePrefix, nativeAddress]
        ])
      )
    }
  }
}<|MERGE_RESOLUTION|>--- conflicted
+++ resolved
@@ -31,21 +31,6 @@
     const [error, use, type] = this.assertUsage(query) as [string | undefined, string, HoprOrNative]
     if (error) return log(error)
 
-    const response = await this.api.getAddresses()
-<<<<<<< HEAD
-=======
-
-    if (!response.ok) {
-      return log(
-        await this.failedApiCall(response, 'fetch addresses', {
-          422: (v) => v.error
-        })
-      )
-    }
-
-    const addresses = await response.json()
->>>>>>> b3a3e90a
-
     if (!response.ok) {
       return log(
         await this.failedApiCall(response, 'fetch addresses', {
