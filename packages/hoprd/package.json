{
  "name": "@hoprnet/hoprd",
<<<<<<< HEAD
  "version": "1.73.0-next.41",
=======
  "version": "1.73.6",
>>>>>>> 52dba1c2
  "description": "",
  "repository": "https://github.com/hoprnet/hoprnet.git",
  "homepage": "https://hoprnet.org",
  "license": "LGPL-3.0-only",
  "main": "lib/index.js",
  "author": "Peter Braden (HOPR) <peter.braden@hoprnet.org>",
  "bin": {
    "hoprd": "lib/index.js"
  },
  "files": [
    "lib",
    "hopr-admin/.next",
    "hoprd-default.sh"
  ],
  "scripts": {
    "clean": "rimraf ./lib",
    "build": "yarn clean && tsc --project ./tsconfig.json && yarn buildAdmin && chmod u+x lib/*.js",
    "buildAdmin": "next build hopr-admin",
    "test": "node --trace-warnings --unhandled-rejections=strict ../../node_modules/.bin/mocha --reporter=tap --full-trace --exit",
    "prebuild": "next telemetry disable",
    "prepublishOnly": "yarn build",
    "start": "node lib/index.js --admin --init --rest",
    "dev": "yarn build && NODE_ENV=development yarn start",
    "docs:generate": "yarn typedoc",
    "docs:watch": "yarn typedoc --watch"
  },
  "dependencies": {
    "@ceramicnetwork/http-client": "^1.0.6",
    "@ceramicnetwork/stream-tile": "^1.0.6",
<<<<<<< HEAD
    "@hoprnet/hopr-core": "1.73.0-next.41",
    "@hoprnet/hopr-utils": "1.73.0-next.41",
=======
    "@hoprnet/hopr-core": "1.73.6",
    "@hoprnet/hopr-utils": "1.73.6",
>>>>>>> 52dba1c2
    "body-parser": "^1.19.0",
    "bs58": "^4.0.1",
    "cookie": "^0.4.1",
    "dids": "^2.1.0",
    "ethereumjs-wallet": "^1.0.1",
    "jazzicon": "^1.5.0",
    "key-did-provider-ed25519": "^1.1.0",
    "key-did-resolver": "^1.2.1",
    "next": "^11.0.0",
    "peer-id": "0",
    "react": "17.0.2",
    "react-dom": "17.0.2",
    "restana": "^4.8.0",
    "rlp": "^2.2.6",
    "run-queue": "^2.0.1",
    "strip-ansi": "6.0.0",
    "tiny-hashes": "^1.0.1",
    "yargs": "^17.0.0"
  },
  "devDependencies": {
    "@types/bs58": "^4.0.1",
    "@types/debug": "^4.1.5",
    "@types/mocha": "^8.2.0",
    "@types/node": "14.14.35",
    "@types/yargs": "^16.0.0",
    "mocha": "^9.0.0",
    "rimraf": "^3.0.2",
    "typedoc": "0.21.0",
    "typedoc-plugin-markdown": "3.10.2",
    "typescript": "4.3.4"
  },
  "mocha": {
    "extension": [
      "ts"
    ],
    "spec": "src/**/*.spec.ts",
    "require": "ts-node/register"
  },
  "publishConfig": {
    "access": "public"
  }
}<|MERGE_RESOLUTION|>--- conflicted
+++ resolved
@@ -1,10 +1,6 @@
 {
   "name": "@hoprnet/hoprd",
-<<<<<<< HEAD
-  "version": "1.73.0-next.41",
-=======
-  "version": "1.73.6",
->>>>>>> 52dba1c2
+  "version": "1.74.0-next.0",
   "description": "",
   "repository": "https://github.com/hoprnet/hoprnet.git",
   "homepage": "https://hoprnet.org",
@@ -34,13 +30,8 @@
   "dependencies": {
     "@ceramicnetwork/http-client": "^1.0.6",
     "@ceramicnetwork/stream-tile": "^1.0.6",
-<<<<<<< HEAD
-    "@hoprnet/hopr-core": "1.73.0-next.41",
-    "@hoprnet/hopr-utils": "1.73.0-next.41",
-=======
-    "@hoprnet/hopr-core": "1.73.6",
-    "@hoprnet/hopr-utils": "1.73.6",
->>>>>>> 52dba1c2
+    "@hoprnet/hopr-core": "1.74.0-next.0",
+    "@hoprnet/hopr-utils": "1.74.0-next.0",
     "body-parser": "^1.19.0",
     "bs58": "^4.0.1",
     "cookie": "^0.4.1",
