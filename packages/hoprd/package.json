{
  "name": "@hoprnet/hoprd",
<<<<<<< HEAD
  "version": "1.93.6-next.8",
=======
  "version": "1.93.6",
>>>>>>> 467fafa7
  "description": "",
  "repository": "https://github.com/hoprnet/hoprnet.git",
  "homepage": "https://hoprnet.org",
  "license": "LGPL-3.0-only",
  "types": "lib/main.d.cts",
  "type": "module",
  "main": "lib/main.cjs",
  "bin": "lib/main.cjs",
  "files": [
    "lib",
    "npm-shrinkwrap.json",
    "releases.json",
    "default-environment.json",
    "rest-api-v2-spec.yaml"
  ],
  "engines": {
    "node": ">=16.15"
  },
  "scripts": {
    "clean:wasm": "make -C crates clean",
    "build:wasm": "make -C crates all && make -C crates install",
    "test:wasm": "make -C crates test",
    "clean": "yarn clean:wasm && rm -Rf ./lib ./tsconfig.tsbuildinfo ./build ./rest-api-v2-full-spec.json",
    "build": "yarn clean && yarn build:wasm && tsc -p . && chmod u+x lib/*.js",
    "test": "NODE_OPTIONS=\"--experimental-wasm-modules\" mocha --reporter=tap -n experimental-wasm-reftypes --full-trace --exit . test",
    "prebuild": "next telemetry disable",
    "start": "NODE_OPTIONS=\"--experimental-wasm-modules\" node --experimental-wasm-reftypes lib/main.cjs --init --api",
    "dev": "NODE_ENV=development yarn start --environment anvil-localhost --password='local' --announce --testUseWeakCrypto --testAnnounceLocalAddresses --testPreferLocalAddresses --disableApiAuthentication",
    "docs:generate": "typedoc",
    "docs:watch": "typedoc --watch"
  },
  "dependencies": {
    "@hoprnet/hopr-core": "workspace:packages/core",
    "@hoprnet/hopr-real": "workspace:packages/real",
    "@hoprnet/hopr-utils": "workspace:packages/utils",
    "@libp2p/interface-peer-id": "1.0.5",
    "@libp2p/peer-id": "1.1.16",
    "@multiformats/multiaddr": "10.3.3",
    "@types/chai-as-promised": "7.1.5",
    "bn.js": "5.2.0",
    "body-parser": "1.20.2",
    "chai-as-promised": "7.1.1",
    "cookie": "0.5.0",
    "cors": "2.8.5",
    "debug": "4.3.4",
    "ethers": "5.7.2",
    "express": "4.18.2",
    "express-openapi": "12.1.0",
    "rlp": "3.0.0",
    "semver": "7.3.7",
    "swagger-ui-express": "4.6.0",
    "trace-unhandled": "2.0.1",
    "uuid": "^9.0.0",
    "ws": "8.12.0"
  },
  "devDependencies": {
    "@types/chai": "4.3.4",
    "@types/cors": "2.8.13",
    "@types/express": "^4.17.17",
    "@types/mocha": "9.1.1",
    "@types/supertest": "^2.0.11",
    "@types/swagger-ui-express": "^4.1.3",
    "@types/uuid": "^9",
    "@types/ws": "^8.5.4",
    "chai": "4.3.7",
    "chai-openapi-response-validator": "^0.14.2",
    "mocha": "9.2.2",
    "sinon": "12.0.1",
    "supertest": "^6.2.2",
    "ts-node": "^10.9.1",
    "typedoc": "0.23.28",
    "typedoc-plugin-markdown": "3.14.0",
    "typescript": "4.9.5"
  },
  "mocha": {
    "spec": "lib/**/*.spec.js"
  },
  "publishConfig": {
    "access": "public"
  }
}<|MERGE_RESOLUTION|>--- conflicted
+++ resolved
@@ -1,10 +1,6 @@
 {
   "name": "@hoprnet/hoprd",
-<<<<<<< HEAD
-  "version": "1.93.6-next.8",
-=======
   "version": "1.93.6",
->>>>>>> 467fafa7
   "description": "",
   "repository": "https://github.com/hoprnet/hoprnet.git",
   "homepage": "https://hoprnet.org",
@@ -63,12 +59,9 @@
   "devDependencies": {
     "@types/chai": "4.3.4",
     "@types/cors": "2.8.13",
-    "@types/express": "^4.17.17",
     "@types/mocha": "9.1.1",
     "@types/supertest": "^2.0.11",
-    "@types/swagger-ui-express": "^4.1.3",
     "@types/uuid": "^9",
-    "@types/ws": "^8.5.4",
     "chai": "4.3.7",
     "chai-openapi-response-validator": "^0.14.2",
     "mocha": "9.2.2",
