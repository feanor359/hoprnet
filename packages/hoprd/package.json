--- conflicted
+++ resolved
@@ -75,13 +75,9 @@
   "devDependencies": {
     "@types/chai": "^4",
     "@types/cors": "2.8.12",
-<<<<<<< HEAD
     "@types/js-cookie": "^3.0.1",
-    "@types/mocha": "9.1.0",
+    "@types/mocha": "9.1.1",
     "@types/react": "^17.0.2",
-=======
-    "@types/mocha": "9.1.1",
->>>>>>> 24a6591f
     "@types/supertest": "^2.0.11",
     "@types/yargs": "17.0.10",
     "chai": "^4.3.6",
