mod chain;
pub mod config;
pub mod constants;
pub mod errors;
mod helpers;
mod processes;


pub use {
<<<<<<< HEAD
    core_transport::{TransportOutput, ApplicationData},
=======
    core_transport::{TransportOutput, ApplicationData, HalfKeyChallenge},
>>>>>>> c8ecbfbd
    chain::{Network, ProtocolConfig},
    utils_types::primitives::{Address, Balance, BalanceType},
};

use std::{
    pin::Pin,
    sync::Arc,
    str::FromStr,
    time::Duration
};

use async_lock::RwLock;
use async_std::task::spawn_local;
use futures::{
    Future, channel::mpsc::{unbounded, UnboundedReceiver}, FutureExt, StreamExt
};

use core_ethereum_actions::{channels::ChannelActions, node::NodeActions, redeem::TicketRedeemActions};
<<<<<<< HEAD
use core_ethereum_actions::errors::CoreEthereumActionsError;
=======
>>>>>>> c8ecbfbd
use core_ethereum_api::{can_register_with_safe, wait_for_funds, ChannelEntry};
use core_ethereum_types::chain_events::ChainEventType;
use core_transport::PeerEligibility;
use core_transport::TicketStatistics;
use core_types::protocol::TagBloomFilter;
use core_types::{
    account::AccountEntry,
    acknowledgement::AcknowledgedTicket,
    channels::{generate_channel_id, ChannelStatus, Ticket},
};

use utils_db::db::DB;
use utils_log::debug;
use utils_types::traits::{BinarySerializable, PeerIdLike, ToHex as _};

use core_ethereum_api::HoprChain;
use core_ethereum_db::{db::CoreEthereumDb, traits::HoprCoreEthereumDbActions};
use core_ethereum_types::ContractAddresses;
use core_path::{channel_graph::ChannelGraph, DbPeerAddressResolver};
use core_strategy::strategy::{MultiStrategy, SingularStrategy};
use core_transport::{
    build_heartbeat, build_index_updater, build_manual_ping, build_network, build_packet_actions,
    build_ticket_aggregation, libp2p_identity, p2p_loop, UniversalTimer,
};
use core_transport::libp2p_identity::PeerId;
use core_transport::{
<<<<<<< HEAD
    ChainKeypair, HalfKeyChallenge, Hash, Health, HoprTransport, Keypair, Multiaddr, OffchainKeypair,
=======
    ChainKeypair, Hash, Health, HoprTransport, Keypair, Multiaddr, OffchainKeypair,
>>>>>>> c8ecbfbd
};
use platform::file::native::{join, read_file, remove_dir_all, write};
use utils_db::rusty::RustyLevelDbShim;
use utils_log::{error, info};
use utils_types::primitives::{Snapshot, U256};

use crate::chain::SmartContractConfig;
use crate::config::SafeModule;
use crate::constants::{MIN_NATIVE_BALANCE, SUGGESTED_NATIVE_BALANCE};
use crate::chain::ChainNetworkConfig;
use crate::config::HoprLibConfig;


#[cfg(all(feature = "prometheus", not(test)))]
use platform::time::native::current_timestamp;

#[cfg(all(feature = "prometheus", not(test)))]
use utils_metrics::metrics::{MultiGauge, SimpleCounter, SimpleGauge};

#[cfg(all(feature = "prometheus", not(test)))]
lazy_static::lazy_static! {
    static ref METRIC_MESSAGE_FAIL_COUNT: SimpleCounter = SimpleCounter::new(
        "core_counter_failed_send_messages",
        "Number of sent messages failures"
    ).unwrap();
    static ref METRIC_PROCESS_START_TIME: SimpleGauge = SimpleGauge::new(
        "hoprd_gauge_startup_unix_time_seconds",
        "The unix timestamp at which the process was started"
    ).unwrap();
    static ref METRIC_HOPR_LIB_VERSION: MultiGauge = MultiGauge::new(
        "hoprd_mgauge_version",
        "Executed version of HOPRd",
        &["version"]
    ).unwrap();
}


#[derive(Debug, Copy, Clone, PartialEq, Eq)]
pub enum State {
    Uninitialized = 0,
    Initializing = 1,
    Indexing = 2,
    Starting = 3,
    Running = 4,
}

pub struct OpenChannelResult {
    pub tx_hash: Hash,
    pub channel_id: Hash,
}

pub struct CloseChannelResult {
    pub tx_hash: Hash,
    pub status: core_types::channels::ChannelStatus,
}


/// Enum differentiator for loop component futures.
///
/// Used to differentiate the type of the future that exits the loop premateruly
/// by tagging it as an enum.
#[derive(Debug, Clone)]
pub enum HoprLoopComponents {
    Swarm,
    Heartbeat,
    Timer,
    Indexing,
    OutgoingOnchainTxQueue,
}

impl HoprLoopComponents {
    pub fn can_finish(&self) -> bool {
        matches!(self, HoprLoopComponents::Indexing)
    }
}

impl std::fmt::Display for HoprLoopComponents {
    fn fmt(&self, f: &mut std::fmt::Formatter<'_>) -> std::fmt::Result {
        match self {
            HoprLoopComponents::Swarm => write!(
                f,
                "libp2p component responsible for the handling of the p2p communication"
            ),
            HoprLoopComponents::Heartbeat => write!(
                f,
                "heartbeat component responsible for maintaining the network quality measurements"
            ),
            HoprLoopComponents::Timer => write!(f, "universal timer component for executing timed actions"),
            HoprLoopComponents::Indexing => write!(f, "initial indexing operation into the DB"),
            HoprLoopComponents::OutgoingOnchainTxQueue => {
                write!(f, "on-chain transaction queue component for outgoing transactions")
            }
        }
    }
}

/// Main builder of the hopr lib components
pub fn build_components<FSaveTbf>(
    cfg: HoprLibConfig,
    chain_config: ChainNetworkConfig,
    me: OffchainKeypair,
    me_onchain: ChainKeypair,
    db: Arc<RwLock<CoreEthereumDb<RustyLevelDbShim>>>,
    tbf: TagBloomFilter,
    save_tbf: FSaveTbf,
    my_multiaddresses: Vec<Multiaddr>, // TODO: needed only because there's no STUN ATM
) -> (
    HoprTransport,
    HoprChain,
    Vec<Pin<Box<dyn futures::Future<Output = HoprLoopComponents>>>>,
    UnboundedReceiver<TransportOutput>,
)
where
    FSaveTbf: Fn(Box<[u8]>) + 'static,
{
    let identity: libp2p_identity::Keypair = (&me).into();

    let (network, network_events_tx, network_events_rx) =
        build_network(identity.public().to_peer_id(), cfg.network_options);

    let addr_resolver = DbPeerAddressResolver(db.clone());

    let ticket_aggregation = build_ticket_aggregation(db.clone(), &me_onchain);

    let contract_addrs = ContractAddresses {
        announcements: chain_config.announcements,
        channels: chain_config.channels,
        token: chain_config.token,
        price_oracle: chain_config.ticket_price_oracle,
        network_registry: chain_config.network_registry,
        network_registry_proxy: chain_config.network_registry_proxy,
        stake_factory: chain_config.node_stake_v2_factory,
        safe_registry: chain_config.node_safe_registry,
        module_implementation: chain_config.module_implementation,
    };

    let (tx_indexer_events, rx_indexer_events) = futures::channel::mpsc::unbounded();

    let (action_queue, chain_actions, rpc_operations) = crate::chain::build_chain_components(
        &me_onchain,
        chain_config.clone(),
        contract_addrs,
        cfg.safe_module.module_address,
        db.clone(),
    );

    let multi_strategy = Arc::new(MultiStrategy::new(
        cfg.strategy,
        db.clone(),
        network.clone(),
        chain_actions.clone(),
        ticket_aggregation.writer(),
    ));
    debug!("initialized strategies: {multi_strategy:?}");

    let channel_graph = Arc::new(RwLock::new(ChannelGraph::new(me_onchain.public().to_address())));

    let (indexer_updater, indexer_update_rx) = build_index_updater(db.clone(), network.clone());

    let indexer_refreshing_loop = crate::processes::spawn_refresh_process_for_chain_events(
        me.public().to_peerid(),
        core_transport::Keypair::public(&me_onchain).to_address(),
        db.clone(),
        multi_strategy.clone(),
        rx_indexer_events,
        channel_graph.clone(),
        indexer_updater.clone(),
        action_queue.action_state(),
    );

    let hopr_chain_api: HoprChain = crate::chain::build_chain_api(
        me_onchain.clone(),
        db.clone(),
        contract_addrs,
        cfg.safe_module.safe_address,
        chain_config.channel_contract_deploy_block as u64,
        tx_indexer_events,
        chain_actions.clone(),
        rpc_operations.clone(),
        channel_graph.clone(),
    );

    // on acknowledged ticket notifier
    let (winning_ticket_process, on_ack_tkt_tx) = crate::processes::spawn_ack_winning_ticket_handling(multi_strategy.clone());

    let tbf = Arc::new(RwLock::new(tbf));

    let (packet_actions, ack_actions) = build_packet_actions(&me, &me_onchain, db.clone(), tbf.clone());

    let (ping, ping_rx, pong_tx) = build_manual_ping(
        cfg.protocol,
        network.clone(),
        addr_resolver.clone(),
        channel_graph.clone(),
    );

    let (mut heartbeat, hb_ping_rx, hb_pong_tx) = build_heartbeat(
        cfg.protocol,
        cfg.heartbeat,
        network.clone(),
        addr_resolver.clone(),
        channel_graph.clone(),
    );

    let hopr_transport_api = HoprTransport::new(
        identity.clone(),
        me_onchain.clone(),
        cfg.transport,
        db.clone(),
        ping,
        network.clone(),
        network_events_tx,
        indexer_updater,
        packet_actions.writer(),
        ticket_aggregation.writer(),
        channel_graph.clone(),
        my_multiaddresses.clone(),
    );

    let (transport_output_tx, transport_output_rx) = unbounded::<TransportOutput>();

    let swarm_network_clone = network.clone();
    let tbf_clone = tbf.clone();
    let multistrategy_clone = multi_strategy.clone();

    // NOTE: This would normally be passed as ready loops and triggered in the
    // Hopr object's run, but with TS not fully migrated, these processes have to be
    // spawned to make sure that announce and registrations pass
    spawn_local(async move {
        let chain_events: Vec<Pin<Box<dyn futures::Future<Output = HoprLoopComponents>>>> = vec![
            Box::pin(async move { indexer_refreshing_loop.map(|_| HoprLoopComponents::Indexing).await }),
            Box::pin(async move {
                action_queue
                    .action_loop()
                    .map(|_| HoprLoopComponents::OutgoingOnchainTxQueue)
                    .await
            }),
        ];

        let mut futs = crate::helpers::to_futures_unordered(chain_events);

        while let Some(process) = futs.next().await {
            if process.can_finish() {
                continue;
            } else {
                error!("CRITICAL: the core chain loop unexpectedly stopped: '{}'", process);
                panic!("CRITICAL: the core chain loop unexpectedly stopped: '{}'", process);
            }
        }
    });

    let ready_loops: Vec<Pin<Box<dyn futures::Future<Output = HoprLoopComponents>>>> = vec![
        Box::pin(async move { heartbeat.heartbeat_loop().map(|_| HoprLoopComponents::Heartbeat).await }),
        Box::pin(
            p2p_loop(
                String::from(constants::APP_VERSION),
                identity,
                swarm_network_clone,
                network_events_rx,
                indexer_update_rx,
                ack_actions,
                packet_actions,
                ticket_aggregation,
                core_transport::api::HeartbeatRequester::new(hb_ping_rx),
                core_transport::api::HeartbeatResponder::new(hb_pong_tx),
                core_transport::api::ManualPingRequester::new(ping_rx),
                core_transport::api::HeartbeatResponder::new(pong_tx),
                my_multiaddresses,
                cfg.protocol,
                transport_output_tx,
                on_ack_tkt_tx,
            )
            .map(|_| HoprLoopComponents::Swarm),
        ),
        Box::pin(async move {
            UniversalTimer::new(Duration::from_secs(60))
                .timer_loop(|| async {
                    info!("doing strategy tick");
                    let _ = multistrategy_clone.on_tick().await;
                    info!("strategy tick done");
                })
                .map(|_| HoprLoopComponents::Timer)
                .await
        }),
        Box::pin(async move {
            UniversalTimer::new(Duration::from_secs(90))
                .timer_loop(|| async {
                    let bloom = tbf_clone.read().await.clone(); // Clone to immediately release the lock
                    (save_tbf)(bloom.to_bytes());
                })
                .map(|_| HoprLoopComponents::Timer)
                .await
        }),
    ];

    async_std::task::spawn_local(Box::pin(async move {
            let mut futs = crate::helpers::to_futures_unordered(ready_loops);

            while let Some(process) = futs.next().await {
                if process.can_finish() {
                    continue;
                } else {
                    error!("CRITICAL: the core chain loop unexpectedly stopped: '{}'", process);
                    panic!("CRITICAL: the core chain loop unexpectedly stopped: '{}'", process);
                }
            }
        })
    );

    // TODO: return join handles for all background running tasks
    (hopr_transport_api, hopr_chain_api, vec![], transport_output_rx)
}

// #[derive(Clone)]
pub struct Hopr {
    me: OffchainKeypair,
    is_public: bool,
    ingress_rx: Option<UnboundedReceiver<TransportOutput>>,
    state: State,
    transport_api: HoprTransport,
    chain_api: HoprChain,
    chain_cfg: ChainNetworkConfig,
    safe_module_cfg: SafeModule,
}

impl Hopr {
    pub fn new(mut cfg: config::HoprLibConfig, me: &OffchainKeypair, me_onchain: &ChainKeypair) -> Self
    {
        // pre-flight checks
        // Announced limitation for the `providence` release
        if !cfg.chain.announce {
            panic!("Announce option should be turned ON in Providence, only public nodes are supported");
        }

        let multiaddress = match &cfg.host.address {
            core_transport::config::HostType::IPv4(ip) => {
                Multiaddr::from_str(format!("/ip4/{}/tcp/{}", ip.as_str(), cfg.host.port).as_str()).unwrap()
            }
            core_transport::config::HostType::Domain(domain) => {
                Multiaddr::from_str(format!("/dns4/{}/tcp/{}", domain.as_str(), cfg.host.port).as_str()).unwrap()
            }
        };

        let chain_config =
            chain::ChainNetworkConfig::new(&cfg.chain.network, cfg.chain.provider.clone().as_deref())
                .expect("Valid configuration leads to a valid network");

        let db_path: String = join(&[&cfg.db.data, "db", crate::constants::DB_VERSION_TAG])
            .expect("Could not create a db storage path");
        info!("Initiating the DB at: {db_path}");

        if cfg.db.force_initialize {
            info!("Force cleaning up existing database");
            remove_dir_all(&db_path).expect("Failed to remove the preexisting DB directory");
            cfg.db.initialize = true
        }

        let db = Arc::new(RwLock::new(CoreEthereumDb::new(
            DB::new(utils_db::rusty::RustyLevelDbShim::new(&db_path, cfg.db.initialize)),
            me_onchain.public().to_address(),
        )));

        info!("Creating chain components using provider URL: {:?}", cfg.chain.provider);
        let resolved_environment =
            crate::chain::ChainNetworkConfig::new(&cfg.chain.network, cfg.chain.provider.as_deref())
                .expect("Failed to resolve blockchain environment");
        let contract_addresses = SmartContractConfig::from(&resolved_environment);
        info!(
            "Resolved contract addresses for myself as '{}': {:?}",
            me_onchain.public().to_hex(),
            contract_addresses
        );

        // let mut packetCfg = PacketInteractionConfig::new(packetKeypair, chainKeypair)
        // packetCfg.check_unrealized_balance = cfg.chain.check_unrealized_balance

        let is_public = cfg.chain.announce;

        let tbf_path = join(&[&cfg.db.data, "tbf"]).expect("Could not create a tbf storage path");
        info!("Creating the Bloom filter storage at: {}", tbf_path);

        let tbf = read_file(&tbf_path)
            .and_then(|data| {
                TagBloomFilter::from_bytes(&data)
                    .map_err(|e| platform::error::PlatformError::GeneralError(e.to_string()))
            })
            .unwrap_or_else(|_| {
                debug!("No tag Bloom filter found, using empty");
                TagBloomFilter::default()
            });

        let save_tbf = move |data: Box<[u8]>| {
            if let Err(e) = write(&tbf_path, data) {
                error!("Tag Bloom filter save failed: {e}")
            } else {
                info!("Tag Bloom filter saved successfully")
            };
        };

        let (transport_api, chain_api, _processes, transport_ingress) = build_components(
            cfg.clone(),
            chain_config.clone(),
            me.clone(),
            me_onchain.clone(),
            db,
            tbf,
            save_tbf,
            vec![multiaddress],
        );

        #[cfg(all(feature = "prometheus", not(test)))]
        {
            METRIC_PROCESS_START_TIME.set(current_timestamp().as_secs() as f64);
            METRIC_HOPR_LIB_VERSION.set(
                &["version"],
                f64::from_str(const_format::formatcp!(
                    "{}.{}",
                    env!("CARGO_PKG_VERSION_MAJOR"),
                    env!("CARGO_PKG_VERSION_MINOR")
                ))
                .unwrap_or(0.0),
            );
        }

        Self {
            state: State::Uninitialized,
            is_public,
            ingress_rx: Some(transport_ingress),
            me: me.clone(),
            transport_api,
            chain_api,
            chain_cfg: chain_config,
            safe_module_cfg: cfg.safe_module,
        }
    }

    /// Get the ingress object for messages arriving to this node
    #[must_use]
    pub fn ingress(&mut self) -> UnboundedReceiver<TransportOutput> {
        self.ingress_rx.take().expect("The ingress received can only be taken out once")
    }

    pub fn status(&self) -> State {
        self.state
    }

    pub fn version_coerced(&self) -> String {
        String::from(constants::APP_VERSION_COERCED)
    }

    pub fn version(&self) -> String {
        String::from(constants::APP_VERSION)
    }

    pub async fn get_balance(&self, balance_type: BalanceType) -> errors::Result<Balance> {
        Ok(self.chain_api.get_balance(balance_type).await?)
    }

    pub async fn get_safe_balance(&self, balance_type: BalanceType) -> errors::Result<Balance> {
        Ok(self
            .chain_api
            .get_safe_balance(self.safe_module_cfg.safe_address, balance_type)
            .await?)
    }

    pub fn get_safe_config(&self) -> SafeModule {
        self.safe_module_cfg.clone()
    }

    pub fn chain_config(&self) -> ChainNetworkConfig {
        self.chain_cfg.clone()
    }

    pub async fn run(
        &mut self,
    ) -> errors::Result<impl Future<Output = ()>> {
        if self.state != State::Uninitialized {
            return Err(errors::HoprLibError::GeneralError(
                "Cannot start the hopr node multiple times".to_owned(),
            ));
        }

        info!(
            "Node is not started, please fund this node {} with at least {}",
            self.me_onchain(),
            Balance::new_from_str(SUGGESTED_NATIVE_BALANCE, BalanceType::HOPR).to_formatted_string()
        );

        wait_for_funds(
            self.me_onchain(),
            Balance::new_from_str(MIN_NATIVE_BALANCE, BalanceType::Native),
            Duration::from_secs(200),
            self.chain_api.rpc(),
        )
        .await
        .expect("failed to wait for funds");

        info!("Starting hopr node...");

        self.state = State::Initializing;

        let balance = self.get_balance(BalanceType::Native).await?;

        let minimum_balance = Balance::new(U256::new(constants::MIN_NATIVE_BALANCE), BalanceType::Native);

        info!(
            "Ethereum account {} has {}. Minimum balance is {}",
            self.chain_api.me_onchain(),
            balance.to_formatted_string(),
            minimum_balance.to_formatted_string()
        );

        if balance.lte(&minimum_balance) {
            return Err(errors::HoprLibError::GeneralError(
                "Cannot start the node without a sufficiently funded wallet".to_string(),
            ));
        }

        info!("Linking chain and packet keys");
        self.chain_api
            .db()
            .write()
            .await
            .link_chain_and_packet_keys(&self.chain_api.me_onchain(), self.me.public(), &Snapshot::default())
            .await
            .map_err(core_transport::errors::HoprTransportError::from)?;

        info!("Loading initial peers");
        let index_updater = self.transport_api.index_updater();
        for (peer_id, _address, multiaddresses) in self.transport_api.get_public_nodes().await?.into_iter() {
            if self.transport_api.is_allowed_to_access_network(&peer_id).await {
                debug!("Using initial public node '{peer_id}'");
                index_updater
                    .emit_indexer_update(core_transport::IndexerToProcess::EligibilityUpdate(
                        peer_id,
                        PeerEligibility::Eligible,
                    ))
                    .await;
                index_updater
                    .emit_indexer_update(core_transport::IndexerToProcess::Announce(peer_id, multiaddresses))
                    .await;
            }
        }

        self.state = State::Indexing;

        // wait for the indexer sync
        info!("Starting chain interaction, which will trigger the indexer");
        self.chain_api.sync_chain().await?;

        // Possibly register node-safe pair to NodeSafeRegistry. Following that the
        // connector is set to use safe tx variants.
        if can_register_with_safe(
            self.me_onchain(),
            self.safe_module_cfg.safe_address,
            self.chain_api.rpc(),
        )
        .await?
        {
            info!("Registering safe by node");

            if self.me_onchain() == self.safe_module_cfg.safe_address {
                return Err(errors::HoprLibError::GeneralError(
                    "cannot self as staking safe address".into(),
                ));
            }

            if self
                .chain_api
                .actions_ref()
                .register_safe_by_node(self.safe_module_cfg.safe_address)
                .await?
                .await
                .is_ok()
            {
                let db = self.chain_api.db().clone();
                let mut db = db.write().await;
                db.set_staking_safe_address(&self.safe_module_cfg.safe_address).await?;
                db.set_staking_module_address(&self.safe_module_cfg.module_address)
                    .await?;
            } else {
                // Intentionally ignoring the errored state
                error!("Failed to register node with safe")
            }
        }

        if self.is_public {
            // At this point the node is already registered with Safe, so
            // we can announce via Safe-compliant TX

            // TODO: allow announcing all addresses once that option is supported
            let multiaddresses_to_announce = self.transport_api.announceable_multiaddresses();
            info!("Announcing node on chain: {:?}", &multiaddresses_to_announce[0]);
            if self
                .chain_api
                .actions_ref()
                .announce(&multiaddresses_to_announce[0], &self.me)
                .await
                .is_err()
            {
                // If the announcement fails we keep going to prevent the node from retrying
                // after restart. Functionality is limited and users must check the logs for
                // errors.
                error!("Failed to announce a node")
            }
        }

        self.state = State::Running;

        {
            info!("Syncing channels from the previous runs");
            let locked_db = self.chain_api.db();
            let db = locked_db.read().await;
            if let Err(e) = self.chain_api.channel_graph().write().await.sync_channels(&*db).await {
                error!("failed to initialize channel graph from the DB: {e}");
            }
        }

        info!("# STARTED NODE");
        info!("ID {}", self.transport_api.me());
        info!("Protocol version {}", constants::APP_VERSION);

        // let processes = self.processes.take().expect("processes should be present in the node");

        // Ok(Box::pin(async move {
        //     let mut futs = crate::helpers::to_futures_unordered(processes);

        //     while let Some(process) = futs.next().await {
        //         if process.can_finish() {
        //             continue;
        //         } else {
        //             error!("CRITICAL: the core chain loop unexpectedly stopped: '{}'", process);
        //             panic!("CRITICAL: the core chain loop unexpectedly stopped: '{}'", process);
        //         }
        //     }
        // }))
        Ok(futures::future::pending())
    }

    // p2p transport =========
    /// Own PeerId used in the libp2p transport layer
    pub fn me_peer_id(&self) -> PeerId {
        self.me.public().to_peerid()
    }

    /// Get the list of all announced public nodes in the network
    pub async fn get_public_nodes(&self) -> errors::Result<Vec<(PeerId, Address, Vec<Multiaddr>)>> {
        Ok(self.transport_api.get_public_nodes().await?)
    }

    /// Test whether the peer with PeerId is allowed to access the network
    pub async fn is_allowed_to_access_network(&self, peer: &PeerId) -> bool {
        self.transport_api.is_allowed_to_access_network(peer).await
    }

    /// Ping another node in the network based on the PeerId
    pub async fn ping(&self, peer: &PeerId) -> errors::Result<Option<std::time::Duration>> {
        if self.status() != State::Running {
            return Err(crate::errors::HoprLibError::GeneralError(
                "Node is not ready for on-chain operations".into(),
            ));
        }

        Ok(self.transport_api.ping(peer).await)
    }

    /// Send a message to another peer in the network
    ///
    /// @param msg message to send
    /// @param destination PeerId of the destination
    /// @param intermediatePath optional set path manually
    /// @param hops optional number of required intermediate nodes
    /// @param applicationTag optional tag identifying the sending application
    /// @returns ack challenge
    pub async fn send_message(
        &self,
        msg: Box<[u8]>,
        destination: PeerId,
        intermediate_path: Option<Vec<PeerId>>,
        hops: Option<u16>,
        application_tag: Option<u16>,
    ) -> errors::Result<HalfKeyChallenge> {
        if self.status() != State::Running {
            return Err(crate::errors::HoprLibError::GeneralError(
                "Node is not ready for on-chain operations".into(),
            ));
        }

        let result = self
            .transport_api
            .send_message(msg, destination, intermediate_path, hops, application_tag)
            .await;

        #[cfg(all(feature = "prometheus", not(test)))]
        if result.is_err() {
            SimpleCounter::increment(&METRIC_MESSAGE_FAIL_COUNT);
        }

        Ok(result?)
    }

    /// Attempts to aggregate all tickets in the given channel
    pub async fn aggregate_tickets(&self, channel: &Hash) -> errors::Result<()> {
        Ok(self.transport_api.aggregate_tickets(channel).await?)
    }

    /// List all multiaddresses announced
    pub fn local_multiaddresses(&self) -> Vec<Multiaddr> {
        self.transport_api.local_multiaddresses()
    }

    /// List all multiaddresses on which the node is listening
    pub async fn listening_multiaddresses(&self) -> Vec<Multiaddr> {
        self.transport_api.listening_multiaddresses().await
    }

    /// List all multiaddresses observed for a PeerId
    pub async fn network_observed_multiaddresses(&self, peer: &PeerId) -> Vec<Multiaddr> {
        self.transport_api.network_observed_multiaddresses(peer).await
    }

    /// List all multiaddresses for this node announced to DHT
    pub async fn multiaddresses_announced_to_dht(&self, peer: &PeerId) -> Vec<Multiaddr> {
        self.transport_api.multiaddresses_announced_to_dht(peer).await
    }

    // Network =========

    /// Get measured network health
    pub async fn network_health(&self) -> Health {
        self.transport_api.network_health().await
    }

    /// Unregister a peer from the network
    pub async fn unregister(&self, peer: &PeerId) {
        self.transport_api.network_unregister(peer).await
    }

    /// List all peers connected to this
    pub async fn network_connected_peers(&self) -> Vec<PeerId> {
        self.transport_api.network_connected_peers().await
    }
<<<<<<< HEAD

    /// Get all data collected from the network relevant for a PeerId
    pub async fn network_peer_info(&self, peer: &PeerId) -> Option<core_transport::PeerStatus> {
        self.transport_api.network_peer_info(peer).await
    }

    // Ticket ========
    /// Get all tickets in a channel specified by Hash
    pub async fn tickets_in_channel(&self, channel: &Hash) -> errors::Result<Vec<AcknowledgedTicket>> {
        Ok(self.transport_api.tickets_in_channel(channel).await?)
    }

    /// Get all tickets
    pub async fn all_tickets(&self) -> errors::Result<Vec<Ticket>> {
        Ok(self.transport_api.all_tickets().await?)
    }

    /// Get statistics for all tickets
    pub async fn ticket_statistics(&self) -> errors::Result<TicketStatistics> {
        Ok(self.transport_api.ticket_statistics().await?)
    }

    // Chain =========
    pub fn me_onchain(&self) -> Address {
        self.chain_api.me_onchain()
    }

    /// List of all accounts announced on the chain
    pub async fn accounts_announced_on_chain(&self) -> errors::Result<Vec<AccountEntry>> {
        Ok(self.chain_api.db().read().await.get_accounts().await?)
    }

    /// Get the channel entry from Hash.
    /// @returns the channel entry of those two nodes
    pub async fn channel_from_hash(&self, channel: &Hash) -> errors::Result<Option<ChannelEntry>> {
        Ok(self.chain_api.db().read().await.get_channel(channel).await?)
    }

    /// Get the channel entry between source and destination node.
    /// @param src Address
    /// @param dest Address
    /// @returns the channel entry of those two nodes
    pub async fn channel(&self, src: &Address, dest: &Address) -> errors::Result<ChannelEntry> {
        Ok(self.chain_api.channel(src, dest).await?)
    }

    /// List all channels open from a specified Address
    pub async fn channels_from(&self, src: &Address) -> errors::Result<Vec<ChannelEntry>> {
        Ok(self.chain_api.channels_from(src).await?)
    }

    /// List all channels open to a specified address
    pub async fn channels_to(&self, dest: &Address) -> errors::Result<Vec<ChannelEntry>> {
        Ok(self.chain_api.channels_to(dest).await?)
    }

    /// List all channels
    pub async fn all_channels(&self) -> errors::Result<Vec<ChannelEntry>> {
        Ok(self.chain_api.all_channels().await?)
    }

    /// Current safe allowance balance
    pub async fn safe_allowance(&self) -> errors::Result<Balance> {
        Ok(self.chain_api.safe_allowance().await?)
    }

    /// Withdraw on-chain assets to a given address
    /// @param recipient the account where the assets should be transferred to
    /// @param amount how many tokens to be transferred
    pub async fn withdraw(&self, recipient: Address, amount: Balance) -> errors::Result<Hash> {
        if self.status() != State::Running {
            return Err(crate::errors::HoprLibError::GeneralError(
                "Node is not ready for on-chain operations".into(),
            ));
        }

        Ok(self
            .chain_api
            .actions_ref()
            .withdraw(recipient, amount)
            .await?
            .await?
            .tx_hash)
    }

    pub async fn open_channel(&self, destination: &Address, amount: &Balance) -> errors::Result<OpenChannelResult> {
        if self.status() != State::Running {
            return Err(crate::errors::HoprLibError::GeneralError(
                "Node is not ready for on-chain operations".into(),
            ));
        }

        let awaiter = self.chain_api.actions_ref().open_channel(*destination, *amount).await?;

        let channel_id = generate_channel_id(&self.chain_api.me_onchain(), destination);
        Ok(awaiter.await.map(|confirm| OpenChannelResult {
            tx_hash: confirm.tx_hash,
            channel_id,
        })?)
    }

    pub async fn fund_channel(&self, channel_id: &Hash, amount: &Balance) -> errors::Result<Hash> {
        if self.status() != State::Running {
            return Err(crate::errors::HoprLibError::GeneralError(
                "Node is not ready for on-chain operations".into(),
            ));
        }

        Ok(self
            .chain_api
            .actions_ref()
            .fund_channel(*channel_id, *amount)
            .await?
            .await
            .map(|confirm| confirm.tx_hash)?)
    }

    pub async fn close_channel(
        &self,
        counterparty: &Address,
        direction: core_types::channels::ChannelDirection,
        redeem_before_close: bool,
    ) -> errors::Result<CloseChannelResult> {
        if self.status() != State::Running {
            return Err(crate::errors::HoprLibError::GeneralError(
                "Node is not ready for on-chain operations".into(),
            ));
        }

        let confirmation = self
            .chain_api
            .actions_ref()
            .close_channel(*counterparty, direction, redeem_before_close)
            .await?
            .await?;

        match confirmation
            .event
            .expect("channel close action confirmation must have associated chain event")
        {
            ChainEventType::ChannelClosureInitiated(_) => Ok(CloseChannelResult {
                tx_hash: confirmation.tx_hash,
                status: ChannelStatus::PendingToClose,
            }),
            ChainEventType::ChannelClosed(_) => Ok(CloseChannelResult {
                tx_hash: confirmation.tx_hash,
                status: ChannelStatus::Closed,
            }),
            _ => Err(errors::HoprLibError::GeneralError(
                "close channel transaction failed".into(),
            )),
        }
    }

    pub async fn close_channel_by_id(&self, channel_id: Hash, redeem_before_close: bool) -> errors::Result<CloseChannelResult> {
        match self.channel_from_hash(&channel_id).await? {
            Some(channel) => {
                match channel.orientation(&self.me_onchain()) {
                    Some((direction, counterparty)) => self.close_channel(&counterparty, direction, redeem_before_close).await,
                    None => Err(errors::HoprLibError::ChainError(CoreEthereumActionsError::InvalidArguments("cannot close channel that is not own".into()))),
                }
            }
            None => Err(errors::HoprLibError::ChainError(CoreEthereumActionsError::ChannelDoesNotExist))
        }
    }

=======

    /// Get all data collected from the network relevant for a PeerId
    pub async fn network_peer_info(&self, peer: &PeerId) -> Option<core_transport::PeerStatus> {
        self.transport_api.network_peer_info(peer).await
    }

    // Ticket ========
    /// Get all tickets in a channel specified by Hash
    pub async fn tickets_in_channel(&self, channel: &Hash) -> errors::Result<Vec<AcknowledgedTicket>> {
        Ok(self.transport_api.tickets_in_channel(channel).await?)
    }

    /// Get all tickets
    pub async fn all_tickets(&self) -> errors::Result<Vec<Ticket>> {
        Ok(self.transport_api.all_tickets().await?)
    }

    /// Get statistics for all tickets
    pub async fn ticket_statistics(&self) -> errors::Result<TicketStatistics> {
        Ok(self.transport_api.ticket_statistics().await?)
    }

    // Chain =========
    pub fn me_onchain(&self) -> Address {
        self.chain_api.me_onchain()
    }

    /// List of all accounts announced on the chain
    pub async fn accounts_announced_on_chain(&self) -> errors::Result<Vec<AccountEntry>> {
        Ok(self.chain_api.db().read().await.get_accounts().await?)
    }

    /// Get the channel entry from Hash.
    /// @returns the channel entry of those two nodes
    pub async fn channel_from_hash(&self, channel: &Hash) -> errors::Result<Option<ChannelEntry>> {
        Ok(self.chain_api.db().read().await.get_channel(channel).await?)
    }

    /// Get the channel entry between source and destination node.
    /// @param src Address
    /// @param dest Address
    /// @returns the channel entry of those two nodes
    pub async fn channel(&self, src: &Address, dest: &Address) -> errors::Result<ChannelEntry> {
        Ok(self.chain_api.channel(src, dest).await?)
    }

    /// List all channels open from a specified Address
    pub async fn channels_from(&self, src: &Address) -> errors::Result<Vec<ChannelEntry>> {
        Ok(self.chain_api.channels_from(src).await?)
    }

    /// List all channels open to a specified address
    pub async fn channels_to(&self, dest: &Address) -> errors::Result<Vec<ChannelEntry>> {
        Ok(self.chain_api.channels_to(dest).await?)
    }

    /// List all channels
    pub async fn all_channels(&self) -> errors::Result<Vec<ChannelEntry>> {
        Ok(self.chain_api.all_channels().await?)
    }

    /// Current safe allowance balance
    pub async fn safe_allowance(&self) -> errors::Result<Balance> {
        Ok(self.chain_api.safe_allowance().await?)
    }

    /// Withdraw on-chain assets to a given address
    /// @param recipient the account where the assets should be transferred to
    /// @param amount how many tokens to be transferred
    pub async fn withdraw(&self, recipient: Address, amount: Balance) -> errors::Result<Hash> {
        if self.status() != State::Running {
            return Err(crate::errors::HoprLibError::GeneralError(
                "Node is not ready for on-chain operations".into(),
            ));
        }

        Ok(self
            .chain_api
            .actions_ref()
            .withdraw(recipient, amount)
            .await?
            .await?
            .tx_hash)
    }

    pub async fn open_channel(&self, destination: &Address, amount: &Balance) -> errors::Result<OpenChannelResult> {
        if self.status() != State::Running {
            return Err(crate::errors::HoprLibError::GeneralError(
                "Node is not ready for on-chain operations".into(),
            ));
        }

        let awaiter = self.chain_api.actions_ref().open_channel(*destination, *amount).await?;

        let channel_id = generate_channel_id(&self.chain_api.me_onchain(), destination);
        Ok(awaiter.await.map(|confirm| OpenChannelResult {
            tx_hash: confirm.tx_hash,
            channel_id,
        })?)
    }

    pub async fn fund_channel(&self, channel_id: &Hash, amount: &Balance) -> errors::Result<Hash> {
        if self.status() != State::Running {
            return Err(crate::errors::HoprLibError::GeneralError(
                "Node is not ready for on-chain operations".into(),
            ));
        }

        Ok(self
            .chain_api
            .actions_ref()
            .fund_channel(*channel_id, *amount)
            .await?
            .await
            .map(|confirm| confirm.tx_hash)?)
    }

    pub async fn close_channel(
        &self,
        counterparty: &Address,
        direction: core_types::channels::ChannelDirection,
        redeem_before_close: bool,
    ) -> errors::Result<CloseChannelResult> {
        if self.status() != State::Running {
            return Err(crate::errors::HoprLibError::GeneralError(
                "Node is not ready for on-chain operations".into(),
            ));
        }

        let confirmation = self
            .chain_api
            .actions_ref()
            .close_channel(*counterparty, direction, redeem_before_close)
            .await?
            .await?;

        match confirmation
            .event
            .expect("channel close action confirmation must have associated chain event")
        {
            ChainEventType::ChannelClosureInitiated(_) => Ok(CloseChannelResult {
                tx_hash: confirmation.tx_hash,
                status: ChannelStatus::PendingToClose,
            }),
            ChainEventType::ChannelClosed(_) => Ok(CloseChannelResult {
                tx_hash: confirmation.tx_hash,
                status: ChannelStatus::Closed,
            }),
            _ => Err(errors::HoprLibError::GeneralError(
                "close channel transaction failed".into(),
            )),
        }
    }

>>>>>>> c8ecbfbd
    pub async fn get_channel_closure_notice_period(&self) -> errors::Result<Duration> {
        Ok(self.chain_api.get_channel_closure_notice_period().await?)
    }

    pub async fn redeem_all_tickets(&self, only_aggregated: bool) -> errors::Result<()> {
        if self.status() != State::Running {
            return Err(crate::errors::HoprLibError::GeneralError(
                "Node is not ready for on-chain operations".into(),
            ));
        }

        // We do not await the on-chain confirmation
        self.chain_api.actions_ref().redeem_all_tickets(only_aggregated).await?;

        Ok(())
    }

    pub async fn redeem_tickets_with_counterparty(
        &self,
        counterparty: &Address,
        only_aggregated: bool,
    ) -> errors::Result<()> {
        if self.status() != State::Running {
            return Err(crate::errors::HoprLibError::GeneralError(
                "Node is not ready for on-chain operations".into(),
            ));
        }

        // We do not await the on-chain confirmation
        let _ = self
            .chain_api
            .actions_ref()
            .redeem_tickets_with_counterparty(counterparty, only_aggregated)
            .await?;

        Ok(())
    }

    pub async fn redeem_tickets_in_channel(&self, channel: &Hash, only_aggregated: bool) -> errors::Result<()> {
        if self.status() != State::Running {
            return Err(crate::errors::HoprLibError::GeneralError(
                "Node is not ready for on-chain operations".into(),
            ));
        }

        let channel = self.chain_api.db().read().await.get_channel(channel).await?;

        if let Some(channel) = channel {
            if channel.destination == self.chain_api.me_onchain() {
                // We do not await the on-chain confirmation
                self.chain_api
                    .actions_ref()
                    .redeem_tickets_in_channel(&channel, only_aggregated)
                    .await?;
            }
        }

        Ok(())
    }

    pub async fn redeem_ticket(&self, ack_ticket: AcknowledgedTicket) -> errors::Result<()> {
        if self.status() != State::Running {
            return Err(crate::errors::HoprLibError::GeneralError(
                "Node is not ready for on-chain operations".into(),
            ));
        }

        // We do not await the on-chain confirmation
        #[allow(clippy::let_underscore_future)]
        let _ = self.chain_api.actions_ref().redeem_ticket(ack_ticket).await?;

        Ok(())
    }

    pub async fn peerid_to_chain_key(&self, peer_id: &PeerId) -> errors::Result<Option<Address>> {
        let pk = core_transport::OffchainPublicKey::from_peerid(peer_id)?;
        Ok(self.chain_api.db().read().await.get_chain_key(&pk).await?)
    }

    pub async fn chain_key_to_peerid(&self, address: &Address) -> errors::Result<Option<PeerId>> {
        Ok(self
            .chain_api
            .db()
            .read()
            .await
            .get_packet_key(address)
            .await
            .map(|pk| pk.map(|v| v.to_peerid()))?)
    }
}<|MERGE_RESOLUTION|>--- conflicted
+++ resolved
@@ -7,11 +7,7 @@
 
 
 pub use {
-<<<<<<< HEAD
-    core_transport::{TransportOutput, ApplicationData},
-=======
     core_transport::{TransportOutput, ApplicationData, HalfKeyChallenge},
->>>>>>> c8ecbfbd
     chain::{Network, ProtocolConfig},
     utils_types::primitives::{Address, Balance, BalanceType},
 };
@@ -29,11 +25,7 @@
     Future, channel::mpsc::{unbounded, UnboundedReceiver}, FutureExt, StreamExt
 };
 
-use core_ethereum_actions::{channels::ChannelActions, node::NodeActions, redeem::TicketRedeemActions};
-<<<<<<< HEAD
-use core_ethereum_actions::errors::CoreEthereumActionsError;
-=======
->>>>>>> c8ecbfbd
+use core_ethereum_actions::{channels::ChannelActions, node::NodeActions, redeem::TicketRedeemActions, errors::CoreEthereumActionsError};
 use core_ethereum_api::{can_register_with_safe, wait_for_funds, ChannelEntry};
 use core_ethereum_types::chain_events::ChainEventType;
 use core_transport::PeerEligibility;
@@ -60,11 +52,7 @@
 };
 use core_transport::libp2p_identity::PeerId;
 use core_transport::{
-<<<<<<< HEAD
-    ChainKeypair, HalfKeyChallenge, Hash, Health, HoprTransport, Keypair, Multiaddr, OffchainKeypair,
-=======
     ChainKeypair, Hash, Health, HoprTransport, Keypair, Multiaddr, OffchainKeypair,
->>>>>>> c8ecbfbd
 };
 use platform::file::native::{join, read_file, remove_dir_all, write};
 use utils_db::rusty::RustyLevelDbShim;
@@ -807,7 +795,6 @@
     pub async fn network_connected_peers(&self) -> Vec<PeerId> {
         self.transport_api.network_connected_peers().await
     }
-<<<<<<< HEAD
 
     /// Get all data collected from the network relevant for a PeerId
     pub async fn network_peer_info(&self, peer: &PeerId) -> Option<core_transport::PeerStatus> {
@@ -974,162 +961,6 @@
         }
     }
 
-=======
-
-    /// Get all data collected from the network relevant for a PeerId
-    pub async fn network_peer_info(&self, peer: &PeerId) -> Option<core_transport::PeerStatus> {
-        self.transport_api.network_peer_info(peer).await
-    }
-
-    // Ticket ========
-    /// Get all tickets in a channel specified by Hash
-    pub async fn tickets_in_channel(&self, channel: &Hash) -> errors::Result<Vec<AcknowledgedTicket>> {
-        Ok(self.transport_api.tickets_in_channel(channel).await?)
-    }
-
-    /// Get all tickets
-    pub async fn all_tickets(&self) -> errors::Result<Vec<Ticket>> {
-        Ok(self.transport_api.all_tickets().await?)
-    }
-
-    /// Get statistics for all tickets
-    pub async fn ticket_statistics(&self) -> errors::Result<TicketStatistics> {
-        Ok(self.transport_api.ticket_statistics().await?)
-    }
-
-    // Chain =========
-    pub fn me_onchain(&self) -> Address {
-        self.chain_api.me_onchain()
-    }
-
-    /// List of all accounts announced on the chain
-    pub async fn accounts_announced_on_chain(&self) -> errors::Result<Vec<AccountEntry>> {
-        Ok(self.chain_api.db().read().await.get_accounts().await?)
-    }
-
-    /// Get the channel entry from Hash.
-    /// @returns the channel entry of those two nodes
-    pub async fn channel_from_hash(&self, channel: &Hash) -> errors::Result<Option<ChannelEntry>> {
-        Ok(self.chain_api.db().read().await.get_channel(channel).await?)
-    }
-
-    /// Get the channel entry between source and destination node.
-    /// @param src Address
-    /// @param dest Address
-    /// @returns the channel entry of those two nodes
-    pub async fn channel(&self, src: &Address, dest: &Address) -> errors::Result<ChannelEntry> {
-        Ok(self.chain_api.channel(src, dest).await?)
-    }
-
-    /// List all channels open from a specified Address
-    pub async fn channels_from(&self, src: &Address) -> errors::Result<Vec<ChannelEntry>> {
-        Ok(self.chain_api.channels_from(src).await?)
-    }
-
-    /// List all channels open to a specified address
-    pub async fn channels_to(&self, dest: &Address) -> errors::Result<Vec<ChannelEntry>> {
-        Ok(self.chain_api.channels_to(dest).await?)
-    }
-
-    /// List all channels
-    pub async fn all_channels(&self) -> errors::Result<Vec<ChannelEntry>> {
-        Ok(self.chain_api.all_channels().await?)
-    }
-
-    /// Current safe allowance balance
-    pub async fn safe_allowance(&self) -> errors::Result<Balance> {
-        Ok(self.chain_api.safe_allowance().await?)
-    }
-
-    /// Withdraw on-chain assets to a given address
-    /// @param recipient the account where the assets should be transferred to
-    /// @param amount how many tokens to be transferred
-    pub async fn withdraw(&self, recipient: Address, amount: Balance) -> errors::Result<Hash> {
-        if self.status() != State::Running {
-            return Err(crate::errors::HoprLibError::GeneralError(
-                "Node is not ready for on-chain operations".into(),
-            ));
-        }
-
-        Ok(self
-            .chain_api
-            .actions_ref()
-            .withdraw(recipient, amount)
-            .await?
-            .await?
-            .tx_hash)
-    }
-
-    pub async fn open_channel(&self, destination: &Address, amount: &Balance) -> errors::Result<OpenChannelResult> {
-        if self.status() != State::Running {
-            return Err(crate::errors::HoprLibError::GeneralError(
-                "Node is not ready for on-chain operations".into(),
-            ));
-        }
-
-        let awaiter = self.chain_api.actions_ref().open_channel(*destination, *amount).await?;
-
-        let channel_id = generate_channel_id(&self.chain_api.me_onchain(), destination);
-        Ok(awaiter.await.map(|confirm| OpenChannelResult {
-            tx_hash: confirm.tx_hash,
-            channel_id,
-        })?)
-    }
-
-    pub async fn fund_channel(&self, channel_id: &Hash, amount: &Balance) -> errors::Result<Hash> {
-        if self.status() != State::Running {
-            return Err(crate::errors::HoprLibError::GeneralError(
-                "Node is not ready for on-chain operations".into(),
-            ));
-        }
-
-        Ok(self
-            .chain_api
-            .actions_ref()
-            .fund_channel(*channel_id, *amount)
-            .await?
-            .await
-            .map(|confirm| confirm.tx_hash)?)
-    }
-
-    pub async fn close_channel(
-        &self,
-        counterparty: &Address,
-        direction: core_types::channels::ChannelDirection,
-        redeem_before_close: bool,
-    ) -> errors::Result<CloseChannelResult> {
-        if self.status() != State::Running {
-            return Err(crate::errors::HoprLibError::GeneralError(
-                "Node is not ready for on-chain operations".into(),
-            ));
-        }
-
-        let confirmation = self
-            .chain_api
-            .actions_ref()
-            .close_channel(*counterparty, direction, redeem_before_close)
-            .await?
-            .await?;
-
-        match confirmation
-            .event
-            .expect("channel close action confirmation must have associated chain event")
-        {
-            ChainEventType::ChannelClosureInitiated(_) => Ok(CloseChannelResult {
-                tx_hash: confirmation.tx_hash,
-                status: ChannelStatus::PendingToClose,
-            }),
-            ChainEventType::ChannelClosed(_) => Ok(CloseChannelResult {
-                tx_hash: confirmation.tx_hash,
-                status: ChannelStatus::Closed,
-            }),
-            _ => Err(errors::HoprLibError::GeneralError(
-                "close channel transaction failed".into(),
-            )),
-        }
-    }
-
->>>>>>> c8ecbfbd
     pub async fn get_channel_closure_notice_period(&self) -> errors::Result<Duration> {
         Ok(self.chain_api.get_channel_closure_notice_period().await?)
     }
