pub mod config;

use std::error::Error;
use std::{collections::HashMap, sync::Arc};

use async_std::sync::RwLock;
use libp2p_identity::PeerId;
use serde_json::json;
use serde_with::{serde_as, DisplayFromStr};
use tide::http::headers::AUTHORIZATION;
use tide::http::mime;
use tide::utils::async_trait;
use tide::{http::Mime, Request, Response};
use tide::{Middleware, Next, StatusCode};
use utoipa::OpenApi;
use utoipa_swagger_ui::Config;

use hopr_lib::errors::HoprLibError;
use hopr_lib::{Address, Balance, BalanceType, Hopr};

pub const BASE_PATH: &str = "/api/v3";
pub const API_VERSION: &str = "3.0.0";

#[derive(Clone)]
pub struct State<'a> {
    pub hopr: Arc<Hopr>,         // checks
    pub config: Arc<Config<'a>>, // swagger
}

pub type MessageEncoder = fn(&[u8]) -> Box<[u8]>;

#[derive(Clone)]
pub struct InternalState {
    pub auth: Arc<crate::config::Auth>,
    pub hopr: Arc<Hopr>,
    pub inbox: Arc<RwLock<hoprd_inbox::Inbox>>,
    pub aliases: Arc<RwLock<HashMap<String, PeerId>>>,
    pub msg_encoder: Option<MessageEncoder>
}

#[derive(OpenApi)]
#[openapi(
    paths(
        checks::startedz,
        checks::readyz,
        checks::healthyz,
        alias::aliases,
        alias::set_alias,
        alias::get_alias,
        alias::delete_alias,
        account::addresses,
        account::balances,
        account::withdraw,
        channels::list_channels,
        channels::open_channel,
        channels::close_channel,
        channels::fund_channel,
        channels::show_channel,
        messages::send_message,
        messages::delete_messages,
        messages::size,
        messages::pop,
        messages::pop_all,
        messages::peek,
        messages::peek_all,
        tickets::show_channel_tickets,
        tickets::show_all_tickets,
        tickets::show_ticket_statistics,
        tickets::redeem_all_tickets,
        tickets::redeem_tickets_in_channel,
        tickets::aggregate_tickets_in_channel,
        node::version,
        node::peers,
        node::metrics,
        node::info,
        node::entry_nodes,
        peers::show_all_peers,
        peers::ping_peer
    ),
    components(),
    modifiers(),
    tags(
        (name = "Check", description = "HOPR node functionality checks"),
        (name = "Alias", description = "HOPR node internal non-persistent alias endpoints"),
        (name = "Account", description = "HOPR node account endpoints"),
        (name = "Node", description = "HOPR node information endpoints"),
        (name = "Tickets", description = "HOPR node ticket management endpoints"),
        (name = "Messages", description = "HOPR node message manipulation endpoints"),
        (name = "Channels", description = "HOPR node chain channels manipulation endpoints"),
        (name = "Peers", description = "HOPR node peer manipulation endpoints"),
    )
)]
pub struct ApiDoc;

/// Token-based authentication middleware
struct TokenBasedAuthenticationMiddleware {}

/// Implementation of the middleware
#[async_trait]
impl Middleware<InternalState> for TokenBasedAuthenticationMiddleware {
    async fn handle(&self, request: Request<InternalState>, next: Next<'_, InternalState>) -> tide::Result {
        let auth = request.state().auth.clone();

        match auth.as_ref() {
            config::Auth::None => {}
            config::Auth::Token(token) => {
                let is_authorized = request
                    .header(AUTHORIZATION)
                    .map(|auth| token.as_str() == auth.as_str())
                    .unwrap_or(false);

                if !is_authorized {
                    let reject_response = Response::builder(StatusCode::Unauthorized)
                        .content_type(mime::JSON)
                        .body(ApiErrorStatus::Unauthorized)
                        .build();

                    return Ok(reject_response);
                }
            }
        }

        // Go forward to the next middleware or request handler
        Ok(next.run(request).await)
    }
}

async fn serve_swagger(request: tide::Request<State<'_>>) -> tide::Result<Response> {
    let config = request.state().config.clone();
    let path = request.url().path().to_string();
    let tail = path.strip_prefix(&"swagger-ui/").unwrap();

    match utoipa_swagger_ui::serve(tail, config) {
        Ok(swagger_file) => swagger_file
            .map(|file| {
                Ok(Response::builder(200)
                    .body(file.bytes.to_vec())
                    .content_type(file.content_type.parse::<Mime>()?)
                    .build())
            })
            .unwrap_or_else(|| Ok(Response::builder(404).build())),
        Err(error) => Ok(Response::builder(500).body(error.to_string()).build()),
    }
}

<<<<<<< HEAD
pub async fn run_hopr_api(host: &str, cfg: &crate::config::Api, hopr: hopr_lib::Hopr, inbox: Arc<RwLock<hoprd_inbox::Inbox>>, msg_encoder: Option<MessageEncoder>) {
=======
pub async fn run_hopr_api(
    host: &str,
    cfg: &crate::config::Api,
    hopr: hopr_lib::Hopr,
    inbox: Arc<RwLock<hoprd_inbox::Inbox>>,
) {
>>>>>>> b1de3e99
    // Prepare alias part of the state
    let aliases: Arc<RwLock<HashMap<String, PeerId>>> = Arc::new(RwLock::new(HashMap::new()));
    aliases.write().await.insert("me".to_owned(), hopr.me_peer_id());

    let state = State {
        hopr: Arc::new(hopr),

        config: Arc::new(Config::from("openapi.json")),
    };

    let mut app = tide::with_state(state.clone());

    app.at("api-docs/openapi.json")
        .get(|_| async move { Ok(Response::builder(200).body(json!(ApiDoc::openapi()))) });

    app.at("swagger-ui/*").get(serve_swagger);

    app.at("startedz/").get(checks::startedz);
    app.at("readyz/").get(checks::readyz);
    app.at("healthyz/").get(checks::healthyz);

    app.at(&format!("{BASE_PATH}")).nest({
        let mut api = tide::with_state(InternalState {
            auth: Arc::new(cfg.auth.clone()),
            hopr: state.hopr.clone(),
            msg_encoder,
            inbox,
            aliases,
        });

        api.with(TokenBasedAuthenticationMiddleware {});

        api.at("/aliases").get(alias::aliases).post(alias::set_alias);
        api.at("/aliases/:alias")
            .get(alias::get_alias)
            .delete(alias::delete_alias);

        api.at("/account/addresses").get(account::addresses);
        api.at("/account/balances").get(account::balances);
        api.at("/account/withdraw").get(account::withdraw);

        api.at("/peers/:peerId")
            .get(peers::show_all_peers)
            .at("/ping")
            .post(peers::ping_peer);

        api.at("/channels")
            .get(channels::list_channels)
            .post(channels::open_channel);

        api.at("/channels/:channelId")
            .get(channels::show_channel)
            .delete(channels::close_channel);

        api.at("/channels/:channelId/fund").post(channels::fund_channel);

        api.at("/channels/:channelId/tickets")
            .get(tickets::show_channel_tickets);

        api.at("/channels/:channelId/tickets/redeem")
            .post(tickets::redeem_tickets_in_channel);

        api.at("/channels/:channelId/tickets/aggregate")
            .post(tickets::aggregate_tickets_in_channel);

        api.at("/tickets").get(tickets::show_all_tickets);

        api.at("/tickets/statistics").get(tickets::show_ticket_statistics);

        api.at("/tickets/redeem").post(tickets::redeem_all_tickets);

        api.at("/messages/")
            .post(messages::send_message)
            .delete(messages::delete_messages);
        api.at("/messages/pop").get(messages::pop);
        api.at("/messages/pop-all").get(messages::pop_all);
        api.at("/messages/peek").get(messages::peek);
        api.at("/messages/peek-all").get(messages::peek_all);
        api.at("/messages/size").get(messages::size);

        api.at("/node/version").get(node::version);
        api.at("/node/info").get(node::info);
        api.at("/node/peers").get(node::peers);
        api.at("/node/metrics").get(node::metrics);
        api.at("/node/entryNodes").get(node::entry_nodes);

        api
    });

    app.listen(host).await.expect("the server should run successfully")
}

/// Should not be instantiated directly, but rather through the `ApiErrorStatus`.
#[derive(Debug, Clone, serde::Serialize)]
struct ApiError {
    pub status: String,
    #[serde(skip_serializing_if = "Option::is_none")]
    pub error: Option<String>,
}

/// Enumerates all API request errors
#[derive(Debug, Clone, PartialEq, Eq, strum::Display)]
#[strum(serialize_all = "SCREAMING_SNAKE_CASE")]
enum ApiErrorStatus {
    InvalidInput,
    InvalidChannelId,
    InvalidPeerId,
    ChannelNotFound,
    TicketsNotFound,
    NotEnoughBalance,
    NotEnoughAllowance,
    ChannelAlreadyOpen,
    ChannelNotOpen,
    UnsupportedFeature,
    Timeout,
    Unauthorized,
    InvalidQuality,
    #[strum(serialize = "UNKNOWN_FAILURE")]
    UnknownFailure(String),
}

impl From<ApiErrorStatus> for ApiError {
    fn from(value: ApiErrorStatus) -> Self {
        Self {
            status: value.to_string(),
            error: if let ApiErrorStatus::UnknownFailure(e) = value {
                Some(e)
            } else {
                None
            },
        }
    }
}

impl From<ApiErrorStatus> for tide::Body {
    fn from(value: ApiErrorStatus) -> Self {
        json!(ApiError::from(value)).into()
    }
}

// Errors lead to `UnknownFailure` per default
impl<T: Error> From<T> for ApiErrorStatus {
    fn from(value: T) -> Self {
        Self::UnknownFailure(value.to_string())
    }
}

mod alias {
    use super::*;

    #[serde_as]
    #[derive(Debug, Clone, serde::Serialize, serde::Deserialize)]
    struct PeerIdArg {
        #[serde_as(as = "DisplayFromStr")]
        pub peer_id: PeerId,
    }

    #[serde_as]
    #[derive(Debug, Clone, serde::Serialize, serde::Deserialize)]
    struct AliasPeerId {
        pub alias: String,
        #[serde_as(as = "DisplayFromStr")]
        pub peer_id: PeerId,
    }

    /// Get each previously set alias and its corresponding PeerId
    #[utoipa::path(
        get,
        path = const_format::formatcp!("{}/aliases/", BASE_PATH),
        responses(
            (status = 200, description = "Each alias with its corresponding PeerId", body = [AliasPeerId]),
            (status = 401, description = "Invalid authorization token.", body = ApiError)
        ),
        tag = "Alias"
    )]
    pub async fn aliases(req: Request<InternalState>) -> tide::Result<Response> {
        let aliases = req.state().aliases.clone();

        let aliases = aliases
            .read()
            .await
            .iter()
            .map(|(key, value)| AliasPeerId {
                alias: key.clone(),
                peer_id: value.clone(),
            })
            .collect::<Vec<_>>();

        Ok(Response::builder(200).body(json!(aliases)).build())
    }

    /// Set alias for a peer with a specific PeerId.
    #[utoipa::path(
        post,
        path = const_format::formatcp!("{}/aliases/", BASE_PATH),
        responses(
            (status = 201, description = "Alias set successfully.", body = PeerIdArg),
            (status = 400, description = "Invalid PeerId: The format or length of the peerId is incorrect.", body = ApiError),
            (status = 401, description = "Invalid authorization token.", body = ApiError),
            (status = 422, description = "Unknown failure", body = ApiError)
        ),
        tag = "Alias"
    )]
    pub async fn set_alias(mut req: Request<InternalState>) -> tide::Result<Response> {
        let args: AliasPeerId = req.body_json().await?;
        let aliases = req.state().aliases.clone();

        aliases.write().await.insert(args.alias, args.peer_id);
        Ok(Response::builder(200)
            .body(json!(PeerIdArg { peer_id: args.peer_id }))
            .build())
    }

    /// Get alias for the PeerId (Hopr address) that have this alias assigned to it.
    #[utoipa::path(
        get,
        path = const_format::formatcp!("{}/aliases/:alias", BASE_PATH),
        responses(
            (status = 200, description = "Get PeerId for an alias", body = int),
            (status = 401, description = "Invalid authorization token.", body = ApiError),
            (status = 404, description = "PeerId not found", body = ApiError),
        ),
        tag = "Alias"
    )]
    pub async fn get_alias(req: Request<InternalState>) -> tide::Result<Response> {
        let alias = req.param("alias")?.parse::<String>()?;
        let aliases = req.state().aliases.clone();

        let aliases = aliases.read().await;
        if let Some(peer_id) = aliases.get(&alias) {
            Ok(Response::builder(200)
                .body(json!(PeerIdArg {
                    peer_id: peer_id.clone()
                }))
                .build())
        } else {
            Ok(Response::builder(404).body(ApiErrorStatus::InvalidInput).build())
        }
    }

    /// Delete an alias.
    #[utoipa::path(
        delete,
        path = const_format::formatcp!("{}/aliases/:alias", BASE_PATH),
        responses(
            (status = 204, description = "Alias removed successfully", body = int),
            (status = 401, description = "Invalid authorization token.", body = ApiError),
            (status = 422, description = "Unknown failure", body = ApiError)   // TOOD: This can never happen
        ),
        tag = "Alias"
    )]
    pub async fn delete_alias(req: Request<InternalState>) -> tide::Result<Response> {
        let alias = req.param("alias")?.parse::<String>()?;
        let aliases = req.state().aliases.clone();

        let _ = aliases.write().await.remove(&alias);

        Ok(Response::builder(204).build())
    }
}

mod account {
    use super::*;

    #[derive(Debug, Clone, serde::Serialize, serde::Deserialize)]
    #[serde(rename_all = "camelCase")]
    struct AccountAddresses {
        pub native: String,
        pub hopr: String,
    }

    /// Get node's HOPR and native addresses.
    ///
    /// HOPR address is represented by the P2P PeerId and can be used by other node owner to interact with this node.
    #[utoipa::path(
        get,
        path = const_format::formatcp!("{}/account/addresses", BASE_PATH),
        responses(
            (status = 200, description = "The node's public addresses", body = AddressesAddress),
            (status = 401, description = "Invalid authorization token.", body = ApiError),
            (status = 422, description = "Unknown failure", body = ApiError)
        ),
        tag = "Account"
    )]
    pub(super) async fn addresses(req: Request<InternalState>) -> tide::Result<Response> {
        let addresses = AccountAddresses {
            native: req.state().hopr.me_onchain().to_string(),
            hopr: req.state().hopr.me_peer_id().to_string(),
        };

        Ok(Response::builder(200).body(json!(addresses)).build())
    }

    #[derive(Debug, Default, Clone, serde::Serialize, serde::Deserialize)]
    #[serde(rename_all = "camelCase")]
    struct AccountBalances {
        pub safe_native: String,
        pub native: String,
        pub safe_hopr: String,
        pub hopr: String,
        pub safe_hopr_allowance: String,
    }

    /// Get node's and associated Safe's HOPR and native balances as the allowance for HOPR
    /// tokens to be drawn by HoprChannels from Safe.
    ///
    /// HOPR tokens from the Safe balance are used to fund the payment channels between this
    /// node and other nodes on the network.
    /// NATIVE balance of the Node is used to pay for the gas fees for the blockchain.
    #[utoipa::path(
        get,
        path = const_format::formatcp!("{}/account/balances", BASE_PATH),
        responses(
            (status = 200, description = "The node's HOPR and Safe balances", body = AccountBalances),
            (status = 401, description = "Invalid authorization token.", body = ApiError),
            (status = 422, description = "Unknown failure", body = ApiError)
        ),
        tag = "Account"
    )]
    pub(super) async fn balances(req: Request<InternalState>) -> tide::Result<Response> {
        let hopr = req.state().hopr.clone();

        let mut account_balances = AccountBalances::default();

        match hopr.get_balance(BalanceType::Native).await {
            Ok(v) => account_balances.native = v.to_string(),
            Err(e) => return Ok(Response::builder(422).body(ApiErrorStatus::from(e)).build()),
        }

        match hopr.get_balance(BalanceType::HOPR).await {
            Ok(v) => account_balances.hopr = v.to_string(),
            Err(e) => return Ok(Response::builder(422).body(ApiErrorStatus::from(e)).build()),
        }

        match hopr.get_safe_balance(BalanceType::Native).await {
            Ok(v) => account_balances.safe_native = v.to_string(),
            Err(e) => return Ok(Response::builder(422).body(ApiErrorStatus::from(e)).build()),
        }

        match hopr.get_safe_balance(BalanceType::HOPR).await {
            Ok(v) => account_balances.safe_hopr = v.to_string(),
            Err(e) => return Ok(Response::builder(422).body(ApiErrorStatus::from(e)).build()),
        }

        match hopr.safe_allowance().await {
            Ok(v) => account_balances.safe_hopr_allowance = v.to_string(),
            Err(e) => return Ok(Response::builder(422).body(ApiErrorStatus::from(e)).build()),
        }

        Ok(Response::builder(200).body(json!(account_balances)).build())
    }

    #[serde_as]
    #[derive(Debug, Clone, serde::Serialize, serde::Deserialize)]
    #[serde(rename_all = "camelCase")]
    struct WithdrawRequest {
        currency: BalanceType,
        amount: u128,
        #[serde_as(as = "DisplayFromStr")]
        address: Address,
    }

    /// Withdraw funds from this node to the ethereum wallet address.
    ///
    /// Both NATIVE or HOPR can be withdrawn using this method.
    #[utoipa::path(
        get,
        path = const_format::formatcp!("{}/account/withdraw", BASE_PATH),
        responses(
            (status = 200, description = "The node's funds have been withdrawn", body = AccountBalances),
            (status = 401, description = "Invalid authorization token.", body = ApiError),
            (status = 422, description = "Unknown failure", body = ApiError)
        ),
        tag = "Account"
    )]
    pub(super) async fn withdraw(mut req: Request<InternalState>) -> tide::Result<Response> {
        let withdraw_req_data: WithdrawRequest = req.body_json().await?;

        match req
            .state()
            .hopr
            .withdraw(
                withdraw_req_data.address,
                Balance::new(withdraw_req_data.amount.into(), withdraw_req_data.currency),
            )
            .await
        {
            Ok(receipt) => Ok(Response::builder(200).body(json!({"receipt": receipt})).build()),
            Err(e) => Ok(Response::builder(422).body(ApiErrorStatus::from(e)).build()),
        }
    }
}

mod peers {
    use super::*;
    use core_transport::constants::PEER_METADATA_PROTOCOL_VERSION;
    use core_transport::errors::HoprTransportError;
    use hopr_lib::Multiaddr;
    use serde_with::DurationMilliSeconds;
    use std::str::FromStr;
    use std::time::Duration;

    #[serde_as]
    #[derive(Debug, Clone, serde::Serialize)]
    struct NodePeerInfo {
        #[serde_as(as = "Vec<DisplayFromStr>")]
        pub announced: Vec<Multiaddr>,
        #[serde_as(as = "Vec<DisplayFromStr>")]
        pub observed: Vec<Multiaddr>,
    }

    #[utoipa::path(
        get,
        path = const_format::formatcp!("{}/peers/{{peerId}}", BASE_PATH),
        responses(
            (status = 200, description = "Peer information fetched successfully.", body = NodePeerInfo),
            (status = 400, description = "Invalid peer id", body = ApiError),
            (status = 401, description = "Invalid authorization token.", body = ApiError),
            (status = 422, description = "Unknown failure", body = ApiError)
        ),
        tag = "Peers"
    )]
    pub(super) async fn show_all_peers(req: Request<InternalState>) -> tide::Result<Response> {
        let hopr = req.state().hopr.clone();
        match PeerId::from_str(req.param("peerId")?) {
            Ok(peer) => Ok(Response::builder(200)
                .body(json!(NodePeerInfo {
                    announced: hopr.multiaddresses_announced_to_dht(&peer).await,
                    observed: hopr.network_observed_multiaddresses(&peer).await
                }))
                .build()),
            Err(_) => Ok(Response::builder(400).body(ApiErrorStatus::InvalidPeerId).build()),
        }
    }

    #[serde_as]
    #[derive(Debug, Clone, serde::Serialize)]
    #[serde(rename_all = "camelCase")]
    struct PingInfo {
        #[serde_as(as = "DurationMilliSeconds<u64>")]
        pub latency: std::time::Duration,
        pub reported_version: String,
    }

    #[utoipa::path(
        post,
        path = const_format::formatcp!("{}/peers/{{peerId}}", BASE_PATH),
        responses(
            (status = 200, description = "Ping successful", body = NodePeerInfo),
            (status = 400, description = "Invalid peer id", body = ApiError),
            (status = 401, description = "Invalid authorization token.", body = ApiError),
            (status = 422, description = "Unknown failure", body = ApiError)
        ),
        tag = "Peers"
    )]
    pub(super) async fn ping_peer(req: Request<InternalState>) -> tide::Result<Response> {
        let hopr = req.state().hopr.clone();
        match PeerId::from_str(req.param("peerId")?) {
            Ok(peer) => match hopr.ping(&peer).await {
                Ok(latency) => Ok(Response::builder(200)
                    .body(json!(PingInfo {
                        latency: latency.unwrap_or(Duration::ZERO), // TODO: what should be the correct default ?
                        reported_version: hopr
                            .network_peer_info(&peer)
                            .await
                            .and_then(|s| s.metadata().get(PEER_METADATA_PROTOCOL_VERSION).cloned())
                            .unwrap_or("unknown".into())
                    }))
                    .build()),
                Err(HoprLibError::TransportError(HoprTransportError::Protocol(
                    core_protocol::errors::ProtocolError::Timeout,
                ))) => Ok(Response::builder(422).body(ApiErrorStatus::Timeout).build()),
                Err(e) => Ok(Response::builder(422).body(ApiErrorStatus::from(e)).build()),
            },
            Err(_) => Ok(Response::builder(400).body(ApiErrorStatus::InvalidPeerId).build()),
        }
    }
}

mod channels {
    use super::*;
    use core_crypto::types::Hash;
    use core_ethereum_actions::errors::CoreEthereumActionsError;
    use core_types::channels::{ChannelEntry, ChannelStatus};
    use futures::TryFutureExt;
    use std::str::FromStr;
    use utils_types::traits::ToHex;

    #[serde_as]
    #[derive(Debug, Clone, serde::Serialize)]
    #[serde(rename_all = "camelCase")]
    struct NodeChannel {
        #[serde_as(as = "DisplayFromStr")]
        pub id: Hash,
        #[serde_as(as = "DisplayFromStr")]
        pub peer_address: Address,
        #[serde_as(as = "DisplayFromStr")]
        pub status: ChannelStatus,
        pub balance: String,
    }

    impl From<ChannelEntry> for NodeChannel {
        fn from(value: ChannelEntry) -> Self {
            Self {
                id: value.get_id(),
                peer_address: value.destination,
                status: value.status,
                balance: value.balance.amount().to_string(),
            }
        }
    }

    #[serde_as]
    #[derive(Debug, Clone, serde::Serialize)]
    #[serde(rename_all = "camelCase")]
    struct NodeTopologyChannel {
        #[serde_as(as = "DisplayFromStr")]
        pub channel_id: Hash,
        #[serde_as(as = "DisplayFromStr")]
        pub source_address: Address,
        #[serde_as(as = "DisplayFromStr")]
        pub destination_address: Address,
        #[serde_as(as = "DisplayFromStr")]
        pub source_peer_id: PeerId,
        #[serde_as(as = "DisplayFromStr")]
        pub destination_peer_id: PeerId,
        pub balance: String,
        #[serde_as(as = "DisplayFromStr")]
        pub status: ChannelStatus,
        pub ticket_index: u32,
        pub channel_epoch: u32,
        pub closure_time: u64,
    }

    #[derive(Debug, Clone, serde::Serialize)]
    struct NodeChannels {
        pub incoming: Vec<NodeChannel>,
        pub outgoing: Vec<NodeChannel>,
        pub all: Vec<NodeTopologyChannel>,
    }

    async fn query_topology_info(channel: &ChannelEntry, node: &Hopr) -> Result<NodeTopologyChannel, HoprLibError> {
        Ok(NodeTopologyChannel {
            channel_id: channel.get_id(),
            source_address: channel.source,
            destination_address: channel.destination,
            source_peer_id: node
                .chain_key_to_peerid(&channel.source)
                .await?
                .ok_or(HoprLibError::GeneralError("failed to map to peerid".into()))?,
            destination_peer_id: node
                .chain_key_to_peerid(&channel.destination)
                .await?
                .ok_or(HoprLibError::GeneralError("failed to map to peerid".into()))?,
            balance: channel.balance.amount().to_string(),
            status: channel.status,
            ticket_index: channel.ticket_index.as_u32(),
            channel_epoch: channel.channel_epoch.as_u32(),
            closure_time: channel.closure_time.as_u64(),
        })
    }

    #[utoipa::path(
        get,
        path = const_format::formatcp!("{}/channels", BASE_PATH),
        responses(
            (status = 200, description = "Channels fetched successfully", body = NodeChannels),
            (status = 401, description = "Invalid authorization token.", body = ApiError),
            (status = 422, description = "Unknown failure", body = ApiError)
        ),
        tag = "Channels"
    )]
    pub(super) async fn list_channels(req: Request<InternalState>) -> tide::Result<Response> {
        let hopr = req.state().hopr.clone();
        let including_closed = bool::from_str(req.param("includingClosed")?)?;
        let full_topology = bool::from_str(req.param("fullTopology")?)?;

        if full_topology {
            let hopr_clone = hopr.clone();
            let topology = hopr
                .all_channels()
                .and_then(|channels| async move {
                    futures::future::try_join_all(channels.iter().map(|c| query_topology_info(c, hopr_clone.as_ref())))
                        .await
                })
                .await;

            match topology {
                Ok(all) => Ok(Response::builder(200)
                    .body(json!(NodeChannels {
                        incoming: vec![],
                        outgoing: vec![],
                        all
                    }))
                    .build()),
                Err(e) => Ok(Response::builder(422).body(ApiErrorStatus::from(e)).build()),
            }
        } else {
            let channels = hopr
                .channels_to(&hopr.me_onchain())
                .and_then(|incoming| async {
                    let outgoing = hopr.channels_from(&hopr.me_onchain()).await?;
                    Ok((incoming, outgoing))
                })
                .await;

            match channels {
                Ok((incoming, outgoing)) => {
                    let channel_info = NodeChannels {
                        incoming: incoming
                            .into_iter()
                            .filter_map(|c| {
                                (including_closed || c.status != ChannelStatus::Closed).then(|| NodeChannel::from(c))
                            })
                            .collect(),
                        outgoing: outgoing
                            .into_iter()
                            .filter_map(|c| {
                                (including_closed || c.status != ChannelStatus::Closed).then(|| NodeChannel::from(c))
                            })
                            .collect(),
                        all: vec![],
                    };

                    Ok(Response::builder(200).body(json!(channel_info)).build())
                }
                Err(e) => Ok(Response::builder(422).body(ApiErrorStatus::from(e)).build()),
            }
        }
    }

    #[serde_as]
    #[derive(Debug, Clone, serde::Deserialize)]
    #[serde(rename_all = "camelCase")]
    struct OpenChannelRequest {
        #[serde_as(as = "DisplayFromStr")]
        pub peer_address: Address,
        pub amount: String,
    }

    #[serde_as]
    #[derive(Debug, Clone, serde::Serialize)]
    #[serde(rename_all = "camelCase")]
    struct OpenChannelReceipt {
        #[serde_as(as = "DisplayFromStr")]
        pub channel_id: Hash,
        #[serde_as(as = "DisplayFromStr")]
        pub transaction_receipt: Hash,
    }

    #[utoipa::path(
        post,
        path = const_format::formatcp!("{}/channels", BASE_PATH),
        responses(
            (status = 201, description = "Channel successfully opened", body = OpenChannelReceipt),
            (status = 401, description = "Invalid authorization token.", body = ApiError),
            (status = 403, description = "Failed to open the channel because of insufficient HOPR balance or allowance.", body = ApiError),
            (status = 409, description = "Failed to open the channel because the channel between this nodes already exists.", body = ApiError),
            (status = 422, description = "Unknown failure", body = ApiError)
        ),
        tag = "Channels"
    )]
    pub(super) async fn open_channel(mut req: Request<InternalState>) -> tide::Result<Response> {
        let hopr = req.state().hopr.clone();

        let open_req: OpenChannelRequest = req.body_json().await?;

        match hopr
            .open_channel(
                &open_req.peer_address,
                &Balance::new_from_str(&open_req.amount, BalanceType::HOPR),
            )
            .await
        {
            Ok(channel_details) => Ok(Response::builder(201)
                .body(json!(OpenChannelReceipt {
                    channel_id: channel_details.channel_id,
                    transaction_receipt: channel_details.tx_hash
                }))
                .build()),
            Err(HoprLibError::ChainError(CoreEthereumActionsError::BalanceTooLow)) => {
                Ok(Response::builder(403).body(ApiErrorStatus::NotEnoughBalance).build())
            }
            Err(HoprLibError::ChainError(CoreEthereumActionsError::NotEnoughAllowance)) => {
                Ok(Response::builder(403).body(ApiErrorStatus::NotEnoughAllowance).build())
            }
            Err(HoprLibError::ChainError(CoreEthereumActionsError::ChannelAlreadyExists)) => {
                Ok(Response::builder(409).body(ApiErrorStatus::ChannelAlreadyOpen).build())
            }
            Err(e) => Ok(Response::builder(422).body(ApiErrorStatus::from(e)).build()),
        }
    }

    #[utoipa::path(
        get,
        path = const_format::formatcp!("{BASE_PATH}/channels/{{channelId}}"),
        responses(
            (status = 201, description = "Channel fetched successfully", body = NodeTopologyChannel),
            (status = 400, description = "Invalid channel id.", body = ApiError),
            (status = 401, description = "Invalid authorization token.", body = ApiError),
            (status = 404, description = "Channel not found.", body = ApiError),
            (status = 422, description = "Unknown failure", body = ApiError)
        ),
        tag = "Channels"
    )]
    pub(super) async fn show_channel(req: Request<InternalState>) -> tide::Result<Response> {
        let hopr = req.state().hopr.clone();

        match Hash::from_hex(req.param("channelId")?) {
            Ok(channel_id) => match hopr.channel_from_hash(&channel_id).await {
                Ok(Some(channel)) => Ok(Response::builder(200)
                    .body(json!(query_topology_info(&channel, hopr.as_ref()).await?))
                    .build()),
                Ok(None) => Ok(Response::builder(404).body(ApiErrorStatus::ChannelNotFound).build()),
                Err(e) => Ok(Response::builder(422).body(ApiErrorStatus::from(e)).build()),
            },
            Err(_) => Ok(Response::builder(400).body(ApiErrorStatus::InvalidChannelId).build()),
        }
    }

    #[serde_as]
    #[derive(Debug, Clone, serde::Serialize)]
    #[serde(rename_all = "camelCase")]
    struct CloseChannelReceipt {
        #[serde_as(as = "DisplayFromStr")]
        pub receipt: Hash,
        #[serde_as(as = "DisplayFromStr")]
        pub channel_status: ChannelStatus,
    }

    #[utoipa::path(
        delete,
        path = const_format::formatcp!("{}/channels/{{channelId}}", BASE_PATH),
        responses(
            (status = 200, description = "Channel closed successfully", body = CloseChannelReceipt),
            (status = 400, description = "Invalid channel id.", body = ApiError),
            (status = 401, description = "Invalid authorization token.", body = ApiError),
            (status = 404, description = "Channel not found.", body = ApiError),
            (status = 422, description = "Unknown failure", body = ApiError)
        ),
        tag = "Channels"
    )]
    pub(super) async fn close_channel(req: Request<InternalState>) -> tide::Result<Response> {
        let hopr = req.state().hopr.clone();

        match Hash::from_hex(req.param("channelId")?) {
            Ok(channel_id) => match hopr.close_channel_by_id(channel_id, false).await {
                Ok(receipt) => Ok(Response::builder(200)
                    .body(json!(CloseChannelReceipt {
                        channel_status: receipt.status,
                        receipt: receipt.tx_hash
                    }))
                    .build()),
                Err(HoprLibError::ChainError(CoreEthereumActionsError::ChannelDoesNotExist)) => {
                    Ok(Response::builder(404).body(ApiErrorStatus::ChannelNotFound).build())
                }
                Err(HoprLibError::ChainError(CoreEthereumActionsError::InvalidArguments(_))) => {
                    Ok(Response::builder(422).body(ApiErrorStatus::UnsupportedFeature).build())
                }
                Err(e) => Ok(Response::builder(422).body(ApiErrorStatus::from(e)).build()),
            },
            Err(_) => Ok(Response::builder(400).body(ApiErrorStatus::InvalidChannelId).build()),
        }
    }

    #[utoipa::path(
        post,
        path = const_format::formatcp!("{}/channels/{{channelId}}/fund", BASE_PATH),
        responses(
            (status = 200, description = "Channel funded successfully", body = String),
            (status = 400, description = "Invalid channel id.", body = ApiError),
            (status = 401, description = "Invalid authorization token.", body = ApiError),
            (status = 404, description = "Channel not found.", body = ApiError),
            (status = 422, description = "Unknown failure", body = ApiError)
        ),
        tag = "Channels"
    )]
    pub(super) async fn fund_channel(req: Request<InternalState>) -> tide::Result<Response> {
        let hopr = req.state().hopr.clone();
        let amount = Balance::new_from_str(req.param("amount")?, BalanceType::HOPR);

        match Hash::from_hex(req.param("channelId")?) {
            Ok(channel_id) => match hopr.fund_channel(&channel_id, &amount).await {
                Ok(hash) => Ok(Response::builder(200).body(hash.to_string()).build()),
                Err(HoprLibError::ChainError(CoreEthereumActionsError::ChannelDoesNotExist)) => {
                    Ok(Response::builder(404).body(ApiErrorStatus::ChannelNotFound).build())
                }
                Err(e) => Ok(Response::builder(422).body(ApiErrorStatus::from(e)).build()),
            },
            Err(_) => Ok(Response::builder(400).body(ApiErrorStatus::InvalidChannelId).build()),
        }
    }
}

mod messages {
    use std::time::Duration;

    use hopr_lib::HalfKeyChallenge;

    use super::*;

    #[derive(Debug, Clone, serde::Serialize, serde::Deserialize)]
    struct Tag {
        pub tag: u16,
    }

    #[derive(Debug, Clone, serde::Serialize, serde::Deserialize)]
    struct Size {
        pub size: usize,
    }

    #[serde_as]
    #[derive(Debug, Clone, serde::Serialize, serde::Deserialize, validator::Validate)]
    #[serde(rename_all = "camelCase")]
    struct SendMessageReq {
        /// The message tag used to filter messages based on application
        pub tag: u16,
        /// Message to be transmitted over the network
        pub body: String,
        /// The recipient HOPR PeerId
        #[serde_as(as = "DisplayFromStr")]
        pub peer_id: PeerId,
        #[serde_as(as = "Option<Vec<DisplayFromStr>>")]
        // #[validate(length(min=0, max=3))]        // NOTE: issue in serde_as with validator -> no order is correct
        pub path: Option<Vec<PeerId>>,
        #[validate(range(min = 1, max = 3))]
        pub hops: Option<u16>,
    }

    #[derive(Debug, Clone, serde::Serialize, serde::Deserialize)]
    #[serde(rename_all = "camelCase")]
    struct SendMessageRes {
        pub challenge: HalfKeyChallenge,
    }

    /// Send a message to another peer using a given path.
    ///
    /// The message can be sent either over a specified path or using a specified
    /// number of HOPS, if no path is given.
    #[utoipa::path(
        get,
        path = const_format::formatcp!("{}/messages/", BASE_PATH),
        responses(
            (status = 202, description = "The message was sent successfully, DOES NOT imply successful delivery.", body = SendMessageRes),
            (status = 401, description = "Invalid authorization token.", body = ApiError),
            (status = 422, description = "Unknown failure", body = ApiError)
        ),
        tag = "Messages"
    )]
    pub async fn send_message(mut req: Request<InternalState>) -> tide::Result<Response> {
        let args: SendMessageReq = req.body_json().await?;
        let hopr = req.state().hopr.clone();

        // Use the message encoder, if any
        let msg_body = req.state()
            .msg_encoder
            .as_ref()
            .map(|enc| enc(args.body.as_bytes()))
            .unwrap_or(Box::from(args.body.as_bytes()));

        if let Some(path) = &args.path {
            if path.len() > 3 {
                return Ok(Response::builder(422)
                    .body(ApiErrorStatus::UnknownFailure(
                        "The path components must contain at most 3 elements".into(),
                    ))
                    .build());
            }
        }

<<<<<<< HEAD
        match hopr.send_message(msg_body, args.peer_id, args.path, args.hops, Some(args.tag)).await {
            Ok(challenge) => Ok(Response::builder(202).body(json!(SendMessageRes{challenge})).build()),
=======
        match hopr
            .send_message(
                Box::from(args.body.as_ref()),
                args.peer_id,
                args.path,
                args.hops,
                Some(args.tag),
            )
            .await
        {
            Ok(challenge) => Ok(Response::builder(202).body(json!(SendMessageRes { challenge })).build()),
>>>>>>> b1de3e99
            Err(e) => Ok(Response::builder(422).body(ApiErrorStatus::from(e)).build()),
        }
    }

    /// Delete messages from nodes message inbox.
    #[utoipa::path(
        delete,
        path = const_format::formatcp!("{}/messages/", BASE_PATH),
        responses(
            (status = 204, description = "Messages successfully deleted."),
            (status = 401, description = "Invalid authorization token.", body = ApiError),
        ),
        tag = "Messages"
    )]
    pub async fn delete_messages(req: Request<InternalState>) -> tide::Result<Response> {
        let tag: Tag = req.query()?;
        let inbox = req.state().inbox.clone();

        inbox.write().await.pop_all(Some(tag.tag)).await;
        Ok(Response::builder(204).build())
    }

    /// Get size of filtered message inbox for a specific tag
    #[utoipa::path(
        get,
        path = const_format::formatcp!("{}/messages/size/", BASE_PATH),
        responses(
            (status = 200, description = "Returns the message inbox size filtered by the given tag", body = Size),
            (status = 401, description = "Invalid authorization token.", body = ApiError),
        ),
        tag = "Messages"
    )]
    pub async fn size(req: Request<InternalState>) -> tide::Result<Response> {
        let tag: Tag = req.query()?;
        let inbox = req.state().inbox.clone();

        let size = inbox.read().await.size(Some(tag.tag)).await;

        Ok(Response::builder(200).body(json!(Size { size })).build())
    }

    #[derive(Debug, Clone, serde::Serialize, serde::Deserialize)]
    #[serde(rename_all = "camelCase")]
    struct MessagePopRes {
        tag: u16,
        body: String,
        received_at: u128,
    }

    fn to_api_message(data: hopr_lib::ApplicationData, ts: Duration) -> Result<MessagePopRes, String> {
        if let Some(tag) = data.application_tag {
            match std::str::from_utf8(&data.plain_text) {
                Ok(data_str) => Ok(MessagePopRes {
                    tag,
                    body: data_str.into(),
                    received_at: ts.as_millis(),
                }),
                Err(error) => Err(format!("Failed to deserialize data into string: {error}")),
            }
        } else {
            Err("No application tag was present despite picking from a tagged inbox".into())
        }
    }

    /// Get the oldest message currently present in the nodes message inbox.
    ///
    /// The message is removed from the inbox.
    #[utoipa::path(
        post,
        path = const_format::formatcp!("{}/messages/pop", BASE_PATH),
        responses(
            (status = 204, description = "Message successfully extracted.", body = MessagePopRes),
            (status = 401, description = "Invalid authorization token.", body = ApiError),
            (status = 404, description = "The specified resource was not found."),
            (status = 422, description = "Unknown failure", body = ApiError)
        ),
        tag = "Messages"
    )]
    pub async fn pop(mut req: Request<InternalState>) -> tide::Result<Response> {
        let tag: Tag = req.body_json().await?;
        let inbox = req.state().inbox.clone();

        let inbox = inbox.write().await;
        if let Some((data, ts)) = inbox.pop(Some(tag.tag)).await {
            match to_api_message(data, ts) {
                Ok(message) => Ok(Response::builder(204).body(json!(message)).build()),
                Err(e) => Ok(Response::builder(422).body(ApiErrorStatus::UnknownFailure(e)).build()),
            }
        } else {
            Ok(Response::builder(404).build())
        }
    }

    /// Get the list of messages currently present in the nodes message inbox.
    ///
    /// The messages are removed from the inbox.
    #[utoipa::path(
        post,
        path = const_format::formatcp!("{}/messages/pop-all", BASE_PATH),
        responses(
            (status = 200, description = "All message successfully extracted.", body = [MessagePopRes]),
            (status = 401, description = "Invalid authorization token.", body = ApiError),
            (status = 404, description = "The specified resource was not found."),
            (status = 422, description = "Unknown failure", body = ApiError)
        ),
        tag = "Messages"
    )]
    pub async fn pop_all(mut req: Request<InternalState>) -> tide::Result<Response> {
        let tag: Tag = req.body_json().await?;
        let inbox = req.state().inbox.clone();

        let inbox = inbox.write().await;
        let messages = inbox
            .pop_all(Some(tag.tag))
            .await
            .into_iter()
            .filter_map(|(data, ts)| to_api_message(data, ts).ok())
            .collect::<Vec<_>>();

        Ok(Response::builder(200).body(json!(messages)).build())
    }

    /// Peek the oldest message currently present in the nodes message inbox.
    ///
    /// The message is not removed from the inbox.
    #[utoipa::path(
        post,
        path = const_format::formatcp!("{}/messages/peek", BASE_PATH),
        responses(
            (status = 204, description = "Message successfully peeked at.", body = MessagePopRes),
            (status = 401, description = "Invalid authorization token.", body = ApiError),
            (status = 404, description = "The specified resource was not found."),
            (status = 422, description = "Unknown failure", body = ApiError)
        ),
        tag = "Messages"
    )]
    pub async fn peek(mut req: Request<InternalState>) -> tide::Result<Response> {
        let tag: Tag = req.body_json().await?;
        let inbox = req.state().inbox.clone();

        let inbox = inbox.write().await;
        if let Some((data, ts)) = inbox.pop(Some(tag.tag)).await {
            match to_api_message(data, ts) {
                Ok(message) => Ok(Response::builder(204).body(json!(message)).build()),
                Err(e) => Ok(Response::builder(422).body(ApiErrorStatus::UnknownFailure(e)).build()),
            }
        } else {
            Ok(Response::builder(404).build())
        }
    }

    /// Peek the list of messages currently present in the nodes message inbox.
    ///
    /// The messages are not removed from the inbox.
    #[utoipa::path(
        post,
        path = const_format::formatcp!("{}/messages/peek-all", BASE_PATH),
        responses(
            (status = 200, description = "All messages successfully peeked at.", body = [MessagePopRes]),
            (status = 401, description = "Invalid authorization token.", body = ApiError),
            (status = 404, description = "The specified resource was not found."),
            (status = 422, description = "Unknown failure", body = ApiError)
        ),
        tag = "Messages"
    )]
    pub async fn peek_all(mut req: Request<InternalState>) -> tide::Result<Response> {
        let tag: Tag = req.body_json().await?;
        let inbox = req.state().inbox.clone();

        let inbox = inbox.write().await;
        let messages = inbox
            .peek_all(Some(tag.tag))
            .await
            .into_iter()
            .filter_map(|(data, ts)| to_api_message(data, ts).ok())
            .collect::<Vec<_>>();

        Ok(Response::builder(200).body(json!(messages)).build())
    }
}

mod tickets {
    use super::*;
    use core_crypto::types::Hash;
    use core_protocol::errors::ProtocolError;
    use core_transport::errors::HoprTransportError;
    use core_transport::TicketStatistics;
    use core_types::channels::Ticket;
    use utils_types::traits::ToHex;

    #[serde_as]
    #[derive(Debug, Clone, serde::Serialize)]
    #[serde(rename_all = "camelCase")]
    struct ChannelTicket {
        #[serde_as(as = "DisplayFromStr")]
        pub channel_id: Hash,
        pub amount: String,
        pub index: u64,
        pub index_offset: u32,
        pub win_prob: String,
        pub channel_epoch: u32,
        pub signature: String,
    }

    impl From<Ticket> for ChannelTicket {
        fn from(value: Ticket) -> Self {
            Self {
                channel_id: value.channel_id,
                amount: value.amount.amount().to_string(),
                index: value.index,
                index_offset: value.index_offset,
                win_prob: value.win_prob().to_string(),
                channel_epoch: value.channel_epoch,
                signature: value.signature.expect("impossible to have an unsigned ticket").to_hex(),
            }
        }
    }

    #[utoipa::path(
        get,
        path = const_format::formatcp!("{}/channels/{{channelId}}/tickets", BASE_PATH),
        responses(
            (status = 200, description = "Channel funded successfully", body = [ChannelTicket]),
            (status = 400, description = "Invalid channel id.", body = ApiError),
            (status = 401, description = "Invalid authorization token.", body = ApiError),
            (status = 404, description = "Channel not found.", body = ApiError),
            (status = 422, description = "Unknown failure", body = ApiError)
        ),
        tag = "Channels"
    )]
    pub(super) async fn show_channel_tickets(req: Request<InternalState>) -> tide::Result<Response> {
        let hopr = req.state().hopr.clone();

        match Hash::from_hex(req.param("channelId")?) {
            Ok(channel_id) => match hopr.tickets_in_channel(&channel_id).await {
                Ok(Some(tickets)) => Ok(Response::builder(200)
                    .body(json!(tickets
                        .into_iter()
                        .map(|t| ChannelTicket::from(t.ticket))
                        .collect::<Vec<_>>()))
                    .build()),
                Ok(None) => Ok(Response::builder(404).body(ApiErrorStatus::ChannelNotFound).build()),
                Err(e) => Ok(Response::builder(422).body(ApiErrorStatus::from(e)).build()),
            },
            Err(_) => Ok(Response::builder(400).body(ApiErrorStatus::InvalidChannelId).build()),
        }
    }

    #[utoipa::path(
        get,
        path = const_format::formatcp!("{}/tickets", BASE_PATH),
        responses(
            (status = 200, description = "Channel funded successfully", body = [ChannelTicket]),
            (status = 401, description = "Invalid authorization token.", body = ApiError),
            (status = 422, description = "Unknown failure", body = ApiError)
        ),
        tag = "Tickets"
    )]
    pub(super) async fn show_all_tickets(req: Request<InternalState>) -> tide::Result<Response> {
        let hopr = req.state().hopr.clone();
        match hopr.all_tickets().await {
            Ok(tickets) => Ok(Response::builder(200)
                .body(json!(tickets.into_iter().map(ChannelTicket::from).collect::<Vec<_>>()))
                .build()),
            Err(e) => Ok(Response::builder(422).body(ApiErrorStatus::from(e)).build()),
        }
    }

    #[derive(Debug, Clone, serde::Serialize)]
    #[serde(rename_all = "camelCase")]
    struct NodeTicketStatistics {
        pub win_proportion: f64,
        pub unredeemed: u64,
        pub unredeemed_value: String,
        pub redeemed: u64,
        pub redeemed_value: String,
        pub losing_tickets: u64,
        pub neglected: u64,
        pub neglected_value: String,
        pub rejected: u64,
        pub rejected_value: String,
    }

    impl From<TicketStatistics> for NodeTicketStatistics {
        fn from(value: TicketStatistics) -> Self {
            Self {
                win_proportion: value.win_proportion,
                unredeemed: value.unredeemed,
                unredeemed_value: value.unredeemed_value.amount().to_string(),
                redeemed: value.redeemed,
                redeemed_value: value.redeemed_value.amount().to_string(),
                losing_tickets: value.losing,
                neglected: value.neglected,
                neglected_value: value.neglected_value.amount().to_string(),
                rejected: value.rejected,
                rejected_value: value.rejected_value.amount().to_string(),
            }
        }
    }

    #[utoipa::path(
        get,
        path = const_format::formatcp!("{}/tickets/statistics", BASE_PATH),
        responses(
            (status = 200, description = "Tickets statistics fetched successfully. Check schema for description of every field in the statistics.", body = NodeTicketStatistics),
            (status = 401, description = "Invalid authorization token.", body = ApiError),
            (status = 422, description = "Unknown failure", body = ApiError)
        ),
        tag = "Tickets"
    )]
    pub(super) async fn show_ticket_statistics(req: Request<InternalState>) -> tide::Result<Response> {
        let hopr = req.state().hopr.clone();
        match hopr.ticket_statistics().await.map(NodeTicketStatistics::from) {
            Ok(stats) => Ok(Response::builder(200).body(json!(stats)).build()),
            Err(e) => Ok(Response::builder(422).body(ApiErrorStatus::from(e)).build()),
        }
    }

    #[utoipa::path(
        post,
        path = const_format::formatcp!("{}/tickets/redeem", BASE_PATH),
        responses(
            (status = 200, description = "Tickets redeemed successfully."),
            (status = 401, description = "Invalid authorization token.", body = ApiError),
            (status = 422, description = "Unknown failure", body = ApiError)
        ),
        tag = "Tickets"
    )]
    pub(super) async fn redeem_all_tickets(req: Request<InternalState>) -> tide::Result<Response> {
        let hopr = req.state().hopr.clone();
        match hopr.redeem_all_tickets(false).await {
            Ok(()) => Ok(Response::builder(204).build()),
            Err(e) => Ok(Response::builder(422).body(ApiErrorStatus::from(e)).build()),
        }
    }

    #[utoipa::path(
        post,
        path = const_format::formatcp!("{}/channel/{{channelId}}/tickets/redeem", BASE_PATH),
        responses(
            (status = 200, description = "Tickets redeemed successfully."),
            (status = 400, description = "Invalid channel id.", body = ApiError),
            (status = 401, description = "Invalid authorization token.", body = ApiError),
            (status = 404, description = "Tickets were not found for that channel. That means that no messages were sent inside this channel yet.", body = ApiError),
            (status = 422, description = "Unknown failure", body = ApiError)
        ),
        tag = "Channel"
    )]
    pub(super) async fn redeem_tickets_in_channel(req: Request<InternalState>) -> tide::Result<Response> {
        let hopr = req.state().hopr.clone();
        match Hash::from_hex(req.param("channelId")?) {
            Ok(channel_id) => match hopr.redeem_tickets_in_channel(&channel_id, false).await {
                Ok(count) if count > 0 => Ok(Response::builder(204).build()),
                Ok(_) => Ok(Response::builder(404).body(ApiErrorStatus::TicketsNotFound).build()),
                Err(e) => Ok(Response::builder(422).body(ApiErrorStatus::from(e)).build()),
            },
            Err(_) => Ok(Response::builder(400).body(ApiErrorStatus::InvalidChannelId).build()),
        }
    }

    #[utoipa::path(
        post,
        path = const_format::formatcp!("{}/channel/{{channelId}}/tickets/aggregate", BASE_PATH),
        responses(
            (status = 204, description = "Tickets successfully aggregated"),
            (status = 400, description = "Invalid channel id.", body = ApiError),
            (status = 401, description = "Invalid authorization token.", body = ApiError),
            (status = 404, description = "Tickets were not found for that channel. That means that no messages were sent inside this channel yet.", body = ApiError),
            (status = 422, description = "Unknown failure", body = ApiError)
        ),
        tag = "Channel"
    )]
    pub(super) async fn aggregate_tickets_in_channel(req: Request<InternalState>) -> tide::Result<Response> {
        let hopr = req.state().hopr.clone();
        match Hash::from_hex(req.param("channelId")?) {
            Ok(channel_id) => match hopr.aggregate_tickets(&channel_id).await {
                Ok(_) => Ok(Response::builder(204).build()),
                Err(HoprLibError::TransportError(HoprTransportError::Protocol(ProtocolError::ChannelNotFound))) => {
                    Ok(Response::builder(422).body(ApiErrorStatus::ChannelNotFound).build())
                }
                Err(HoprLibError::TransportError(HoprTransportError::Protocol(ProtocolError::ChannelClosed))) => {
                    Ok(Response::builder(422).body(ApiErrorStatus::ChannelNotOpen).build())
                }
                Err(e) => Ok(Response::builder(422).body(ApiErrorStatus::from(e)).build()),
            },
            Err(_) => Ok(Response::builder(400).body(ApiErrorStatus::InvalidChannelId).build()),
        }
    }
}

mod node {
    use super::*;
    use futures::StreamExt;
    use hopr_lib::{Health, Multiaddr};

    #[cfg(all(feature = "prometheus", not(test)))]
    use {std::str::FromStr, tide::Body};

    /// Get release version of the running node.
    #[utoipa::path(
        get,
        path = const_format::formatcp!("{}/node/version", BASE_PATH),
        responses(
            (status = 200, description = "Fetched node version"),
            (status = 401, description = "Invalid authorization token.", body = ApiError),
        ),
        tag = "Node"
    )]
    pub(super) async fn version(req: Request<InternalState>) -> tide::Result<Response> {
        let version = req.state().hopr.version();

        Ok(Response::builder(200).body(json!({"version": version})).build())
    }

    #[derive(Debug, Clone, serde::Serialize, serde::Deserialize)]
    #[serde(rename_all = "camelCase")]
    struct NodePeersReqQuery {
        quality: Option<f64>,
    }

    #[derive(Debug, Clone, serde::Serialize, serde::Deserialize)]
    #[serde(rename_all = "camelCase")]
    struct HeartbeatInfo {
        sent: u64,
        success: u64,
    }

    #[serde_as]
    #[derive(Debug, Clone, serde::Serialize, serde::Deserialize)]
    #[serde(rename_all = "camelCase")]
    struct PeerInfo {
        #[serde_as(as = "DisplayFromStr")]
        peer_id: PeerId,
        #[serde_as(as = "Option<DisplayFromStr>")]
        peer_address: Option<Address>,
        #[serde_as(as = "Option<DisplayFromStr>")]
        multiaddr: Option<Multiaddr>,
        heartbeats: HeartbeatInfo,
        last_seen: u128,
        last_seen_latency: u128,
        quality: f64,
        backoff: f64,
        is_new: bool,
        reported_version: String,
    }

    #[derive(Debug, Clone, serde::Serialize, serde::Deserialize)]
    #[serde(rename_all = "camelCase")]
    struct NodePeersRes {
        connected: Vec<PeerInfo>,
        announced: Vec<PeerInfo>,
    }

    /// Lists information for `connected peers` and `announced peers`.
    ///
    /// Connected peers are nodes which are connected to the node while announced peers are
    /// nodes which have announced to the network.
    ///
    /// Optionally pass `quality` parameter to get only peers with higher or equal quality
    /// to the specified value.
    #[utoipa::path(
        get,
        path = const_format::formatcp!("{}/node/peers", BASE_PATH),
        responses(
            (status = 200, description = "Successfully returned observed peers", body=NodePeersRes),
            (status = 400, description = "Failed to extract a valid quality parameter", body = ApiError),
            (status = 401, description = "Invalid authorization token.", body = ApiError),
        ),
        tag = "Node"
    )]
    pub(super) async fn peers(req: Request<InternalState>) -> tide::Result<Response> {
        let query_params: NodePeersReqQuery = req.query()?;

        if let Some(quality) = query_params.quality {
            if quality < 0.0f64 || quality > 1.0f64 {
                return Ok(Response::builder(400).body(ApiErrorStatus::InvalidQuality).build());
            }
        }

        let hopr = req.state().hopr.clone();

        let quality = query_params.quality.unwrap_or(0f64);
        let all_network_peers = futures::stream::iter(hopr.network_connected_peers().await)
            .filter_map(|peer| {
                let hopr = hopr.clone();

                async move {
                    if let Some(info) = hopr.network_peer_info(&peer).await {
                        if info.get_average_quality() >= quality {
                            Some((peer, info))
                        } else {
                            None
                        }
                    } else {
                        None
                    }
                }
            })
            .filter_map(|(peer_id, info)| {
                let hopr = hopr.clone();

                async move {
                    let address = hopr.peerid_to_chain_key(&peer_id).await.ok().flatten();

                    // WARNING: Only in Providence are all peers public
                    let multiaddresses = hopr.multiaddresses_announced_to_dht(&peer_id).await;

                    Some((address, peer_id, multiaddresses, info))
                }
            })
            .map(|(address, peer_id, mas, info)| PeerInfo {
                peer_id,
                peer_address: address,
                multiaddr: mas.first().map(|ma| ma.clone()),
                heartbeats: HeartbeatInfo {
                    sent: info.heartbeats_sent,
                    success: info.heartbeats_succeeded,
                },
                last_seen: info.last_seen as u128,
                last_seen_latency: info.last_seen_latency as u128,
                quality: info.get_average_quality(),
                backoff: info.backoff,
                is_new: info.heartbeats_sent == 0u64,
                reported_version: info
                    .metadata()
                    .get(&"protocol_version".to_owned())
                    .map(|v| v.clone())
                    .unwrap_or("UNKNOWN".to_string()),
            })
            .collect::<Vec<_>>()
            .await;

        let body = NodePeersRes {
            connected: all_network_peers.clone(),
            announced: all_network_peers,
        };

        Ok(Response::builder(200).body(json!(body)).build())
    }

    #[cfg(any(not(feature = "prometheus"), test))]
    #[utoipa::path(
        get,
        path = const_format::formatcp!("{}/node/metrics", BASE_PATH),
        responses(
            (status = 200, description = "Fetched node metrics", body = String),
            (status = 401, description = "Invalid authorization token.", body = ApiError),
            (status = 422, description = "Unknown failure", body = ApiError)
        ),
        tag = "Node"
    )]
    pub(super) async fn metrics(_req: Request<InternalState>) -> tide::Result<Response> {
        Ok(Response::builder(422).body(ApiErrorStatus::UnsupportedFeature).build())
    }

    #[cfg(all(feature = "prometheus", not(test)))]
    /// Retrieve Prometheus metrics from the running node.
    #[utoipa::path(
        get,
        path = const_format::formatcp!("{}/node/metrics", BASE_PATH),
        responses(
            (status = 200, description = "Fetched node metrics", body = String),
            (status = 401, description = "Invalid authorization token.", body = ApiError),
            (status = 422, description = "Unknown failure", body = ApiError)
        ),
        tag = "Node"
    )]
    pub(super) async fn metrics(_req: Request<InternalState>) -> tide::Result<Response> {
        match utils_metrics::metrics::gather_all_metrics() {
            Ok(metrics) => Ok(Response::builder(200)
                .body(Body::from_string(metrics))
                .content_type(Mime::from_str("text/plain; version=0.0.4").expect("must set mime type"))
                .build()),
            Err(error) => Ok(Response::builder(422).body(ApiErrorStatus::from(error)).build()),
        }
    }

    #[serde_as]
    #[derive(Debug, Clone, serde::Serialize, serde::Deserialize)]
    #[serde(rename_all = "camelCase")]
    struct NodeInfoRes {
        network: String,
        #[serde_as(as = "Vec<DisplayFromStr>")]
        announced_address: Vec<Multiaddr>,
        #[serde_as(as = "Vec<DisplayFromStr>")]
        listening_address: Vec<Multiaddr>,
        chain: String,
        #[serde_as(as = "DisplayFromStr")]
        hopr_token: Address,
        #[serde_as(as = "DisplayFromStr")]
        hopr_channels: Address,
        #[serde_as(as = "DisplayFromStr")]
        hopr_network_registry: Address,
        #[serde_as(as = "DisplayFromStr")]
        hopr_node_sage_registry: Address,
        #[serde_as(as = "DisplayFromStr")]
        hopr_management_module: Address,
        #[serde_as(as = "DisplayFromStr")]
        hopr_node_safe: Address,
        is_eligible: bool,
        #[serde_as(as = "DisplayFromStr")]
        connectivity_status: Health,
        /// Channel closure period in seconds
        channel_closure_period: u64,
    }

    /// Get information about this HOPR Node.
    #[utoipa::path(
        get,
        path = const_format::formatcp!("{}/node/info", BASE_PATH),
        responses(
            (status = 200, description = "Fetched node version"),
            (status = 422, description = "Unknown failure", body = ApiError)
        ),
        tag = "Node"
    )]
    pub(super) async fn info(req: Request<InternalState>) -> tide::Result<Response> {
        let hopr = req.state().hopr.clone();

        let chain_config = hopr.chain_config();
        let safe_config = hopr.get_safe_config();
        let network = hopr.network();

        match hopr.get_channel_closure_notice_period().await {
            Ok(channel_closure_notice_period) => {
                let body = NodeInfoRes {
                    network,
                    announced_address: hopr.local_multiaddresses(),
                    listening_address: hopr.local_multiaddresses(),
                    chain: chain_config.id,
                    hopr_token: chain_config.token,
                    hopr_channels: chain_config.channels,
                    hopr_network_registry: chain_config.network_registry,
                    hopr_node_sage_registry: chain_config.node_safe_registry,
                    hopr_management_module: chain_config.module_implementation,
                    hopr_node_safe: safe_config.safe_address,
                    is_eligible: hopr.is_allowed_to_access_network(&hopr.me_peer_id()).await,
                    connectivity_status: hopr.network_health().await,
                    channel_closure_period: channel_closure_notice_period.as_secs() as u64,
                };

                Ok(Response::builder(200).body(json!(body)).build())
            }
            Err(error) => Ok(Response::builder(422).body(ApiErrorStatus::from(error)).build()),
        }
    }

    #[serde_as]
    #[derive(Debug, Clone, serde::Serialize, serde::Deserialize)]
    #[serde(rename_all = "camelCase")]
    struct EntryNode {
        #[serde_as(as = "Vec<DisplayFromStr>")]
        pub multiaddrs: Vec<Multiaddr>,
        pub is_elligible: bool,
    }

    /// List all known entry nodes with multiaddrs and eligibility.
    #[utoipa::path(
        get,
        path = const_format::formatcp!("{}/node/entryNodes", BASE_PATH),
        responses(
            (status = 200, description = "Fetched public nodes' information", body = HashMap<String, EntryNode>),
            (status = 401, description = "Invalid authorization token.", body = ApiError),
            (status = 422, description = "Unknown failure", body = ApiError)
        ),
        tag = "Node"
    )]
    pub(super) async fn entry_nodes(req: Request<InternalState>) -> tide::Result<Response> {
        let hopr = req.state().hopr.clone();

        match hopr.get_public_nodes().await {
            Ok(nodes) => {
                let mut body = HashMap::new();
                for (peer_id, address, mas) in nodes.into_iter() {
                    body.insert(
                        address,
                        EntryNode {
                            multiaddrs: mas,
                            is_elligible: hopr.is_allowed_to_access_network(&peer_id).await,
                        },
                    );
                }

                Ok(Response::builder(200).body(json!(body)).build())
            }
            Err(error) => Ok(Response::builder(422).body(ApiErrorStatus::from(error)).build()),
        }
    }
}

mod checks {
    use super::*;

    /// Check whether the node is started.
    #[utoipa::path(
        get,
        path = "startedz",
        responses(
            (status = 200, description = "The node is stared and running"),
            (status = 412, description = "The node is not started and running"),
        )
    )]
    pub(super) async fn startedz(req: Request<State<'_>>) -> tide::Result<Response> {
        is_running(req).await
    }

    /// Check whether the node is ready to accept connections.
    #[utoipa::path(
        get,
        path = "readyz",
        responses(
            (status = 200, description = "The node is ready to accept connections"),
            (status = 412, description = "The node is not ready to accept connections"),
        )
    )]
    pub(super) async fn readyz(req: Request<State<'_>>) -> tide::Result<Response> {
        is_running(req).await
    }

    /// Check whether the node is healthy
    #[utoipa::path(
        get,
        path = "healthyz",
        responses(
            (status = 200, description = "The node is healthy"),
            (status = 412, description = "The node is not healthy"),
        )
    )]
    pub(super) async fn healthyz(req: Request<State<'_>>) -> tide::Result<Response> {
        is_running(req).await
    }

    async fn is_running(req: Request<State<'_>>) -> tide::Result<Response> {
        match req.state().hopr.status() {
            hopr_lib::State::Running => Ok(Response::builder(200).build()),
            _ => Ok(Response::builder(412).build()),
        }
    }
}<|MERGE_RESOLUTION|>--- conflicted
+++ resolved
@@ -143,16 +143,13 @@
     }
 }
 
-<<<<<<< HEAD
-pub async fn run_hopr_api(host: &str, cfg: &crate::config::Api, hopr: hopr_lib::Hopr, inbox: Arc<RwLock<hoprd_inbox::Inbox>>, msg_encoder: Option<MessageEncoder>) {
-=======
 pub async fn run_hopr_api(
     host: &str,
     cfg: &crate::config::Api,
     hopr: hopr_lib::Hopr,
     inbox: Arc<RwLock<hoprd_inbox::Inbox>>,
+    msg_encoder: Option<MessageEncoder>
 ) {
->>>>>>> b1de3e99
     // Prepare alias part of the state
     let aliases: Arc<RwLock<HashMap<String, PeerId>>> = Arc::new(RwLock::new(HashMap::new()));
     aliases.write().await.insert("me".to_owned(), hopr.me_peer_id());
@@ -1023,13 +1020,9 @@
             }
         }
 
-<<<<<<< HEAD
-        match hopr.send_message(msg_body, args.peer_id, args.path, args.hops, Some(args.tag)).await {
-            Ok(challenge) => Ok(Response::builder(202).body(json!(SendMessageRes{challenge})).build()),
-=======
         match hopr
             .send_message(
-                Box::from(args.body.as_ref()),
+                msg_body,
                 args.peer_id,
                 args.path,
                 args.hops,
@@ -1038,7 +1031,6 @@
             .await
         {
             Ok(challenge) => Ok(Response::builder(202).body(json!(SendMessageRes { challenge })).build()),
->>>>>>> b1de3e99
             Err(e) => Ok(Response::builder(422).body(ApiErrorStatus::from(e)).build()),
         }
     }
