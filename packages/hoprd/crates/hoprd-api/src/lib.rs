--- conflicted
+++ resolved
@@ -1459,13 +1459,7 @@
         ),
         tag = "Node"
     )]
-<<<<<<< HEAD
-    pub(super) async fn metrics(_req: Request<State<'_>>) -> tide::Result<Response> {
-=======
-    pub(super) async fn metrics(req: Request<InternalState>) -> tide::Result<Response> {
-        let version = req.state().hopr.version();
-
->>>>>>> 3f71b6c0
+    pub(super) async fn metrics(_req: Request<InternalState>) -> tide::Result<Response> {
         match utils_metrics::metrics::gather_all_metrics() {
             Ok(metrics) => Ok(Response::builder(200)
                 .body(Body::from_string(metrics))
