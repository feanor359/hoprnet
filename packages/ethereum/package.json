--- conflicted
+++ resolved
@@ -1,10 +1,6 @@
 {
   "name": "@hoprnet/hopr-ethereum",
-<<<<<<< HEAD
-  "version": "1.59.0-next.2",
-=======
   "version": "1.59.0",
->>>>>>> d06db597
   "description": "On-chain logic for hoprnet.org",
   "repository": "https://github.com/hoprnet/hoprnet.git",
   "license": "LGPL-3.0-only",
@@ -25,13 +21,8 @@
     "prepublishOnly": "yarn build"
   },
   "dependencies": {
-<<<<<<< HEAD
-    "@hoprnet/hopr-demo-seeds": "1.59.0-next.2",
-    "@hoprnet/hopr-utils": "1.59.0-next.2",
-=======
     "@hoprnet/hopr-demo-seeds": "1.59.0",
     "@hoprnet/hopr-utils": "1.59.0",
->>>>>>> d06db597
     "@nomiclabs/hardhat-etherscan": "^2.0.0",
     "@nomiclabs/hardhat-solhint": "^2.0.0",
     "@nomiclabs/hardhat-truffle5": "^2.0.0",
@@ -50,11 +41,7 @@
     "web3": "^1.3.0"
   },
   "devDependencies": {
-<<<<<<< HEAD
-    "@hoprnet/hopr-testing": "1.59.0-next.2",
-=======
     "@hoprnet/hopr-testing": "1.59.0",
->>>>>>> d06db597
     "@openzeppelin/test-helpers": "^0.5.9",
     "@types/chai": "^4.2.14",
     "@types/lodash": "^4.14.162",
