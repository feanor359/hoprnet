{
  "name": "@hoprnet/hopr-ethereum",
<<<<<<< HEAD
  "version": "1.83.0-next.79",
=======
  "version": "1.83.1",
>>>>>>> ce5ef316
  "description": "On-chain logic for hoprnet.org",
  "repository": "https://github.com/hoprnet/hoprnet.git",
  "license": "GPL-3.0",
  "homepage": "https://hoprnet.org",
  "main": "./lib/index.js",
  "scripts": {
    "clean": "rimraf ./lib ./src/types ./tsconfig.tsbuildinfo ./tsconfig.hardhat.tsbuildinfo ./hardhat ./deployments/default/localhost",
    "build": "yarn clean && yarn build:sol:types && yarn build:tsc",
    "build:tsc": "tsc -p .",
    "build:sol": "TS_NODE_PROJECT=./tsconfig.hardhat.json hardhat compile",
    "build:sol:types": "echo \"Generating smart contract typings\" && TS_NODE_PROJECT=./tsconfig.hardhat.json hardhat typechain",
    "prepack": "rm -rf deployments/hardhat-localhost deployments/hardhat-localhost2",
    "fund": "TS_NODE_PROJECT=./tsconfig.hardhat.json hardhat fund",
    "faucet": "TS_NODE_PROJECT=./tsconfig.hardhat.json hardhat faucet",
    "accounts": "TS_NODE_PROJECT=./tsconfig.hardhat.json hardhat accounts",
    "network": "TS_NODE_PROJECT=./tsconfig.hardhat.json DEVELOPMENT=true hardhat node",
    "test": "TS_NODE_PROJECT=./tsconfig.hardhat.json HOPR_ENVIRONMENT_ID=hardhat-localhost HOPR_HARDHAT_TAG=testing hardhat test",
    "coverage": "TS_NODE_PROJECT=./tsconfig.hardhat.json hardhat coverage",
    "prepublishOnly": "yarn clean && yarn build:sol:types && tsc -p ./tsconfig.npm.json",
    "docs:generate": "typedoc",
    "docs:watch": "typedoc --watch"
  },
  "files": [
    "contracts",
    "deployments",
    "lib"
  ],
  "dependencies": {
    "@openzeppelin/contracts": "4.3.2",
    "@openzeppelin/contracts-v3-0-1": "npm:@openzeppelin/contracts@3.4.2"
  },
  "devDependencies": {
    "@ethersproject/wallet": "5.5.0",
    "@hoprnet/hopr-utils": "workspace:packages/utils",
    "@nomiclabs/hardhat-ethers": "2.0.2",
    "@nomiclabs/hardhat-etherscan": "2.1.7",
    "@nomiclabs/hardhat-solhint": "2.0.0",
    "@nomiclabs/hardhat-waffle": "2.0.1",
    "@typechain/ethers-v5": "7.2.0",
    "@typechain/hardhat": "3.0.0",
    "bn.js": "5.2.0",
    "chai": "4.3.4",
    "dotenv": "10.0.0",
    "ethereum-waffle": "3.4.0",
    "ethers": "5.5.1",
    "hardhat": "2.6.8",
    "hardhat-deploy": "0.9.8",
    "hardhat-gas-reporter": "1.0.4",
    "multiaddr": "10.0.1",
    "rimraf": "3.0.2",
    "solidity-coverage": "0.7.17",
    "ts-generator": "0.1.1",
    "ts-node": "10.4.0",
    "typechain": "6.0.2",
    "typedoc": "0.22.9",
    "typedoc-plugin-markdown": "3.11.6",
    "typescript": "4.5.2"
  },
  "engines": {
    "node": "16"
  },
  "stableVersion": "1.76.0-next.31"
}<|MERGE_RESOLUTION|>--- conflicted
+++ resolved
@@ -1,10 +1,6 @@
 {
   "name": "@hoprnet/hopr-ethereum",
-<<<<<<< HEAD
-  "version": "1.83.0-next.79",
-=======
   "version": "1.83.1",
->>>>>>> ce5ef316
   "description": "On-chain logic for hoprnet.org",
   "repository": "https://github.com/hoprnet/hoprnet.git",
   "license": "GPL-3.0",
@@ -51,7 +47,7 @@
     "ethereum-waffle": "3.4.0",
     "ethers": "5.5.1",
     "hardhat": "2.6.8",
-    "hardhat-deploy": "0.9.8",
+    "hardhat-deploy": "0.9.5",
     "hardhat-gas-reporter": "1.0.4",
     "multiaddr": "10.0.1",
     "rimraf": "3.0.2",
@@ -59,9 +55,9 @@
     "ts-generator": "0.1.1",
     "ts-node": "10.4.0",
     "typechain": "6.0.2",
-    "typedoc": "0.22.9",
+    "typedoc": "0.22.8",
     "typedoc-plugin-markdown": "3.11.6",
-    "typescript": "4.5.2"
+    "typescript": "4.4.4"
   },
   "engines": {
     "node": "16"
