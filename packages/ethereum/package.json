--- conflicted
+++ resolved
@@ -1,10 +1,6 @@
 {
   "name": "@hoprnet/hopr-ethereum",
-<<<<<<< HEAD
-  "version": "1.82.13",
-=======
   "version": "1.83.0-next.0",
->>>>>>> 58bd79d6
   "description": "On-chain logic for hoprnet.org",
   "repository": "https://github.com/hoprnet/hoprnet.git",
   "license": "GPL-3.0",
