--- conflicted
+++ resolved
@@ -27,7 +27,6 @@
 # Exclude built npm packages
 *.tgz
 
-<<<<<<< HEAD
 # distribution files
 lib
 
@@ -38,11 +37,4 @@
 hardhat
 
 # typechain
-types
-=======
-# @TODO: remove this once refactor is done
-temp
-
-# Hardhat
-hardhat
->>>>>>> 5f1f5252
+types