# HOPR Ethereum Package

Draft readme, for rust migration

## Installation

1. `rustup`
2. `foundryup`
3. `brew install lcov` (to install lcov for viewing coverage report)

## Contracts

```
cd contracts
```

### Test

```
make sc-test
```

### Run Coverage

```
make sc-coverage
```

### Deployment and verfy deployed contracts

#### Local

```
anvil
make anvil-deploy-erc1820
FOUNDRY_PROFILE=development ENVIRONMENT_NAME=localhost forge script --broadcast script/AllContracts.s.sol:DeployAllContractsScript
```

#### Staging

Apply for api keys for goerli etherscan and enter in `.env` file

```
source .env
```

```
// This verifies contract on sourcify
FOUNDRY_PROFILE=staging ENVIRONMENT_NAME=debug-goerli forge script --broadcast --verify --verifier sourcify script/AllContracts.s.sol:DeployAllContractsScript

// This deploys contract to goerli testnet and verifies contracts on etherscan
FOUNDRY_PROFILE=staging ENVIRONMENT_NAME=debug-goerli forge script --broadcast --verify --verifier etherscan --chain 5 script/AllContracts.s.sol:DeployAllContractsScript
```
#### Production
```
FOUNDRY_PROFILE=staging ENVIRONMENT_NAME=debug-goerli forge script --broadcast --verify --verifier sourcify script/AllContracts.s.sol:DeployAllContractsScript
```

### Note

1. Three solc versions are needed

- 0.4: Permittable token, implementation of xHOPR. The permittable token implementation is extracted from the deployed xHOPR token. The only alternative done on the contract is to keep `pragma solidity` with the least version
- 0.6: Deployed Hoprtoken
- 0.8: More recent contracts

2. Dependencies are vendored directly into the repo. Some of them are locked to a specific version

```
forge install foundry-rs/forge-std \
openzeppelin-contracts=OpenZeppelin/openzeppelin-contracts@v4.4.2 \
openzeppelin-contracts-v3-0-1=OpenZeppelin/openzeppelin-contracts@v3.0.1 \
--no-git --no-commit
```

3. If `forge coverage` is not found in as a command, update `foundryup` to the [latest nightly release](https://github.com/foundry-rs/foundry/releases) may solve the issue.

4. `forge coverage` may run into `Error: Function has no kind` when compiler has multiple versions. Opened an issue https://github.com/foundry-rs/foundry/issues/3519

<!-- 5. To move faster on the migration of toolchain and to avoid constantly running into foundry's error during the compilation `Error: Discovered incompatible solidity versions in following`, the compiler version of the following contracts have be moved to `pragma solidity >=0.6.0 <0.9.0;`
- src/HoprToken.sol (^0.6.0)
- src/ERC777/ERC777Snapshot.sol (^0.6.0)
- src/openzeppelin-contracts/ERC777.sol (>=0.6.0 <0.8.0)
- lib/openzeppelin-contracts-v3-0-1/contracts/access/AccessControl.sol (^0.6.0)
- lib/openzeppelin-contracts-v3-0-1/contracts/GSN/Context.sol (^0.6.0)
- lib/openzeppelin-contracts-v3-0-1/contracts/introspection/IERC1820Registry.sol (^0.6.0)
- lib/openzeppelin-contracts-v3-0-1/contracts/math/SafeMath.sol (^0.6.0)
- lib/openzeppelin-contracts-v3-0-1/contracts/token/ERC20/IERC20.sol (^0.6.0)
- lib/openzeppelin-contracts-v3-0-1/contracts/token/ERC777/IERC777.sol (^0.6.0)
- lib/openzeppelin-contracts-v3-0-1/contracts/token/ERC777/IERC777Recipient.sol (^0.6.0)
- lib/openzeppelin-contracts-v3-0-1/contracts/token/ERC777/IERC777Sender.sol (^0.6.0)
- lib/openzeppelin-contracts-v3-0-1/contracts/utils/EnumerableSet.sol (^0.6.0)
- lib/openzeppelin-contracts-v3-0-1/contracts/utils/Address.sol (^0.6.2) -->

6. Remove "PermittableToken.sol" from source code as it prevents coverage engine from working. Possibly because its required compiler version is 0.4.x This contract is only used when testing "HoprWrapper" contract. TODO: use a different approach to test "HoprWrapper"
7. Moved `src/mock` to `test/mock` folder, and adapt the relative path used in "HoprWhitehat.sol"
8. To move faster on the rest of toolchain upgrade, only tests for "HoprToken" contract is fully migrated. Tests for "HoprChannels" is halfway through. TODO: complete tests for the following contracts:

```
|____stake
| |____HoprStake.t.sol
| |____HoprStake2.t.sol
| |____HoprStakeSeason3.t.sol
| |____HoprStakeSeason4.t.sol
| |____HoprStakeSeason5.t.sol
| |____HoprStakeBase.t.sol
| |____HoprBoost.t.sol
| |____HoprWhitehat.t.sol
|____proxy
| |____HoprStakingProxyForNetworkRegistry.t.sol
| |____HoprDummyProxyForNetworkRegistry.t.sol
|____ERC777
| |____ERC777Snapshot.t.sol
|____HoprChannels.t.sol (the other half)
|____HoprDistributor.t.sol
|____HoprForwarder.t.sol
|____HoprWrapper.t.sol
|____HoprNetworkRegistry.t.sol
```

5. Temporarily skipped deployment scripts for

- HoprDistributor
- HoprWrapper

6. writeJson is next inline https://github.com/foundry-rs/foundry/pull/3595, to save deployed addressed used in function `writeEnvironment()` in `contracts/script/utils/EnvironmentConfig.s.sol`

7. Deployment dependencies graph is like the following:

```
              +-----------------+
              | ERC1820Registry |
              +--------^--------+
                       |
                       |
                       |
                +------+------+       +------------+        +-----------+
                |  HoprToken  |       | xHoprToken |        | HoprBoost |
                +^---^--^---^-+       +-^----^-----+        +-----^-----+
                 |   |  |   |           |    |                    |
                 |   |  |   |           |    |                    |
                 |   |  |   |           |    |                    |
                 |   |  |   |           |    |                    |
+----------------++  |  | +-+-----------+-+  |                    |
| HoprDistributor |  |  | |  HoprWrapper  |  |                    |
+-----------------+  |  | +---------------+  |                    |
                     |  |                    |                    |
                     |  |                    |                    |
                     |  +-----------------+  |   +----------------+
                     |                    |  |   |
                     |                 +--+--+---+-+
                     |                 | HoprStake |
                     |                 +-----^-----+
                     |                       |
                     |                       |
                     |                       |
             +-------+------+    +-----------+----------+
             | HoprChannels |    | NetworkRegistryProxy |
             +--------------+    +-----------^----------+
                                             |
                                             |
                                             |
                                  +----------+----------+
                                  | HoprNetworkRegistry |
                                  +---------------------+
```
<<<<<<< HEAD
Note that deployment for `HoprDistributor` and `HoprWrapper` are skipped; ERC1820Registry is not deployed in production envirionment.

8. The temporary `contract=address.json` has the following differences compared with `protocol-config.json`
- It does not need "networks" attribute
- In "environment" attribute: 
        ```
        - "network_id": "goerli",
        - "version_range": "*",
        - "channel_contract_deploy_block": 0,
        + "stake_season": 5,
        ```

9. Contract verification:
- Production (Gnosis Chain): Sourcify or Gnosisscan
- Staging (Goerli): Etherscan. However it's been reported (in foundry support TG) that goerli etherscan verification doesn't work since roughly a week ago.
=======

Note that deployment for `HoprDistributor` and `HoprWrapper` are skipped; ERC1820Registry is not deployed in production envirionment.
>>>>>>> 9e1031e0
<|MERGE_RESOLUTION|>--- conflicted
+++ resolved
@@ -164,7 +164,7 @@
                                   | HoprNetworkRegistry |
                                   +---------------------+
 ```
-<<<<<<< HEAD
+
 Note that deployment for `HoprDistributor` and `HoprWrapper` are skipped; ERC1820Registry is not deployed in production envirionment.
 
 8. The temporary `contract=address.json` has the following differences compared with `protocol-config.json`
@@ -179,8 +179,4 @@
 
 9. Contract verification:
 - Production (Gnosis Chain): Sourcify or Gnosisscan
-- Staging (Goerli): Etherscan. However it's been reported (in foundry support TG) that goerli etherscan verification doesn't work since roughly a week ago.
-=======
-
-Note that deployment for `HoprDistributor` and `HoprWrapper` are skipped; ERC1820Registry is not deployed in production envirionment.
->>>>>>> 9e1031e0
+- Staging (Goerli): Etherscan. However it's been reported (in foundry support TG) that goerli etherscan verification doesn't work since roughly a week ago.