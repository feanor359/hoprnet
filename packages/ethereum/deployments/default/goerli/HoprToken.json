--- conflicted
+++ resolved
@@ -2,8 +2,6 @@
   "address": "0x566a5c774bb8ABE1A88B4f187e24d4cD55C207A5",
   "transactionHash": "0x604a9e4f6e5ca38a03f3371f7ea60014746d0c47c8e6c04c328831241fb3c89a",
   "blockNumber": 4260230,
-<<<<<<< HEAD
-=======
   "metadata": {
     "solcVersion": "0.6.6",
     "input": {
@@ -111,7 +109,6 @@
       }
     }
   },
->>>>>>> 06a3404c
   "abi": [
     {
       "inputs": [],
