--- conflicted
+++ resolved
@@ -441,28 +441,11 @@
             "ticket must be a win"
         );
 
-<<<<<<< HEAD
           earningChannel.commitment = nextCommitment;
           spendingChannel.balance = spendingChannel.balance.sub(amount);
           earningChannel.balance = earningChannel.balance.add(amount);
-          earningChannel.ticketEpoch = earningChannel.ticketEpoch.add(1);
           earnincChannel.ticketIndex = ticketIndex;
           emit ChannelUpdate(redeemer, counterparty, earningChannel);
-=======
-        if (_isPartyA(redeemer, counterparty)) {
-            channel.partyACommitment = nextCommitment;
-            channel.partyABalance = channel.partyABalance.add(amount);
-            channel.partyBBalance = channel.partyBBalance.sub(amount);
-            channel.partyATicketIndex = ticketIndex;
-            emit ChannelUpdate(redeemer, counterparty, channel);
-        } else {
-            channel.partyABalance = channel.partyABalance.sub(amount);
-            channel.partyBBalance = channel.partyBBalance.add(amount);
-            channel.partyBCommitment = nextCommitment;
-            channel.partyBTicketIndex = ticketIndex;
-            emit ChannelUpdate(counterparty, redeemer, channel);
-        }
->>>>>>> b1b8917f
     }
 
     /**
