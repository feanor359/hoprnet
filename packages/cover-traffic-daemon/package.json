{
  "name": "@hoprnet/hopr-cover-traffic-daemon",
  "description": "Generate chaffing traffic",
<<<<<<< HEAD
  "version": "1.88.0-next.32",
=======
  "version": "1.86.48",
>>>>>>> 75070bc2
  "repository": "https://github.com/hoprnet/hoprnet.git",
  "homepage": "https://hoprnet.org",
  "license": "GPL-3.0",
  "types": "lib/index.d.ts",
  "main": "lib/index.js",
  "bin": "lib/index.js",
  "scripts": {
    "clean": "rimraf ./lib ./tsconfig.tsbuildinfo ./db ./ct.json ./tsconfig.spec.tsbuildinfo",
    "test": "NODE_OPTIONS=\"--trace-warnings --unhandled-rejections=strict\" mocha --reporter=tap --full-trace",
    "coverage": "nyc --reporter=html mocha",
    "dev": "yarn clean && tsc -w",
    "build": "yarn clean && tsc -p .",
    "start": "ts-node src/index",
    "docs:generate": "yarn typedoc",
    "docs:watch": "yarn typedoc --watch"
  },
  "engines": {
    "node": "16"
  },
  "files": [
    "lib",
    "unreleasedTokens.json",
    "package-lock.json",
    "yarn.lock"
  ],
  "dependencies": {
    "@hoprnet/hopr-core": "workspace:packages/core",
    "@hoprnet/hopr-utils": "workspace:packages/utils",
    "bignumber.js": "9.0.2",
    "bn.js": "5.2.0",
    "express": "4.17.3",
    "multiaddr": "^10.0.1",
    "peer-id": "^0.16.0",
    "yargs": "17.3.1"
  },
  "devDependencies": {
    "@types/express": "4",
    "@types/mocha": "9.1.0",
    "@types/rimraf": "3.0.2",
    "@types/yargs": "17.0.8",
    "chai": "4.3.6",
    "mocha": "9.2.0",
    "nyc": "15.1.0",
    "proxyquire": "^2.1.3",
    "rimraf": "3.0.2",
    "ts-node": "10.5.0",
    "typedoc": "0.22.11",
    "typedoc-plugin-markdown": "3.11.14",
    "typescript": "4.5.5"
  },
  "mocha": {
    "extension": [
      "ts"
    ],
    "spec": "src/**/*.spec.ts",
    "require": "ts-node/register"
  }
}<|MERGE_RESOLUTION|>--- conflicted
+++ resolved
@@ -1,11 +1,7 @@
 {
   "name": "@hoprnet/hopr-cover-traffic-daemon",
   "description": "Generate chaffing traffic",
-<<<<<<< HEAD
   "version": "1.88.0-next.32",
-=======
-  "version": "1.86.48",
->>>>>>> 75070bc2
   "repository": "https://github.com/hoprnet/hoprnet.git",
   "homepage": "https://hoprnet.org",
   "license": "GPL-3.0",
