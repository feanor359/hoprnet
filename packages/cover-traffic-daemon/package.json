{
  "name": "@hoprnet/hopr-cover-traffic-daemon",
  "description": "Generate chaffing traffic",
<<<<<<< HEAD
  "version": "1.91.24",
=======
  "version": "1.92.0-next.38",
>>>>>>> 48d3bc7b
  "repository": "https://github.com/hoprnet/hoprnet.git",
  "homepage": "https://hoprnet.org",
  "license": "GPL-3.0",
  "types": "lib/index.d.ts",
  "main": "lib/main.cjs",
  "bin": "lib/main.cjs",
  "type": "module",
  "scripts": {
    "clean:wasm": "make -C crates clean",
    "build:wasm": "make -C crates all && make -C crates install",
    "test:wasm": "make -C crates test",
    "clean": "yarn clean:wasm && rm -Rf ./lib ./tsconfig.tsbuildinfo ./db ./ct.json",
    "test": "NODE_OPTIONS=\"--experimental-wasm-modules --trace-warnings --unhandled-rejections=strict\" mocha --reporter=tap --full-trace",
    "coverage": "nyc --reporter=html mocha",
    "dev": "yarn clean && yarn build:wasm && tsc -w",
    "build": "yarn clean && yarn build:wasm && tsc -p .",
    "start": "NODE_OPTIONS=\"--experimental-wasm-modules\" ts-node src/index",
    "docs:generate": "yarn typedoc",
    "docs:watch": "yarn typedoc --watch"
  },
  "engines": {
    "node": ">=16.15"
  },
  "files": [
    "lib",
    "unreleasedTokens.json",
    "npm-shrinkwrap.json"
  ],
  "dependencies": {
    "@hoprnet/hopr-core": "workspace:packages/core",
    "@hoprnet/hopr-utils": "workspace:packages/utils",
    "@libp2p/interface-peer-id": "1.0.5",
    "@libp2p/peer-id": "1.1.16",
    "@multiformats/multiaddr": "10.3.3",
    "bignumber.js": "9.0.2",
    "bn.js": "5.2.0",
    "express": "4.17.3",
    "yargs": "17.5.1"
  },
  "devDependencies": {
    "@types/chai": "4.3.3",
    "@types/express": "4",
    "@types/mocha": "9.1.1",
    "@types/yargs": "17.0.10",
    "chai": "4.3.6",
    "mocha": "9.2.2",
    "nyc": "15.1.0",
    "typedoc": "0.23.20",
    "typedoc-plugin-markdown": "3.13.6",
    "typescript": "4.8.4"
  },
  "mocha": {
    "spec": "lib/**/*.spec.js"
  }
}<|MERGE_RESOLUTION|>--- conflicted
+++ resolved
@@ -1,11 +1,7 @@
 {
   "name": "@hoprnet/hopr-cover-traffic-daemon",
   "description": "Generate chaffing traffic",
-<<<<<<< HEAD
-  "version": "1.91.24",
-=======
   "version": "1.92.0-next.38",
->>>>>>> 48d3bc7b
   "repository": "https://github.com/hoprnet/hoprnet.git",
   "homepage": "https://hoprnet.org",
   "license": "GPL-3.0",
