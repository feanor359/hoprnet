{
  "name": "@hoprnet/hopr-cover-traffic-daemon",
  "description": "Generate chaffing traffic",
<<<<<<< HEAD
  "version": "1.91.19",
=======
  "version": "1.92.0-next.10",
>>>>>>> e91d43e2
  "repository": "https://github.com/hoprnet/hoprnet.git",
  "homepage": "https://hoprnet.org",
  "license": "GPL-3.0",
  "types": "lib/index.d.ts",
  "main": "lib/main.cjs",
  "bin": "lib/main.cjs",
  "type": "module",
  "scripts": {
    "clean:wasm": "make -C crates clean",
    "build:wasm": "make -C crates all && make -C crates install",
    "test:wasm": "make -C crates test",
    "clean": "yarn clean:wasm && rm -Rf ./lib ./tsconfig.tsbuildinfo ./db ./ct.json",
    "test": "yarn test:wasm && NODE_OPTIONS=\"--experimental-wasm-modules --trace-warnings --unhandled-rejections=strict\" mocha --reporter=tap --full-trace",
    "coverage": "nyc --reporter=html mocha",
    "dev": "yarn clean && yarn build:wasm && tsc -w",
    "build": "yarn clean && yarn build:wasm && tsc -p .",
    "start": "NODE_OPTIONS=\"--experimental-wasm-modules\" ts-node src/index",
    "docs:generate": "yarn typedoc",
    "docs:watch": "yarn typedoc --watch"
  },
  "engines": {
    "node": ">=16.15"
  },
  "files": [
    "lib",
    "unreleasedTokens.json",
    "npm-shrinkwrap.json"
  ],
  "dependencies": {
    "@hoprnet/hopr-core": "workspace:packages/core",
    "@hoprnet/hopr-utils": "workspace:packages/utils",
    "@libp2p/interface-peer-id": "1.0.5",
    "@libp2p/peer-id": "1.1.16",
    "@multiformats/multiaddr": "10.3.3",
    "bignumber.js": "9.0.2",
    "bn.js": "5.2.0",
    "express": "4.17.3",
    "yargs": "17.5.1"
  },
  "devDependencies": {
    "@types/chai": "4.3.3",
    "@types/express": "4",
    "@types/mocha": "9.1.1",
    "@types/yargs": "17.0.10",
    "chai": "4.3.6",
    "mocha": "9.2.2",
    "nyc": "15.1.0",
    "typedoc": "0.23.20",
    "typedoc-plugin-markdown": "3.13.6",
    "typescript": "4.8.4"
  },
  "mocha": {
    "spec": "lib/**/*.spec.js"
  }
}<|MERGE_RESOLUTION|>--- conflicted
+++ resolved
@@ -1,11 +1,7 @@
 {
   "name": "@hoprnet/hopr-cover-traffic-daemon",
   "description": "Generate chaffing traffic",
-<<<<<<< HEAD
-  "version": "1.91.19",
-=======
   "version": "1.92.0-next.10",
->>>>>>> e91d43e2
   "repository": "https://github.com/hoprnet/hoprnet.git",
   "homepage": "https://hoprnet.org",
   "license": "GPL-3.0",
