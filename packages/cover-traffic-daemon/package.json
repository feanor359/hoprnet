{
  "name": "@hoprnet/hopr-cover-traffic-daemon",
  "description": "Generate chaffing traffic",
<<<<<<< HEAD
  "version": "1.91.23",
=======
  "version": "1.92.0-next.19",
>>>>>>> 574468e2
  "repository": "https://github.com/hoprnet/hoprnet.git",
  "homepage": "https://hoprnet.org",
  "license": "GPL-3.0",
  "types": "lib/index.d.ts",
  "main": "lib/main.cjs",
  "bin": "lib/main.cjs",
  "type": "module",
  "scripts": {
    "clean:wasm": "make -C crates clean",
    "build:wasm": "make -C crates all && make -C crates install",
    "test:wasm": "make -C crates test",
    "clean": "yarn clean:wasm && rm -Rf ./lib ./tsconfig.tsbuildinfo ./db ./ct.json",
    "test": "yarn test:wasm && NODE_OPTIONS=\"--experimental-wasm-modules --trace-warnings --unhandled-rejections=strict\" mocha --reporter=tap --full-trace",
    "coverage": "nyc --reporter=html mocha",
    "dev": "yarn clean && yarn build:wasm && tsc -w",
    "build": "yarn clean && yarn build:wasm && tsc -p .",
    "start": "NODE_OPTIONS=\"--experimental-wasm-modules\" ts-node src/index",
    "docs:generate": "yarn typedoc",
    "docs:watch": "yarn typedoc --watch"
  },
  "engines": {
    "node": ">=16.15"
  },
  "files": [
    "lib",
    "unreleasedTokens.json",
    "npm-shrinkwrap.json"
  ],
  "dependencies": {
    "@hoprnet/hopr-core": "workspace:packages/core",
    "@hoprnet/hopr-utils": "workspace:packages/utils",
    "@libp2p/interface-peer-id": "1.0.5",
    "@libp2p/peer-id": "1.1.16",
    "@multiformats/multiaddr": "10.3.3",
    "bignumber.js": "9.0.2",
    "bn.js": "5.2.0",
    "express": "4.17.3",
    "yargs": "17.5.1"
  },
  "devDependencies": {
    "@types/chai": "4.3.3",
    "@types/express": "4",
    "@types/mocha": "9.1.1",
    "@types/yargs": "17.0.10",
    "chai": "4.3.6",
    "mocha": "9.2.2",
    "nyc": "15.1.0",
    "typedoc": "0.23.20",
    "typedoc-plugin-markdown": "3.13.6",
    "typescript": "4.8.4"
  },
  "mocha": {
    "spec": "lib/**/*.spec.js"
  }
}<|MERGE_RESOLUTION|>--- conflicted
+++ resolved
@@ -1,11 +1,7 @@
 {
   "name": "@hoprnet/hopr-cover-traffic-daemon",
   "description": "Generate chaffing traffic",
-<<<<<<< HEAD
-  "version": "1.91.23",
-=======
   "version": "1.92.0-next.19",
->>>>>>> 574468e2
   "repository": "https://github.com/hoprnet/hoprnet.git",
   "homepage": "https://hoprnet.org",
   "license": "GPL-3.0",
