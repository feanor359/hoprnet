{
  "name": "@hoprnet/hopr-cover-traffic-daemon",
  "description": "Generate chaffing traffic",
<<<<<<< HEAD
  "version": "1.80.4",
=======
  "version": "1.81.0-next.5",
>>>>>>> 268fee45
  "repository": "https://github.com/hoprnet/hoprnet.git",
  "homepage": "https://hoprnet.org",
  "license": "GPL-3.0",
  "types": "lib/index.d.ts",
  "main": "lib/index.js",
  "bin": {
    "hopr-cover-traffic-daemon": "lib/index.js",
    "hopr-cover-traffic-daemon-dashboard": "lib/dashboard.js"
  },
  "scripts": {
    "clean": "rimraf ./lib",
    "test": "mocha --parallel",
    "dev": "yarn clean && tsc -w",
    "build": "yarn clean && tsc -p .",
    "prepublishOnly": "yarn build",
    "docs:generate": "yarn typedoc",
    "docs:watch": "yarn typedoc --watch"
  },
  "engines": {
    "node": "16"
  },
  "files": [
    "lib"
  ],
  "dependencies": {
    "@hoprnet/hopr-core": "workspace:packages/core",
    "@hoprnet/hopr-utils": "workspace:packages/utils",
    "bignumber.js": "9.0.1",
    "bn.js": "5.2.0",
    "peer-id": "0.15.3",
    "yargs": "17.2.1"
  },
  "devDependencies": {
    "@types/blessed": "0.1.19",
    "@types/rimraf": "^3",
    "@types/yargs": "17.0.3",
    "mocha": "9.1.2",
    "rimraf": "^3.0.2",
    "typedoc": "0.21.9",
    "typedoc-plugin-markdown": "3.10.4",
    "typescript": "4.4.3"
  },
  "mocha": {
    "extension": [
      "ts"
    ],
    "spec": "src/**/*.spec.ts",
    "require": "ts-node/register"
  }
}<|MERGE_RESOLUTION|>--- conflicted
+++ resolved
@@ -1,11 +1,7 @@
 {
   "name": "@hoprnet/hopr-cover-traffic-daemon",
   "description": "Generate chaffing traffic",
-<<<<<<< HEAD
-  "version": "1.80.4",
-=======
   "version": "1.81.0-next.5",
->>>>>>> 268fee45
   "repository": "https://github.com/hoprnet/hoprnet.git",
   "homepage": "https://hoprnet.org",
   "license": "GPL-3.0",
