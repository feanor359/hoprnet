--- conflicted
+++ resolved
@@ -47,10 +47,6 @@
   return options
 }
 
-export function generateNode(peerId: PeerId, options: HoprOptions): Hopr {
-  return new Hopr(peerId, options)
-}
-
 export async function main(update: (State: State) => void, peerId?: PeerId) {
   const argv = yargs(process.argv.slice(2))
     .option('environment', {
@@ -85,11 +81,7 @@
   }
 
   log('creating a node')
-<<<<<<< HEAD
-  const node = generateNode(peerId, options)
-=======
   const node = createHoprNode(peerId, options)
->>>>>>> 7d6ef9be
   log('setting up indexer')
   node.indexer.on('channel-update', onChannelUpdate)
   node.indexer.on('peer', peerUpdate)
