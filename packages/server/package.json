--- conflicted
+++ resolved
@@ -1,10 +1,6 @@
 {
   "name": "@hoprnet/hopr-server",
-<<<<<<< HEAD
-  "version": "1.17.0-alpha.76",
-=======
   "version": "1.17.1",
->>>>>>> b078afd7
   "description": "gRPC Server wrapper around HOPR Node",
   "repository": "https://github.com/hoprnet/hoprnet.git",
   "homepage": "https://hoprnet.org",
@@ -52,17 +48,10 @@
   },
   "dependencies": {
     "@grpc/proto-loader": "^0.5.4",
-<<<<<<< HEAD
-    "@hoprnet/hopr-core": "^1.17.0-alpha.76",
-    "@hoprnet/hopr-core-connector-interface": "^1.17.0-alpha.76",
-    "@hoprnet/hopr-protos": "^1.17.0-alpha.76",
-    "@hoprnet/hopr-utils": "^1.17.0-alpha.76",
-=======
     "@hoprnet/hopr-core": "1.17.1",
     "@hoprnet/hopr-core-connector-interface": "1.17.1",
     "@hoprnet/hopr-protos": "1.17.1",
     "@hoprnet/hopr-utils": "1.17.1",
->>>>>>> b078afd7
     "@nestjs/common": "^7.0.0",
     "@nestjs/config": "^0.5.0",
     "@nestjs/core": "^7.0.0",
@@ -80,13 +69,8 @@
     "rxjs": "^6.6.0"
   },
   "devDependencies": {
-<<<<<<< HEAD
-    "@hoprnet/hopr-ethereum": "^1.17.0-alpha.76",
-    "@hoprnet/hopr-testing": "^1.17.0-alpha.76",
-=======
     "@hoprnet/hopr-ethereum": "1.17.1",
     "@hoprnet/hopr-testing": "1.17.1",
->>>>>>> b078afd7
     "@nestjs/cli": "^7.0.0",
     "@nestjs/schematics": "^7.0.0",
     "@nestjs/testing": "^7.0.0",
@@ -101,7 +85,7 @@
     "eslint": "7.11.0",
     "eslint-config-prettier": "^6.10.0",
     "eslint-plugin-import": "^2.20.1",
-    "jest": "26.5.3",
+    "jest": "26.0.1",
     "mkdirp": "^1.0.4",
     "prettier": "^2.0.5",
     "rimraf": "^3.0.2",
