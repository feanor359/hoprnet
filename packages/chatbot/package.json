--- conflicted
+++ resolved
@@ -1,10 +1,6 @@
 {
   "name": "@hoprnet/chat-bot",
-<<<<<<< HEAD
-  "version": "1.54.0-next.51",
-=======
   "version": "1.54.2",
->>>>>>> 49d4d964
   "description": "",
   "repository": "https://github.com/hoprnet/hoprnet.git",
   "homepage": "https://hoprnet.org",
@@ -32,17 +28,10 @@
     "yarn": "1"
   },
   "dependencies": {
-<<<<<<< HEAD
-    "@hoprnet/hopr-core": "1.54.0-next.51",
-    "@hoprnet/hopr-core-connector-interface": "1.54.0-next.51",
-    "@hoprnet/hopr-core-ethereum": "1.54.0-next.51",
-    "@hoprnet/hopr-utils": "1.54.0-next.51",
-=======
     "@hoprnet/hopr-core": "1.54.2",
     "@hoprnet/hopr-core-connector-interface": "1.54.2",
     "@hoprnet/hopr-core-ethereum": "1.54.2",
     "@hoprnet/hopr-utils": "1.54.2",
->>>>>>> 49d4d964
     "@hoprnet/twitter-api-client": "^0.1.9",
     "@linkdrop/sdk": "1.1.6",
     "debug": "4.2.0",
