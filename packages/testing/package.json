{
  "name": "@hoprnet/hopr-testing",
<<<<<<< HEAD
  "version": "1.67.3",
=======
  "version": "1.68.0-next.0",
>>>>>>> b6794838
  "description": "",
  "repository": "https://github.com/hoprnet/hoprnet.git",
  "homepage": "https://hoprnet.org",
  "license": "GPL-3.0-only",
  "main": "lib/index.js",
  "types": "lib/index.d.ts",
  "files": [
    "lib/",
    "!lib/*.spec**",
    "README.md",
    "package.json",
    "yarn.lock"
  ],
  "engines": {
    "node": "12"
  },
  "scripts": {
    "clean": "rimraf ./lib",
    "build": "yarn clean && tsc -p . --noEmit false",
    "prepublishOnly": "yarn build"
  },
  "dependencies": {
<<<<<<< HEAD
    "@hoprnet/hopr-demo-seeds": "1.67.3",
=======
    "@hoprnet/hopr-demo-seeds": "1.68.0-next.0",
>>>>>>> b6794838
    "debug": "^4.3.1",
    "ganache-core": "2.13.2"
  },
  "devDependencies": {
    "@types/node": "^12",
    "rimraf": "^3.0.2",
    "typescript": "^4.1"
  }
}<|MERGE_RESOLUTION|>--- conflicted
+++ resolved
@@ -1,10 +1,6 @@
 {
   "name": "@hoprnet/hopr-testing",
-<<<<<<< HEAD
-  "version": "1.67.3",
-=======
   "version": "1.68.0-next.0",
->>>>>>> b6794838
   "description": "",
   "repository": "https://github.com/hoprnet/hoprnet.git",
   "homepage": "https://hoprnet.org",
@@ -27,11 +23,7 @@
     "prepublishOnly": "yarn build"
   },
   "dependencies": {
-<<<<<<< HEAD
-    "@hoprnet/hopr-demo-seeds": "1.67.3",
-=======
     "@hoprnet/hopr-demo-seeds": "1.68.0-next.0",
->>>>>>> b6794838
     "debug": "^4.3.1",
     "ganache-core": "2.13.2"
   },
