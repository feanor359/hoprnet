use std::time::Duration;
use std::{str::FromStr, sync::Arc};

use async_lock::RwLock;
use semver::{Version, VersionReq};
use serde::{Deserialize, Serialize};
use serde_with::{serde_as, DisplayFromStr};
use validator::Validate;

use chain_actions::action_queue::ActionQueueConfig;
use chain_actions::action_state::IndexerActionTracker;
use chain_actions::payload::SafePayloadGenerator;
use chain_actions::{action_queue::ActionQueue, ChainActions};
use chain_api::executors::{EthereumTransactionExecutor, RpcEthereumClient, RpcEthereumClientConfig};
use chain_api::{DefaultHttpPostRequestor, JsonRpcClient};
use chain_db::{db::CoreEthereumDb, traits::HoprCoreEthereumDbActions};
use chain_rpc::client::SimpleJsonRpcRetryPolicy;
use chain_rpc::rpc::{RpcOperations, RpcOperationsConfig};
use chain_types::chain_events::SignificantChainEvent;
use chain_types::{ContractAddresses, TypedTransaction};
use core_path::channel_graph::ChannelGraph;
use core_transport::ChainKeypair;
use hopr_primitive_types::primitives::Address;
use utils_db::CurrentDbShim;

use crate::errors::HoprLibError;

/// Types of HOPR network environments.
#[derive(Debug, Copy, Clone, Deserialize, Serialize, Eq, PartialEq, strum::Display, strum::EnumString)]
#[serde(rename_all(deserialize = "lowercase"))]
#[strum(serialize_all = "lowercase")]
pub enum EnvironmentType {
    Production,
    Staging,
    Development,
    Local,
}

/// Holds all information we need about the blockchain network
/// the client is going to use
#[derive(Debug, Clone, Deserialize, Serialize, Eq, PartialEq)]
#[serde(deny_unknown_fields)]
pub struct ChainOptions {
    pub description: String,
    /// >= 0
    pub chain_id: u32,
    pub live: bool,
    /// a valid HTTP url pointing at a RPC endpoint
    pub default_provider: String,
    /// a valid HTTP url pointing at a RPC endpoint
    pub etherscan_api_url: Option<String>,
    /// The absolute maximum you are willing to pay per unit of gas to get your transaction included in a block, e.g. '10 gwei'
    pub max_fee_per_gas: String,
    /// Tips paid directly to miners, e.g. '2 gwei'
    pub max_priority_fee_per_gas: String,
    pub native_token_name: String,
    pub hopr_token_name: String,
    /// expected block time on the chain in milliseconds
    pub block_time: u64,
    pub tags: Option<Vec<String>>,
}

/// Holds all information about the protocol network
/// to be used by the client
#[serde_as]
#[derive(Debug, Clone, Deserialize, Serialize, Eq, PartialEq)]
#[serde(deny_unknown_fields)]
pub struct Network {
    /// must match one of the Network.id
    pub chain: String,
    #[serde_as(as = "DisplayFromStr")]
    pub environment_type: EnvironmentType,
    /// Node.js-fashioned semver string
    pub version_range: String,
    /// block number to start the indexer from
    pub indexer_start_block_number: u32,
    pub tags: Vec<String>,
    /// contract addresses used by the network
    pub addresses: Addresses,
    /// number of follow-on blocks required until a block is considered confirmed on-chain
    pub confirmations: u32,
    /// milliseconds between polling the RPC for new transactions
    pub tx_polling_interval: u64,
    /// maximum block range to fetch while indexing logs
    pub max_block_range: u64,
}

#[serde_as]
#[derive(Debug, Clone, Deserialize, Serialize, Eq, PartialEq)]
#[serde(deny_unknown_fields)]
pub struct Addresses {
    /// address of contract that manages authorization to access the Hopr network
    #[serde_as(as = "DisplayFromStr")]
    pub network_registry: Address,
    /// address of contract that maps to the requirements that need to be fulfilled
    /// in order to access the network, upgradeable
    #[serde_as(as = "DisplayFromStr")]
    pub network_registry_proxy: Address,
    /// HoprChannels contract address, implementation of mixnet incentives
    #[serde_as(as = "DisplayFromStr")]
    pub channels: Address,
    /// Hopr token contract address
    #[serde_as(as = "DisplayFromStr")]
    pub token: Address,
    /// contract address of Safe capability module implementation
    #[serde_as(as = "DisplayFromStr")]
    pub module_implementation: Address,
    /// address of contract that maps between Safe instances and node addresses
    #[serde_as(as = "DisplayFromStr")]
    pub node_safe_registry: Address,
    /// address of contract that allows Hopr Association to dictate price per packet in Hopr
    #[serde_as(as = "DisplayFromStr")]
    pub ticket_price_oracle: Address,
    /// address of contract that manages transport announcements in the hopr network
    #[serde_as(as = "DisplayFromStr")]
    pub announcements: Address,
    /// factory contract to produce Safe instances
    #[serde_as(as = "DisplayFromStr")]
    pub node_stake_v2_factory: Address,
}

#[serde_as]
#[derive(Debug, Clone, Serialize, Deserialize)]
pub struct ChainNetworkConfig {
    /// the network identifier, e.g. monte_rosa
    pub id: String,
    pub chain: ChainOptions,
    pub environment_type: EnvironmentType,
    pub channel_contract_deploy_block: u32,
    /// address of contract that manages authorization to access the Hopr network
    #[serde_as(as = "DisplayFromStr")]
    pub network_registry: Address,
    /// address of contract that maps to the requirements that need to be fulfilled
    /// in order to access the network, upgradeable
    #[serde_as(as = "DisplayFromStr")]
    pub network_registry_proxy: Address,
    /// HoprChannels contract address, implementation of mixnet incentives
    #[serde_as(as = "DisplayFromStr")]
    pub channels: Address,
    /// Hopr token contract address
    #[serde_as(as = "DisplayFromStr")]
    pub token: Address,
    /// contract address of Safe capability module implementation
    #[serde_as(as = "DisplayFromStr")]
    pub module_implementation: Address,
    /// address of contract that maps between Safe instances and node addresses
    #[serde_as(as = "DisplayFromStr")]
    pub node_safe_registry: Address,
    /// address of contract that allows Hopr Association to dictate price per packet in Hopr
    #[serde_as(as = "DisplayFromStr")]
    pub ticket_price_oracle: Address,
    /// address of contract that manages transport announcements in the hopr network
    #[serde_as(as = "DisplayFromStr")]
    pub announcements: Address,
    /// factory contract to produce Safe instances
    #[serde_as(as = "DisplayFromStr")]
    pub node_stake_v2_factory: Address,
    /// number of follow-on blocks required until a block is considered confirmed on-chain
    pub confirmations: u32,
    /// milliseconds between polling the RPC for new transactions
    pub tx_polling_interval: u64,
    /// maximum block range to fetch when indexing logs
    pub max_block_range: u64,
}

/// Check whether the version is allowed
fn satisfies(version: &str, allowed_versions: &str) -> crate::errors::Result<bool> {
    let allowed_versions = VersionReq::parse(allowed_versions)
        .map_err(|e| HoprLibError::GeneralError(format!("failed to deserialize allowed version string: {}", e)))?;

    let version = Version::from_str(version)
        .map_err(|e| HoprLibError::GeneralError(format!("failed to deserialize current lib version string: {}", e)))?;

    Ok(allowed_versions.matches(&version))
}

impl ChainNetworkConfig {
    /// Returns the network details, returns an error if network is not supported
    pub fn new(
        id: &str,
        maybe_custom_provider: Option<&str>,
        protocol_config: &mut ProtocolsConfig,
    ) -> Result<Self, String> {
        let network = protocol_config
            .networks
            .get_mut(id)
            .ok_or(format!("Could not find network {} in protocol config", id))?;

        let chain = protocol_config
            .chains
            .get_mut(&network.chain)
            .ok_or(format!("Invalid chain {} for network {}", network.chain, id))?;

        if let Some(custom_provider) = maybe_custom_provider {
            chain.default_provider = custom_provider.into();
        }

        match satisfies(crate::constants::APP_VERSION_COERCED, network.version_range.as_str()) {
            Ok(true) => Ok(ChainNetworkConfig {
                announcements: network.addresses.announcements.to_owned(),
                chain: chain.to_owned(),
                channel_contract_deploy_block: network.indexer_start_block_number,
                channels: network.addresses.channels.to_owned(),
                confirmations: network.confirmations,
                environment_type: network.environment_type,
                id: network.chain.to_owned(),
                module_implementation: network.addresses.module_implementation.to_owned(),
                network_registry: network.addresses.network_registry.to_owned(),
                network_registry_proxy: network.addresses.network_registry_proxy.to_owned(),
                node_safe_registry: network.addresses.node_safe_registry.to_owned(),
                node_stake_v2_factory: network.addresses.node_stake_v2_factory.to_owned(),
                ticket_price_oracle: network.addresses.ticket_price_oracle.to_owned(),
                token: network.addresses.token.to_owned(),
                tx_polling_interval: network.tx_polling_interval,
                max_block_range: network.max_block_range,
            }),
            Ok(false) => Err(format!(
                "network {id} is not supported, supported networks {:?}",
                protocol_config.supported_networks().join(", ")
            )),
            Err(e) => Err(e.to_string()),
        }
    }
}

#[derive(Debug, Serialize, Clone)]
pub struct SmartContractConfig {
    pub hopr_announcements_address: Address,
    pub hopr_token_address: Address,
    pub hopr_channels_address: Address,
    pub hopr_network_registry_address: Address,
    pub hopr_node_safe_registry_address: Address,
    pub hopr_ticket_price_oracle_address: Address,
    pub indexer_start_block_number: u32,
}

impl From<&ChainNetworkConfig> for SmartContractConfig {
    fn from(network: &ChainNetworkConfig) -> Self {
        Self {
            hopr_announcements_address: network.announcements,
            hopr_token_address: network.token,
            hopr_channels_address: network.channels,
            hopr_network_registry_address: network.network_registry,
            hopr_node_safe_registry_address: network.node_safe_registry,
            hopr_ticket_price_oracle_address: network.ticket_price_oracle,
            indexer_start_block_number: network.channel_contract_deploy_block,
        }
    }
}

/// The entire protocol configuration containing the information about
/// usable networks and chains.
#[derive(Debug, Clone, Serialize, Deserialize, Validate)]
#[serde(deny_unknown_fields)]
pub struct ProtocolsConfig {
    pub networks: std::collections::BTreeMap<String, Network>,
    pub chains: std::collections::BTreeMap<String, ChainOptions>,
}

impl Default for ProtocolsConfig {
    fn default() -> Self {
        Self::from_str(include_str!("../data/protocol-config.json"))
            .expect("bundled protocol config should be always valid")
    }
}

impl FromStr for ProtocolsConfig {
    type Err = String;

    /// Reads the protocol config JSON file and returns it
    fn from_str(data: &str) -> Result<Self, Self::Err> {
        serde_json::from_str::<ProtocolsConfig>(data).map_err(|e| e.to_string())
    }
}

impl std::cmp::PartialEq for ProtocolsConfig {
    fn eq(&self, other: &Self) -> bool {
        Vec::from_iter(self.networks.clone()) == Vec::from_iter(other.networks.clone())
            && Vec::from_iter(self.chains.clone()) == Vec::from_iter(self.chains.clone())
    }
}

impl ProtocolsConfig {
    /// Returns a list of environments which the node is able to work with
    pub fn supported_networks(&self) -> Vec<String> {
        let mut allowed = vec![];

        for (name, env) in self.networks.iter() {
            let range = env.version_range.to_owned();

            if let Ok(true) = satisfies(crate::constants::APP_VERSION_COERCED, range.as_str()) {
                allowed.push(name.clone())
            }
        }

        allowed
    }
}

type ActiveTxExecutor = EthereumTransactionExecutor<
    TypedTransaction,
    RpcEthereumClient<RpcOperations<JsonRpcClient>>,
    SafePayloadGenerator,
>;

pub fn build_chain_components<Db>(
    me_onchain: ChainKeypair,
    chain_config: ChainNetworkConfig,
    contract_addrs: ContractAddresses,
    module_address: Address,
    db: Arc<RwLock<Db>>,
) -> (
    ActionQueue<Db, IndexerActionTracker, ActiveTxExecutor>,
    ChainActions<Db>,
    RpcOperations<JsonRpcClient>,
)
where
    Db: HoprCoreEthereumDbActions + Clone + Send + Sync + 'static,
{
    // TODO: extract this from the global config type
    let rpc_http_config = chain_rpc::client::native::HttpPostRequestorConfig::default();

    // TODO: extract this from the global config type
    let rpc_http_retry_policy = SimpleJsonRpcRetryPolicy::default();

    // TODO: extract this from the global config type
    let rpc_cfg = RpcOperationsConfig {
        chain_id: chain_config.chain.chain_id as u64,
        contract_addrs,
        module_address,
        expected_block_time: Duration::from_millis(chain_config.chain.block_time),
        tx_polling_interval: Duration::from_millis(chain_config.tx_polling_interval),
        finality: chain_config.confirmations,
        min_block_range_fetch_size: 3,
        max_block_range_fetch_size: chain_config.max_block_range,
    };

    // TODO: extract this from the global config type
    let rpc_client_cfg = RpcEthereumClientConfig::default();

    // TODO: extract this from the global config type
    let action_queue_cfg = ActionQueueConfig::default();

    // --- Configs done ---

    // Build JSON RPC client
    let rpc_client = JsonRpcClient::new(
        &chain_config.chain.default_provider,
        DefaultHttpPostRequestor::new(rpc_http_config),
        rpc_http_retry_policy,
    );

    // Build RPC operations
    let rpc_operations = RpcOperations::new(rpc_client, &me_onchain, rpc_cfg).expect("failed to initialize RPC");

    // Build the Ethereum Transaction Executor that uses RpcOperations as backend
    let ethereum_tx_executor = EthereumTransactionExecutor::new(
        RpcEthereumClient::new(rpc_operations.clone(), rpc_client_cfg),
        SafePayloadGenerator::new(&me_onchain, contract_addrs, module_address),
    );

    // Build the Action Queue
    let action_queue = ActionQueue::new(
        db.clone(),
        IndexerActionTracker::default(),
        ethereum_tx_executor,
        action_queue_cfg,
    );

    // Instantiate Chain Actions
<<<<<<< HEAD
    let chain_actions = CoreEthereumActions::new(me_onchain.clone(), db, action_queue.new_sender());
=======
    let chain_actions = ChainActions::new(me_onchain.public().to_address(), db, action_queue.new_sender());
>>>>>>> dd887640

    (action_queue, chain_actions, rpc_operations)
}

#[allow(clippy::too_many_arguments)] // TODO: refactor this function into a reasonable group of components once fully rearchitected
pub fn build_chain_api(
    me_onchain: ChainKeypair,
    db: Arc<RwLock<CoreEthereumDb<CurrentDbShim>>>,
    contract_addrs: ContractAddresses,
    safe_address: Address,
    indexer_start_block: u64,
    indexer_events_tx: futures::channel::mpsc::UnboundedSender<SignificantChainEvent>,
    chain_actions: ChainActions<CoreEthereumDb<CurrentDbShim>>,
    rpc_operations: RpcOperations<JsonRpcClient>,
    channel_graph: Arc<RwLock<ChannelGraph>>,
) -> chain_api::HoprChain {
    let indexer_cfg = chain_indexer::block::IndexerConfig {
        start_block_number: indexer_start_block,
        ..Default::default()
    };

    chain_api::HoprChain::new(
        me_onchain,
        db,
        contract_addrs,
        safe_address,
        indexer_cfg,
        indexer_events_tx,
        chain_actions,
        rpc_operations,
        channel_graph,
    )
}

#[cfg(test)]
mod test {
    use super::*;

    #[test]
    fn test_default_protocol_config_can_be_deserialized() {
        let _ = ProtocolsConfig::default();
    }

    #[test]
    fn test_version_is_satisfied_should_work_on_ranges() {
        let actual = satisfies("1.90.0", ">=1.89, <1.93");
        assert!(actual.is_ok());
        assert!(actual.unwrap())
    }

    #[test]
    fn test_version_is_satisfied_should_work_for_glob() {
        let actual = satisfies(crate::constants::APP_VERSION_COERCED, "*");
        assert!(actual.is_ok());
        assert!(actual.unwrap())
    }
}<|MERGE_RESOLUTION|>--- conflicted
+++ resolved
@@ -368,11 +368,7 @@
     );
 
     // Instantiate Chain Actions
-<<<<<<< HEAD
-    let chain_actions = CoreEthereumActions::new(me_onchain.clone(), db, action_queue.new_sender());
-=======
-    let chain_actions = ChainActions::new(me_onchain.public().to_address(), db, action_queue.new_sender());
->>>>>>> dd887640
+    let chain_actions = ChainActions::new(me_onchain.clone(), db, action_queue.new_sender());
 
     (action_queue, chain_actions, rpc_operations)
 }
