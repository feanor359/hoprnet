{ pkgs ? import <nixpkgs> { }, ... }:
let
  linuxPkgs = with pkgs; lib.optional stdenv.isLinux (
    inotifyTools
  );
  macosPkgs = with pkgs; lib.optional stdenv.isDarwin (
    with darwin.apple_sdk.frameworks; [
      # macOS file watcher support
      CoreFoundation
      CoreServices
    ]
  );
in
with pkgs;
mkShell {
  buildInputs = [
    ## base
    envsubst

    ## node, minimum recommended version is v16, see README for more details
    nodejs-16_x # v16.5.0
    (yarn.override { nodejs = nodejs-16_x; }) # v1.22.10

    ## rust for core development
    (rust-bin.fromRustupToolchainFile ./rust-toolchain.toml)

    ## python is required by node module bcrypto
    python3

    # test Github automation
    act

    # testing utilities
    websocat
    jq
    vagrant
    shellcheck
<<<<<<< HEAD
=======

    # devops tooling
    google-cloud-sdk
>>>>>>> b746d992

    # custom pkg groups
    macosPkgs
    linuxPkgs
  ];
}<|MERGE_RESOLUTION|>--- conflicted
+++ resolved
@@ -35,12 +35,9 @@
     jq
     vagrant
     shellcheck
-<<<<<<< HEAD
-=======
 
     # devops tooling
     google-cloud-sdk
->>>>>>> b746d992
 
     # custom pkg groups
     macosPkgs
