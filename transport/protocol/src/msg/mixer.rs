--- conflicted
+++ resolved
@@ -95,11 +95,7 @@
 
         let elapsed = start.elapsed();
         assert_gt!(elapsed, constant_delay);
-<<<<<<< HEAD
-        assert_lt!((elapsed - constant_delay).as_millis(), tolerance.as_millis() + 1);
-=======
         assert_lt!((elapsed - constant_delay).as_millis(), tolerance.as_millis());
->>>>>>> dd887640
     }
 
     #[async_std::test]
