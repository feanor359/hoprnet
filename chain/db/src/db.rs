--- conflicted
+++ resolved
@@ -1543,15 +1543,7 @@
                 Some(Challenge::from(cp_sum).to_ethereum_challenge()),
             );
 
-<<<<<<< HEAD
             let unacked_ticket = UnacknowledgedTicket::new(ticket, HalfKey::from_bytes(&hk1_seed).unwrap());
-=======
-            let unacked_ticket = UnacknowledgedTicket::new(
-                ticket,
-                HalfKey::from_bytes(&hk1_seed).unwrap(),
-                ALICE.public().to_address(),
-            );
->>>>>>> d07cb2c4
 
             db.store_pending_acknowledgment(
                 HalfKey::from_bytes(&hk1_seed).unwrap().to_challenge(),
@@ -1571,29 +1563,11 @@
             };
 
             let acked_ticket = unacked_ticket
-<<<<<<< HEAD
                 .acknowledge(&HalfKey::from_bytes(&hk2_seed).unwrap())
                 .unwrap();
 
-            assert!(validate_ticket(
-                &acked_ticket.ticket,
-                &BOB_KEYPAIR.public().to_address(),
-                &Hash::default()
-            )
-            .is_ok());
+            assert!(validate_ticket(&acked_ticket.ticket, &BOB.public().to_address(), &Hash::default()).is_ok());
             assert!(validate_acknowledged_ticket(&acked_ticket).is_ok());
-=======
-                .acknowledge(&HalfKey::from_bytes(&hk2_seed).unwrap(), &BOB, &Hash::default())
-                .unwrap();
-
-            assert!(acked_ticket
-                .verify(
-                    &ALICE.public().to_address(),
-                    &BOB.public().to_address(),
-                    &Hash::default()
-                )
-                .is_ok());
->>>>>>> d07cb2c4
 
             acked_tickets.push(acked_ticket.clone());
 
@@ -1662,14 +1636,7 @@
 
     #[async_std::test]
     async fn test_aggregatable_acknowledged_tickets() {
-<<<<<<< HEAD
-        let mut db = CoreEthereumDb::new(
-            DB::new(CurrentDbShim::new_in_memory().await),
-            BOB_KEYPAIR.public().to_address(),
-        );
-=======
-        let mut db = CoreEthereumDb::new(DB::new(CurrentDbShim::new_in_memory().await), *ALICE_ADDR);
->>>>>>> d07cb2c4
+        let mut db = CoreEthereumDb::new(DB::new(CurrentDbShim::new_in_memory().await), BOB.public().to_address());
 
         let start_index = 23u64;
         let tickets_to_generate = 3u64;
@@ -1714,18 +1681,7 @@
             Some(acked_tickets[0].ticket.challenge.clone()),
         );
 
-<<<<<<< HEAD
         let aggregated_acked_ticket = AcknowledgedTicket::new(aggregated_ticket, acked_tickets[0].response.to_owned());
-=======
-        let aggregated_acked_ticket = AcknowledgedTicket::new(
-            aggregated_ticket,
-            acked_tickets[0].response.to_owned(),
-            acked_tickets[0].signer.to_owned(),
-            &BOB,
-            &Hash::default(),
-        )
-        .unwrap();
->>>>>>> d07cb2c4
 
         db.replace_acked_tickets_by_aggregated_ticket(aggregated_acked_ticket)
             .await
@@ -1764,18 +1720,7 @@
 
             total_balance = total_balance.add(&ticket.amount);
 
-<<<<<<< HEAD
             let ack = AcknowledgedTicket::new(ticket, Response::from_bytes(&challenge_seed.clone()).unwrap());
-=======
-            let ack = AcknowledgedTicket::new(
-                ticket,
-                Response::from_bytes(&challenge_seed.clone()).unwrap(),
-                (&*ALICE).into(),
-                &BOB,
-                &domain_separator,
-            )
-            .unwrap();
->>>>>>> d07cb2c4
 
             acked_tickets.push(ack);
         }
