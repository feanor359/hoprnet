--- conflicted
+++ resolved
@@ -267,7 +267,6 @@
             .withf(move |dst, balance| BOB_ADDR.eq(dst) && stake.eq(balance))
             .returning(move |_, _| Ok(random_hash));
 
-<<<<<<< HEAD
         let new_channel = ChannelEntry::new(
             *ALICE_ADDR,
             *BOB_ADDR,
@@ -275,11 +274,7 @@
             U256::zero(),
             ChannelStatus::Open,
             U256::zero(),
-            U256::zero(),
-        );
-=======
-        let new_channel = ChannelEntry::new(*ALICE, *BOB, stake, U256::zero(), ChannelStatus::Open, U256::zero());
->>>>>>> dd887640
+        );
 
         let mut indexer_action_tracker = MockActionState::new();
         indexer_action_tracker
@@ -300,11 +295,7 @@
             tx_queue.action_loop().await;
         });
 
-<<<<<<< HEAD
-        let actions = CoreEthereumActions::new(ALICE.clone(), db.clone(), tx_sender.clone());
-=======
-        let actions = ChainActions::new(*ALICE, db.clone(), tx_sender.clone());
->>>>>>> dd887640
+        let actions = ChainActions::new(ALICE.clone(), db.clone(), tx_sender.clone());
 
         let tx_res = actions
             .open_channel(*BOB_ADDR, stake)
@@ -341,7 +332,6 @@
             Default::default(),
         );
 
-<<<<<<< HEAD
         let channel = ChannelEntry::new(
             *ALICE_ADDR,
             *BOB_ADDR,
@@ -349,11 +339,7 @@
             U256::zero(),
             ChannelStatus::Open,
             U256::zero(),
-            U256::zero(),
-        );
-=======
-        let channel = ChannelEntry::new(*ALICE, *BOB, stake, U256::zero(), ChannelStatus::Open, U256::zero());
->>>>>>> dd887640
+        );
 
         db.write()
             .await
@@ -379,21 +365,12 @@
             .await
             .unwrap();
 
-<<<<<<< HEAD
-        let actions = CoreEthereumActions::new(ALICE.clone(), db.clone(), tx_queue.new_sender());
+        let actions = ChainActions::new(ALICE.clone(), db.clone(), tx_queue.new_sender());
 
         assert!(
             matches!(
                 actions.open_channel(*BOB_ADDR, stake).await.err().unwrap(),
-                CoreEthereumActionsError::ChannelAlreadyExists
-=======
-        let actions = ChainActions::new(*ALICE, db.clone(), tx_queue.new_sender());
-
-        assert!(
-            matches!(
-                actions.open_channel(*BOB, stake).await.err().unwrap(),
                 ChainActionsError::ChannelAlreadyExists
->>>>>>> dd887640
             ),
             "should fail when channel exists"
         );
@@ -422,21 +399,12 @@
             .await
             .unwrap();
 
-<<<<<<< HEAD
-        let actions = CoreEthereumActions::new(ALICE.clone(), db.clone(), tx_queue.new_sender());
+        let actions = ChainActions::new(ALICE.clone(), db.clone(), tx_queue.new_sender());
 
         assert!(
             matches!(
                 actions.open_channel(*ALICE_ADDR, stake).await.err().unwrap(),
-                CoreEthereumActionsError::InvalidArguments(_)
-=======
-        let actions = ChainActions::new(*ALICE, db.clone(), tx_queue.new_sender());
-
-        assert!(
-            matches!(
-                actions.open_channel(*ALICE, stake).await.err().unwrap(),
                 ChainActionsError::InvalidArguments(_)
->>>>>>> dd887640
             ),
             "should not create channel to self"
         );
@@ -463,21 +431,12 @@
             .await
             .unwrap();
 
-<<<<<<< HEAD
-        let actions = CoreEthereumActions::new(ALICE.clone(), db.clone(), tx_queue.new_sender());
+        let actions = ChainActions::new(ALICE.clone(), db.clone(), tx_queue.new_sender());
         let stake = Balance::new(10_u32, BalanceType::Native);
         assert!(
             matches!(
                 actions.open_channel(*BOB_ADDR, stake).await.err().unwrap(),
-                CoreEthereumActionsError::InvalidArguments(_)
-=======
-        let actions = ChainActions::new(self_addr, db.clone(), tx_queue.new_sender());
-        let stake = Balance::new(10_u32, BalanceType::Native);
-        assert!(
-            matches!(
-                actions.open_channel(bob, stake).await.err().unwrap(),
                 ChainActionsError::InvalidArguments(_)
->>>>>>> dd887640
             ),
             "should not allow invalid balance"
         );
@@ -486,13 +445,8 @@
 
         assert!(
             matches!(
-<<<<<<< HEAD
                 actions.open_channel(*BOB_ADDR, stake).await.err().unwrap(),
-                CoreEthereumActionsError::InvalidArguments(_)
-=======
-                actions.open_channel(bob, stake).await.err().unwrap(),
                 ChainActionsError::InvalidArguments(_)
->>>>>>> dd887640
             ),
             "should not allow invalid balance"
         );
@@ -521,21 +475,12 @@
             .await
             .unwrap();
 
-<<<<<<< HEAD
-        let actions = CoreEthereumActions::new(ALICE.clone(), db.clone(), tx_queue.new_sender());
+        let actions = ChainActions::new(ALICE.clone(), db.clone(), tx_queue.new_sender());
 
         assert!(
             matches!(
                 actions.open_channel(*BOB_ADDR, stake).await.err().unwrap(),
-                CoreEthereumActionsError::NotEnoughAllowance
-=======
-        let actions = ChainActions::new(self_addr, db.clone(), tx_queue.new_sender());
-
-        assert!(
-            matches!(
-                actions.open_channel(bob, stake).await.err().unwrap(),
                 ChainActionsError::NotEnoughAllowance
->>>>>>> dd887640
             ),
             "should fail when not enough allowance"
         );
@@ -571,21 +516,12 @@
             .await
             .unwrap();
 
-<<<<<<< HEAD
-        let actions = CoreEthereumActions::new(ALICE.clone(), db.clone(), tx_queue.new_sender());
+        let actions = ChainActions::new(ALICE.clone(), db.clone(), tx_queue.new_sender());
 
         assert!(
             matches!(
                 actions.open_channel(*BOB_ADDR, stake).await.err().unwrap(),
-                CoreEthereumActionsError::BalanceTooLow
-=======
-        let actions = ChainActions::new(self_addr, db.clone(), tx_queue.new_sender());
-
-        assert!(
-            matches!(
-                actions.open_channel(bob, stake).await.err().unwrap(),
                 ChainActionsError::BalanceTooLow
->>>>>>> dd887640
             ),
             "should fail when not enough token balance"
         );
@@ -614,7 +550,6 @@
             .await
             .unwrap();
 
-<<<<<<< HEAD
         let channel = ChannelEntry::new(
             *ALICE_ADDR,
             *BOB_ADDR,
@@ -622,11 +557,7 @@
             U256::zero(),
             ChannelStatus::Open,
             U256::zero(),
-            U256::zero(),
-        );
-=======
-        let channel = ChannelEntry::new(self_addr, bob, stake, U256::zero(), ChannelStatus::Open, U256::zero());
->>>>>>> dd887640
+        );
         db.write()
             .await
             .update_channel_and_snapshot(&channel.get_id(), &channel, &Snapshot::default())
@@ -658,11 +589,7 @@
             tx_queue.action_loop().await;
         });
 
-<<<<<<< HEAD
-        let actions = CoreEthereumActions::new(ALICE.clone(), db.clone(), tx_sender.clone());
-=======
-        let actions = ChainActions::new(self_addr, db.clone(), tx_sender.clone());
->>>>>>> dd887640
+        let actions = ChainActions::new(ALICE.clone(), db.clone(), tx_sender.clone());
 
         let tx_res = actions
             .fund_channel(channel.get_id(), stake)
@@ -711,11 +638,7 @@
             .await
             .unwrap();
 
-<<<<<<< HEAD
-        let actions = CoreEthereumActions::new(ALICE.clone(), db.clone(), tx_queue.new_sender());
-=======
-        let actions = ChainActions::new(self_addr, db.clone(), tx_queue.new_sender());
->>>>>>> dd887640
+        let actions = ChainActions::new(ALICE.clone(), db.clone(), tx_queue.new_sender());
         let stake = Balance::new(10_u32, BalanceType::HOPR);
         assert!(
             matches!(
@@ -749,21 +672,12 @@
             .await
             .unwrap();
 
-<<<<<<< HEAD
-        let actions = CoreEthereumActions::new(ALICE.clone(), db.clone(), tx_queue.new_sender());
+        let actions = ChainActions::new(ALICE.clone(), db.clone(), tx_queue.new_sender());
         let stake = Balance::new(10_u32, BalanceType::Native);
         assert!(
             matches!(
                 actions.open_channel(*BOB_ADDR, stake).await.err().unwrap(),
-                CoreEthereumActionsError::InvalidArguments(_)
-=======
-        let actions = ChainActions::new(self_addr, db.clone(), tx_queue.new_sender());
-        let stake = Balance::new(10_u32, BalanceType::Native);
-        assert!(
-            matches!(
-                actions.open_channel(bob, stake).await.err().unwrap(),
                 ChainActionsError::InvalidArguments(_)
->>>>>>> dd887640
             ),
             "should not allow invalid balance"
         );
@@ -801,11 +715,7 @@
             .await
             .unwrap();
 
-<<<<<<< HEAD
-        let actions = CoreEthereumActions::new(ALICE.clone(), db.clone(), tx_queue.new_sender());
-=======
-        let actions = ChainActions::new(self_addr, db.clone(), tx_queue.new_sender());
->>>>>>> dd887640
+        let actions = ChainActions::new(ALICE.clone(), db.clone(), tx_queue.new_sender());
         let stake = Balance::new(10_000_u32, BalanceType::HOPR);
         assert!(
             matches!(
@@ -845,11 +755,7 @@
             .await
             .unwrap();
 
-<<<<<<< HEAD
-        let actions = CoreEthereumActions::new(ALICE.clone(), db.clone(), tx_queue.new_sender());
-=======
-        let actions = ChainActions::new(self_addr, db.clone(), tx_queue.new_sender());
->>>>>>> dd887640
+        let actions = ChainActions::new(ALICE.clone(), db.clone(), tx_queue.new_sender());
         let stake = Balance::new(10_000_u32, BalanceType::HOPR);
         assert!(
             matches!(
@@ -872,7 +778,6 @@
             *ALICE_ADDR,
         )));
 
-<<<<<<< HEAD
         let mut channel = ChannelEntry::new(
             *ALICE_ADDR,
             *BOB_ADDR,
@@ -880,11 +785,7 @@
             U256::zero(),
             ChannelStatus::Open,
             U256::zero(),
-            U256::zero(),
-        );
-=======
-        let mut channel = ChannelEntry::new(*ALICE, *BOB, stake, U256::zero(), ChannelStatus::Open, U256::zero());
->>>>>>> dd887640
+        );
 
         db.write()
             .await
@@ -940,11 +841,7 @@
             tx_queue.action_loop().await;
         });
 
-<<<<<<< HEAD
-        let actions = CoreEthereumActions::new(ALICE.clone(), db.clone(), tx_sender.clone());
-=======
-        let actions = ChainActions::new(*ALICE, db.clone(), tx_sender.clone());
->>>>>>> dd887640
+        let actions = ChainActions::new(ALICE.clone(), db.clone(), tx_sender.clone());
 
         let tx_res = actions
             .close_channel(*BOB_ADDR, ChannelDirection::Outgoing, false)
@@ -1000,7 +897,6 @@
             *ALICE_ADDR,
         )));
 
-<<<<<<< HEAD
         let channel = ChannelEntry::new(
             *BOB_ADDR,
             *ALICE_ADDR,
@@ -1008,11 +904,7 @@
             U256::zero(),
             ChannelStatus::Open,
             U256::zero(),
-            U256::zero(),
-        );
-=======
-        let channel = ChannelEntry::new(*BOB, *ALICE, stake, U256::zero(), ChannelStatus::Open, U256::zero());
->>>>>>> dd887640
+        );
 
         db.write()
             .await
@@ -1046,11 +938,7 @@
             tx_queue.action_loop().await;
         });
 
-<<<<<<< HEAD
-        let actions = CoreEthereumActions::new(ALICE.clone(), db.clone(), tx_sender.clone());
-=======
-        let actions = ChainActions::new(*ALICE, db.clone(), tx_sender.clone());
->>>>>>> dd887640
+        let actions = ChainActions::new(ALICE.clone(), db.clone(), tx_sender.clone());
 
         let tx_res = actions
             .close_channel(*BOB_ADDR, ChannelDirection::Incoming, false)
@@ -1101,11 +989,7 @@
             Default::default(),
         );
 
-<<<<<<< HEAD
-        let actions = CoreEthereumActions::new(ALICE.clone(), db.clone(), tx_queue.new_sender());
-=======
-        let actions = ChainActions::new(*ALICE, db.clone(), tx_queue.new_sender());
->>>>>>> dd887640
+        let actions = ChainActions::new(ALICE.clone(), db.clone(), tx_queue.new_sender());
 
         assert!(
             matches!(
@@ -1134,11 +1018,7 @@
             MockTransactionExecutor::new(),
             Default::default(),
         );
-<<<<<<< HEAD
-        let actions = CoreEthereumActions::new(ALICE.clone(), db.clone(), tx_queue.new_sender());
-=======
-        let actions = ChainActions::new(*ALICE, db.clone(), tx_queue.new_sender());
->>>>>>> dd887640
+        let actions = ChainActions::new(ALICE.clone(), db.clone(), tx_queue.new_sender());
 
         assert!(
             matches!(
@@ -1169,8 +1049,7 @@
             MockTransactionExecutor::new(),
             Default::default(),
         );
-<<<<<<< HEAD
-        let actions = CoreEthereumActions::new(ALICE.clone(), db.clone(), tx_queue.new_sender());
+        let actions = ChainActions::new(ALICE.clone(), db.clone(), tx_queue.new_sender());
 
         let channel = ChannelEntry::new(
             *ALICE_ADDR,
@@ -1179,13 +1058,7 @@
             U256::zero(),
             ChannelStatus::Closed,
             U256::zero(),
-            U256::zero(),
-        );
-=======
-        let actions = ChainActions::new(*ALICE, db.clone(), tx_queue.new_sender());
-
-        let channel = ChannelEntry::new(*ALICE, *BOB, stake, U256::zero(), ChannelStatus::Closed, U256::zero());
->>>>>>> dd887640
+        );
         db.write()
             .await
             .update_channel_and_snapshot(&channel.get_id(), &channel, &Snapshot::default())
