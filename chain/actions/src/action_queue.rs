//! Defines the main FIFO MPSC queue for actions - the [ActionQueue](action_queue::ActionQueue) type.
//!
//! The [ActionQueue](action_queue::ActionQueue) acts as a MPSC queue of [Actions](chain_types::actions::Action) which are executed one-by-one
//! as they are being popped up from the queue by a runner task.
use async_lock::RwLock;
use async_trait::async_trait;
use chain_db::traits::HoprCoreEthereumDbActions;
use chain_types::actions::Action;
use chain_types::chain_events::ChainEventType;
use futures::channel::mpsc::{channel, Receiver, Sender};
use futures::future::Either;
use futures::{pin_mut, FutureExt, StreamExt};
use hopr_crypto_types::types::Hash;
use hopr_internal_types::prelude::*;
use hopr_primitive_types::prelude::*;
use log::{debug, error, info, trace, warn};
use serde::{Deserialize, Serialize};
use std::fmt::{Display, Formatter};
use std::future::{poll_fn, Future};
use std::pin::Pin;
use std::sync::Arc;
use std::time::Duration;

use crate::action_state::{ActionState, IndexerExpectation};
use crate::errors::ChainActionsError::{
    ChannelAlreadyClosed, InvalidState, MissingDomainSeparator, Timeout, TransactionSubmissionFailed,
};
use crate::errors::Result;

use async_std::task::spawn;

#[cfg(all(feature = "prometheus", not(test)))]
use hopr_metrics::metrics::MultiCounter;

#[cfg(all(feature = "prometheus", not(test)))]
lazy_static::lazy_static! {
    static ref METRIC_COUNT_ACTIONS: MultiCounter = MultiCounter::new(
        "hopr_chain_actions_count",
        "Number of different chain actions and their results",
        &["action", "result"]
    )
    .unwrap();
}

/// Implements execution of transactions underlying each `Action`
/// Each operation returns a transaction hash and may timeout.
#[cfg_attr(test, mockall::automock)]
#[async_trait]
pub trait TransactionExecutor {
    /// Executes ticket redemption transaction given a ticket.
    async fn redeem_ticket(&self, ticket: &ProvableWinningTicket, domain_separator: &Hash) -> Result<Hash>;

    /// Executes channel funding transaction (or channel opening) to the given `destination` and stake.
    /// Channel funding and channel opening are both same transactions.
    async fn fund_channel(&self, destination: &Address, balance: &Balance) -> Result<Hash>;

    /// Initiates closure of an outgoing channel.
    async fn initiate_outgoing_channel_closure(&self, dst: &Address) -> Result<Hash>;

    /// Finalizes closure of an outgoing channel.
    async fn finalize_outgoing_channel_closure(&self, dst: &Address) -> Result<Hash>;

    /// Closes incoming channel.
    async fn close_incoming_channel(&self, src: &Address) -> Result<Hash>;

    /// Performs withdrawal of a certain amount from an address.
    /// Note that this transaction is typically awaited via polling and is not tracked
    /// by the Indexer.
    async fn withdraw(&self, recipient: &Address, amount: &Balance) -> Result<Hash>;

    /// Announces the node on-chain given the `AnnouncementData`
    async fn announce(&self, data: &AnnouncementData) -> Result<Hash>;

    /// Registers Safe with the node.
    async fn register_safe(&self, safe_address: &Address) -> Result<Hash>;
}

/// Represents confirmation of the `Action` execution.
#[derive(Debug, Clone, PartialEq)]
pub struct ActionConfirmation {
    /// Hash of the transaction that executed this action
    pub tx_hash: Hash,

    /// Corresponding chain event if any
    pub event: Option<ChainEventType>,

    /// Action that was executed
    pub action: Action,
}

impl Display for ActionConfirmation {
    fn fmt(&self, f: &mut Formatter<'_>) -> std::fmt::Result {
        write!(f, "{} confirmed in tx {}", self.action, self.tx_hash)
    }
}

/// Notifies about completion of a transaction (success or failure).
pub type PendingAction = Pin<Box<dyn Future<Output = Result<ActionConfirmation>> + Send>>;

/// Future that resolves once the transaction has been confirmed by the Indexer.
type ActionFinisher = futures::channel::oneshot::Sender<Result<ActionConfirmation>>;

/// Sends a future Ethereum transaction into the `ActionQueue`.
#[derive(Debug, Clone)]
pub struct ActionSender(Sender<(Action, ActionFinisher)>);

impl ActionSender {
    /// Delivers the future action into the `ActionQueue` for processing.
    pub async fn send(&self, action: Action) -> Result<PendingAction> {
        let completer = futures::channel::oneshot::channel();
        let mut sender = self.0.clone();
        poll_fn(|cx| Pin::new(&mut sender).poll_ready(cx))
            .await
            .and_then(move |_| sender.start_send((action, completer.0)))
            .map(|_| {
                completer
                    .1
                    .map(|r| r.unwrap_or(Err(InvalidState("channel cancelled".into()))))
                    .boxed()
            })
            .map_err(|_| TransactionSubmissionFailed("ethereum tx queue is closed".into()))
    }
}

#[derive(Debug, Clone, Copy, PartialEq, smart_default::SmartDefault, Serialize, Deserialize)]
pub struct ActionQueueConfig {
    /// Maximum time (in seconds) to wait for the action to be confirmed on-chain and indexed
    ///
    /// Defaults to 150 seconds.
    #[default(Duration::from_secs(150))]
    pub max_action_confirmation_wait: Duration,
}

struct ExecutionContext<Db, S, TxExec>
where
    Db: HoprCoreEthereumDbActions,
    S: ActionState,
    TxExec: TransactionExecutor,
{
    db: Arc<RwLock<Db>>,
    action_state: Arc<S>,
    tx_exec: Arc<TxExec>,
    cfg: ActionQueueConfig,
}

// Needs manual implementation, so we don't need to impose Clone restrictions on the generic args
impl<Db, S, TxExec> Clone for ExecutionContext<Db, S, TxExec>
where
    Db: HoprCoreEthereumDbActions,
    S: ActionState,
    TxExec: TransactionExecutor,
{
    fn clone(&self) -> Self {
        Self {
            db: self.db.clone(),
            action_state: self.action_state.clone(),
            tx_exec: self.tx_exec.clone(),
            cfg: self.cfg,
        }
    }
}

impl<Db, S, TxExec> ExecutionContext<Db, S, TxExec>
where
    Db: HoprCoreEthereumDbActions,
    S: ActionState,
    TxExec: TransactionExecutor,
{
    pub async fn execute_action(self, action: Action) -> Result<ActionConfirmation> {
        let expectation = match action.clone() {
            Action::RedeemTicket(winning_ticket) => {
                let domain_separator = self
                    .db
                    .read()
                    .await
                    .get_channels_domain_separator()
                    .await?
                    .ok_or(MissingDomainSeparator)?;

                let tx_hash = self.tx_exec.redeem_ticket(&winning_ticket, &domain_separator).await?;
                IndexerExpectation::new(
                    tx_hash,
                    move |event| matches!(event, ChainEventType::TicketRedeemed(channel, _) if winning_ticket.ticket.channel_id == channel.get_id()),
                )
            }

            Action::OpenChannel(address, stake) => {
                let tx_hash = self.tx_exec.fund_channel(&address, &stake).await?;
                IndexerExpectation::new(
                    tx_hash,
                    move |event| matches!(event, ChainEventType::ChannelOpened(channel) if channel.destination == address),
                )
            }

            Action::FundChannel(channel, amount) => {
                if channel.status == ChannelStatus::Open {
                    let tx_hash = self.tx_exec.fund_channel(&channel.destination, &amount).await?;
                    IndexerExpectation::new(
                        tx_hash,
                        move |event| matches!(event, ChainEventType::ChannelBalanceIncreased(r_channel, diff) if r_channel.get_id() == channel.get_id() && amount.eq(diff)),
                    )
                } else {
                    return Err(InvalidState(format!("cannot fund {channel} because it is not opened")));
                }
            }

            Action::CloseChannel(channel, direction) => match direction {
                ChannelDirection::Incoming => match channel.status {
<<<<<<< HEAD
                    ChannelStatus::Open | ChannelStatus::PendingToClose => {
                        let tx_hash = self.tx_exec.close_incoming_channel(&channel.source).await?;
=======
                    ChannelStatus::Open | ChannelStatus::PendingToClose(_) => {
                        let tx_hash = self.tx_exec.close_incoming_channel(channel.source).await?;
>>>>>>> dd887640
                        IndexerExpectation::new(
                            tx_hash,
                            move |event| matches!(event, ChainEventType::ChannelClosed(r_channel) if r_channel.get_id() == channel.get_id()),
                        )
                    }
                    ChannelStatus::Closed => {
                        warn!("channel {} is already closed", channel.get_id());
                        return Err(ChannelAlreadyClosed);
                    }
                },
                ChannelDirection::Outgoing => match channel.status {
                    ChannelStatus::Open => {
                        debug!("initiating closure of {channel}");
                        let tx_hash = self
                            .tx_exec
                            .initiate_outgoing_channel_closure(&channel.destination)
                            .await?;
                        IndexerExpectation::new(
                            tx_hash,
                            move |event| matches!(event, ChainEventType::ChannelClosureInitiated(r_channel) if r_channel.get_id() == channel.get_id()),
                        )
                    }
                    ChannelStatus::PendingToClose(_) => {
                        debug!("finalizing closure of {channel}");
                        let tx_hash = self
                            .tx_exec
                            .finalize_outgoing_channel_closure(&channel.destination)
                            .await?;
                        IndexerExpectation::new(
                            tx_hash,
                            move |event| matches!(event, ChainEventType::ChannelClosed(r_channel) if r_channel.get_id() == channel.get_id()),
                        )
                    }
                    ChannelStatus::Closed => {
                        warn!("channel {} is already closed", channel.get_id());
                        return Err(ChannelAlreadyClosed);
                    }
                },
            },

            Action::Withdraw(recipient, amount) => {
                // Withdrawal is not awaited via the Indexer, but polled for completion
                // so no indexer event stream expectation awaiting is needed.
                // So simply return once the future completes
                return Ok(ActionConfirmation {
                    tx_hash: self.tx_exec.withdraw(&recipient, &amount).await?,
                    event: None,
                    action: action.clone(),
                });
            }
            Action::Announce(data) => {
                let tx_hash = self.tx_exec.announce(&data).await?;
                IndexerExpectation::new(
                    tx_hash,
                    move |event| matches!(event, ChainEventType::Announcement{multiaddresses,..} if multiaddresses.contains(data.multiaddress())),
                )
            }
            Action::RegisterSafe(safe_address) => {
                let tx_hash = self.tx_exec.register_safe(&safe_address).await?;
                IndexerExpectation::new(
                    tx_hash,
                    move |event| matches!(event, ChainEventType::NodeSafeRegistered(address) if safe_address.eq(address)),
                )
            }
        };

        let tx_hash = expectation.tx_hash;
        debug!("action {action} submitted via tx {tx_hash}, registering expectation");

        // Register new expectation and await it with timeout
        let confirmation = self.action_state.register_expectation(expectation).await?.fuse();
        let timeout = futures_timer::Delay::new(self.cfg.max_action_confirmation_wait).fuse();

        pin_mut!(confirmation, timeout);

        match futures::future::select(confirmation, timeout).await {
            Either::Left((Ok(chain_event), _)) => Ok(ActionConfirmation {
                tx_hash: chain_event.tx_hash,
                event: Some(chain_event.event_type),
                action,
            }),
            Either::Left((Err(_), _)) => {
                self.action_state.unregister_expectation(tx_hash).await;
                Err(InvalidState("action expectation was removed before resolving".into()))
            }
            Either::Right(_) => {
                self.action_state.unregister_expectation(tx_hash).await;
                Err(Timeout)
            }
        }
    }
}

/// A queue of [Actions](Action) to be executed.
/// This queue awaits new Actions to arrive, translates them into Ethereum
/// transactions via [TransactionExecutor] to execute them and await their confirmation
/// by registering their corresponding expectations in [ActionState].
pub struct ActionQueue<Db, S, TxExec>
where
    Db: HoprCoreEthereumDbActions + Send + Sync,
    S: ActionState + Send + Sync,
    TxExec: TransactionExecutor + Send + Sync,
{
    queue_send: Sender<(Action, ActionFinisher)>,
    queue_recv: Receiver<(Action, ActionFinisher)>,
    ctx: ExecutionContext<Db, S, TxExec>,
}

impl<Db, S, TxExec> ActionQueue<Db, S, TxExec>
where
    Db: HoprCoreEthereumDbActions + Send + Sync + 'static,
    S: ActionState + Send + Sync + 'static,
    TxExec: TransactionExecutor + Send + Sync + 'static,
{
    /// Number of pending transactions in the queue
    pub const ACTION_QUEUE_SIZE: usize = 2048;

    /// Creates a new instance with the given [TransactionExecutor] and [ActionState] implementations.
    pub fn new(db: Arc<RwLock<Db>>, action_state: S, tx_exec: TxExec, cfg: ActionQueueConfig) -> Self {
        let (queue_send, queue_recv) = channel(Self::ACTION_QUEUE_SIZE);
        Self {
            ctx: ExecutionContext {
                db,
                action_state: Arc::new(action_state),
                tx_exec: Arc::new(tx_exec),
                cfg,
            },
            queue_send,
            queue_recv,
        }
    }

    /// Creates a new producer of actions for this queue.
    pub fn new_sender(&self) -> ActionSender {
        ActionSender(self.queue_send.clone())
    }

    /// Clones the `ActionState` implementation.
    pub fn action_state(&self) -> Arc<S> {
        self.ctx.action_state.clone()
    }

    /// Consumes self and runs the main queue processing loop until the queue is closed.
    pub async fn action_loop(mut self) {
        while let Some((act, tx_finisher)) = self.queue_recv.next().await {
            // Some minimum separation to avoid batching txs
            futures_timer::Delay::new(Duration::from_millis(100)).await;

            let exec_context = self.ctx.clone();
            spawn(async move {
                let act_id = act.to_string();
                let act_name: &'static str = (&act).into();
                trace!("start executing {act_id} ({act_name})");

                let db_clone = exec_context.db.clone();
                let tx_result = exec_context.execute_action(act.clone()).await;
                match &tx_result {
                    Ok(confirmation) => {
                        info!("successful {confirmation}");

                        #[cfg(all(feature = "prometheus", not(test)))]
                        METRIC_COUNT_ACTIONS.increment(&[act_name, "success"]);
                    }
                    Err(err) => {
                        // On error in Ticket redeem action, we also need to reset ack ticket state
                        if let Action::RedeemTicket(winning_ticket) = act {
                            error!("marking the acknowledged ticket as untouched - redeem action failed: {err}");
                            if let Err(e) = db_clone
                                .write()
                                .await
                                .update_acknowledged_ticket_status(
                                    &winning_ticket.ticket,
                                    AcknowledgedTicketStatus::Untouched,
                                )
                                .await
                            {
                                error!("cannot mark {} as untouched: {}", winning_ticket.clone(), e);
                            }
                        }

                        // Timeout are accounted in different metric
                        if let Timeout = err {
                            error!("timeout while waiting for confirmation of {act_id}");

                            #[cfg(all(feature = "prometheus", not(test)))]
                            METRIC_COUNT_ACTIONS.increment(&[act_name, "timeout"]);
                        } else {
                            error!("{act_id} failed: {err}");

                            #[cfg(all(feature = "prometheus", not(test)))]
                            METRIC_COUNT_ACTIONS.increment(&[act_name, "failure"]);
                        }
                    }
                }

                let _ = tx_finisher.send(tx_result);
            });
        }
        warn!("action queue has finished");
    }
}<|MERGE_RESOLUTION|>--- conflicted
+++ resolved
@@ -206,13 +206,8 @@
 
             Action::CloseChannel(channel, direction) => match direction {
                 ChannelDirection::Incoming => match channel.status {
-<<<<<<< HEAD
-                    ChannelStatus::Open | ChannelStatus::PendingToClose => {
+                    ChannelStatus::Open | ChannelStatus::PendingToClose(_) => {
                         let tx_hash = self.tx_exec.close_incoming_channel(&channel.source).await?;
-=======
-                    ChannelStatus::Open | ChannelStatus::PendingToClose(_) => {
-                        let tx_hash = self.tx_exec.close_incoming_channel(channel.source).await?;
->>>>>>> dd887640
                         IndexerExpectation::new(
                             tx_hash,
                             move |event| matches!(event, ChainEventType::ChannelClosed(r_channel) if r_channel.get_id() == channel.get_id()),
