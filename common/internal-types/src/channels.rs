use crate::errors::{CoreTypesError, Result};
use bindings::hopr_channels::RedeemTicketCall;
use ethers::contract::EthCall;
use hex_literal::hex;
use hopr_crypto_types::prelude::*;
use hopr_primitive_types::prelude::*;
use serde::{
    de::{self, Deserializer, Visitor},
    Deserialize, Serialize,
};
use std::ops::Add;
use std::time::{Duration, SystemTime};
use std::{
    cmp::Ordering,
    fmt::{Display, Formatter},
};

/// Size-optimized encoding of the ticket, used for both,
/// network transfer and in the smart contract.
const ENCODED_TICKET_LENGTH: usize = 64;

<<<<<<< HEAD
/// Custom float to integer encoding used in the integer-only
/// Ethereum Virtual Machine (EVM). Chosen to be easily
/// convertible to IEEE754 double-precision and vice versa
const ENCODED_WIN_PROB_LENGTH: usize = 7;

pub type EncodedWinProb = [u8; ENCODED_WIN_PROB_LENGTH];

/// Encodes 100% winning probability
const ALWAYS_WINNING: EncodedWinProb = hex!("ffffffffffffff");

/// Encodes 0% winning probabilitiy
const NEVER_WINNING: EncodedWinProb = hex!("00000000000000");
=======
/// Winning probability encoded in 7-byte representation
pub type EncodedWinProb = [u8; 7];
>>>>>>> dd887640

/// Describes status of a channel
#[derive(Copy, Clone, Debug, smart_default::SmartDefault, Serialize, Deserialize, strum::Display)]
#[strum(serialize_all = "PascalCase")]
pub enum ChannelStatus {
    /// Channel is closed.
    #[default]
    Closed,
    /// Channel is opened.
    Open,
    /// Channel is pending to be closed.
    /// The timestamp marks the *earliest* possible time when the channel can transition into the `Closed` state.
    #[strum(serialize = "PendingToClose")]
    PendingToClose(SystemTime),
}

// Manual implementation of PartialEq, because we need only precision up to seconds in PendingToClose
impl PartialEq for ChannelStatus {
    fn eq(&self, other: &Self) -> bool {
        // Use pattern matching to avoid recursion
        match (self, other) {
            (Self::Open, Self::Open) => true,
            (Self::Closed, Self::Closed) => true,
            (Self::PendingToClose(ct_1), Self::PendingToClose(ct_2)) => {
                let diff = ct_1.max(ct_2).duration_since(*ct_1.min(ct_2)).unwrap();
                diff.as_secs() == 0
            }
            _ => false,
        }
    }
}
impl Eq for ChannelStatus {}

/// Describes a direction of node's own channel.
/// The direction of a channel that is not own is undefined.
#[repr(u8)]
#[derive(Clone, Copy, Debug, PartialEq, Eq, strum::Display, strum::EnumString)]
#[strum(serialize_all = "lowercase")]
pub enum ChannelDirection {
    /// The other party is initiator of the channel.
    Incoming = 0,
    /// Our own node is the initiator of the channel.
    Outgoing = 1,
}

/// Overall description of a channel
#[derive(Copy, Clone, Debug, PartialEq, Serialize, Deserialize)]
pub struct ChannelEntry {
    pub source: Address,
    pub destination: Address,
    pub balance: Balance,
    pub ticket_index: U256,
    pub status: ChannelStatus,
    pub channel_epoch: U256,
    id: Hash,
}

impl ChannelEntry {
    pub fn new(
        source: Address,
        destination: Address,
        balance: Balance,
        ticket_index: U256,
        status: ChannelStatus,
        channel_epoch: U256,
    ) -> Self {
        assert_eq!(BalanceType::HOPR, balance.balance_type(), "invalid balance currency");
        ChannelEntry {
            source,
            destination,
            balance,
            ticket_index,
            status,
            channel_epoch,
            id: generate_channel_id(&source, &destination),
        }
    }

    /// Generates the channel ID using the source and destination address
    pub fn get_id(&self) -> Hash {
        self.id
    }

    /// Checks if the closure time of this channel has passed.
    /// Also returns `false` if the channel closure has not been initiated (it is in `Open` state).
    pub fn closure_time_passed(&self, current_time: SystemTime) -> bool {
        match self.status {
            ChannelStatus::Open => false,
            ChannelStatus::PendingToClose(closure_time) => closure_time <= current_time,
            ChannelStatus::Closed => true,
        }
    }

    /// Calculates the remaining channel closure grace period.
    /// Returns `None` if the channel closure has not been initiated yet (channel is in `Open` state).
    pub fn remaining_closure_time(&self, current_time: SystemTime) -> Option<Duration> {
        match self.status {
            ChannelStatus::Open => None,
            ChannelStatus::PendingToClose(closure_time) => {
                Some(closure_time.duration_since(current_time).unwrap_or(Duration::ZERO))
            }
            ChannelStatus::Closed => Some(Duration::ZERO),
        }
    }

    /// Returns the earliest time the channel can transition from `PendingToClose` into `Closed`.
    /// If the channel is not in `PendingToClose` state, returns `None`.
    pub fn closure_time_at(&self) -> Option<SystemTime> {
        match self.status {
            ChannelStatus::PendingToClose(ct) => Some(ct),
            _ => None,
        }
    }

    /// Determines the channel direction given the self address.
    /// Returns `None` if neither source nor destination are equal to `me`.
    pub fn direction(&self, me: &Address) -> Option<ChannelDirection> {
        if self.source.eq(me) {
            Some(ChannelDirection::Outgoing)
        } else if self.destination.eq(me) {
            Some(ChannelDirection::Incoming)
        } else {
            None
        }
    }

    /// Determines the channel's direction and counterparty relative to `me`.
    /// Returns `None` if neither source nor destination are equal to `me`.
    pub fn orientation(&self, me: &Address) -> Option<(ChannelDirection, Address)> {
        if self.source.eq(me) {
            Some((ChannelDirection::Outgoing, self.destination))
        } else if self.destination.eq(me) {
            Some((ChannelDirection::Incoming, self.source))
        } else {
            None
        }
    }
}

impl Display for ChannelEntry {
    fn fmt(&self, f: &mut Formatter<'_>) -> std::fmt::Result {
        write!(f, "{} channel {}", self.status, self.get_id(),)
    }
}

impl BinarySerializable for ChannelEntry {
    const SIZE: usize = Address::SIZE + Address::SIZE + U256::SIZE + U256::SIZE + 1 + U256::SIZE + U256::SIZE;

    fn from_bytes(data: &[u8]) -> hopr_primitive_types::errors::Result<Self> {
        if data.len() == Self::SIZE {
            let mut b = data.to_vec();
            let source = Address::from_bytes(b.drain(0..Address::SIZE).as_ref())?;
            let destination = Address::from_bytes(b.drain(0..Address::SIZE).as_ref())?;
            let balance = Balance::new(U256::from_bytes(b.drain(0..U256::SIZE).as_ref())?, BalanceType::HOPR);
            let ticket_index = U256::from_bytes(b.drain(0..U256::SIZE).as_ref())?;
            let status_byte = b.drain(0..1).as_ref()[0];
            let channel_epoch = U256::from_bytes(b.drain(0..U256::SIZE).as_ref())?;
            let closure_time = U256::from_bytes(b.drain(0..U256::SIZE).as_ref())?;

            let status = match status_byte {
                0 => ChannelStatus::Open,
                1 => ChannelStatus::Closed,
                2 => {
                    ChannelStatus::PendingToClose(std::time::UNIX_EPOCH.add(Duration::from_secs(closure_time.as_u64())))
                }
                _ => return Err(hopr_primitive_types::errors::GeneralError::ParseError),
            };

            Ok(Self::new(
                source,
                destination,
                balance,
                ticket_index,
                status,
                channel_epoch,
            ))
        } else {
            Err(hopr_primitive_types::errors::GeneralError::ParseError)
        }
    }

    fn to_bytes(&self) -> Box<[u8]> {
        let mut ret = Vec::<u8>::with_capacity(Self::SIZE);
        ret.extend_from_slice(&self.source.as_slice());
        ret.extend_from_slice(&self.destination.as_slice());
        ret.extend_from_slice(self.balance.amount().to_bytes().as_ref());
        ret.extend_from_slice(self.ticket_index.to_bytes().as_ref());
        ret.push(match self.status {
            ChannelStatus::Closed => 0_u8,
            ChannelStatus::Open => 1_u8,
            ChannelStatus::PendingToClose(_) => 2_u8,
        });
        ret.extend_from_slice(self.channel_epoch.to_bytes().as_ref());
        ret.extend_from_slice(
            U256::from(match self.status {
                ChannelStatus::Closed => 0_u64, // We do not store the closure time value anymore once already closed
                ChannelStatus::Open => 0_u64,
                ChannelStatus::PendingToClose(closure_time) => {
                    closure_time.duration_since(SystemTime::UNIX_EPOCH).unwrap().as_secs()
                }
            })
            .to_bytes()
            .as_ref(),
        );
        ret.into_boxed_slice()
    }
}

/// Computes the identifier for a payment channel.
///
/// Internally this is done by computing `hash(source, destination)`.
/// This ensures that channel_id for a channel `source -> destination`
/// has a different channel_id than `destination -> source`.
///
/// ```rust
/// # use hex_literal::hex;
/// # use hopr_crypto_types::prelude::*;
/// # use hopr_internal_types::prelude::*;
/// # use hopr_primitive_types::prelude::*;
///
/// let ALICE = Address::from_bytes(&hex!("0f8c01194e2ea6298690e035653cd4ce2032ca71")).unwrap();
/// let BOB = Address::from_bytes(&hex!("79befcde8a692a2b6d9d99de05346db535124bc9")).unwrap();
///
/// let ALICE_BOB = generate_channel_id(&ALICE, &BOB);
/// let BOB_ALICE = generate_channel_id(&BOB, &ALICE);
///
/// assert_ne!(ALICE_BOB, BOB_ALICE);
/// ```
pub fn generate_channel_id(source: &Address, destination: &Address) -> Hash {
    Hash::create(&[&source.as_slice(), &destination.as_slice()])
}

/// Enumerates possible changes on a channel entry update
#[derive(Clone, Copy, Debug)]
pub enum ChannelChange {
    /// Channel status has changed
    Status { left: ChannelStatus, right: ChannelStatus },

    /// Channel balance has changed
    CurrentBalance { left: Balance, right: Balance },

    /// Channel epoch has changed
    Epoch { left: u32, right: u32 },

    /// Ticket index has changed
    TicketIndex { left: u64, right: u64 },
}

impl Display for ChannelChange {
    fn fmt(&self, f: &mut Formatter<'_>) -> std::fmt::Result {
        match self {
            ChannelChange::Status { left, right } => {
                write!(f, "Status: {left} -> {right}")
            }

            ChannelChange::CurrentBalance { left, right } => {
                write!(f, "Balance: {left} -> {right}")
            }

            ChannelChange::Epoch { left, right } => {
                write!(f, "Epoch: {left} -> {right}")
            }

            ChannelChange::TicketIndex { left, right } => {
                write!(f, "TicketIndex: {left} -> {right}")
            }
        }
    }
}

impl ChannelChange {
    /// Compares the two given channels and returns a vector of `ChannelChange`s
    /// Both channels must have the same ID (source,destination and direction) to be comparable using this function.
    /// The function panics if `left` and `right` do not have equal ids.
    /// Note that only some fields are tracked for changes, and therefore an empty vector returned
    /// does not imply the two `ChannelEntry` instances are equal.
    pub fn diff_channels(left: &ChannelEntry, right: &ChannelEntry) -> Vec<Self> {
        assert_eq!(left.id, right.id, "must have equal ids"); // misuse
        let mut ret = Vec::with_capacity(4);
        if left.status != right.status {
            ret.push(ChannelChange::Status {
                left: left.status,
                right: right.status,
            });
        }

        if left.balance != right.balance {
            ret.push(ChannelChange::CurrentBalance {
                left: left.balance,
                right: right.balance,
            });
        }

        if left.channel_epoch != right.channel_epoch {
            ret.push(ChannelChange::Epoch {
                left: left.channel_epoch.as_u32(),
                right: right.channel_epoch.as_u32(),
            });
        }

        if left.ticket_index != right.ticket_index {
            ret.push(ChannelChange::TicketIndex {
                left: left.ticket_index.as_u64(),
                right: right.ticket_index.as_u64(),
            })
        }

        ret
    }
}

/// Checks the validity of a ticket. Returns `Ok(())` if all values
/// are in the boundaries allowed by the smart contract and if the
/// signature is valid.
///
/// However, it does not check if the ticket is a win.
pub fn validate_ticket(ticket: &Ticket, destination: &Address, domain_separator: &Hash) -> Result<()> {
    // @TODO fail if win_prob > 50%, see
    // https://github.com/hoprnet/hoprnet/issues/5985

    if ticket.channel_id == generate_channel_id(destination, destination) {
        return Err(CoreTypesError::InvalidInputData(
            "Cannot produce loopback tickets".into(),
        ));
    }

    if ticket.amount.balance_type() != BalanceType::HOPR {
        return Err(CoreTypesError::InvalidInputData(
            "Tickets can only have HOPR balance".into(),
        ));
    }

    if ticket.amount.amount() >= 10u128.pow(25).into() {
        return Err(CoreTypesError::InvalidInputData(
            "Tickets may not have more than 1% of total supply".into(),
        ));
    }

    if ticket.index >= 1u64 << 48 {
        return Err(CoreTypesError::InvalidInputData(
            "Cannot hold ticket indices larger than 2^48".into(),
        ));
    }

    // Not checked by Rust because data is represented in larger structs
    if ticket.index + ticket.index_offset as u64 >= 1u64 << 48 {
        return Err(CoreTypesError::InvalidInputData(
            "Ticket index + ticket index offset exceed smart contract boundaries".into(),
        ));
    }

    if ticket.channel_epoch >= 1u32 << 24 {
        return Err(CoreTypesError::InvalidInputData(
            "Cannot hold channel epoch larger than 2^24".into(),
        ));
    }

    // Check signature part
    let recovered_address = Ticket::recover_issuer_address(ticket, domain_separator)?;

    let computed_channel_id = generate_channel_id(&recovered_address, destination);

    if ticket.channel_id != computed_channel_id {
        return Err(CoreTypesError::InvalidInputData("Invalid ticket signature".into()));
    }

    Ok(())
}

/// Implements the probabilistic payment scheme that is used to
/// claim incentives within the smart contract.
///
/// ```rust
/// # use hex_literal::hex;
/// # use hopr_crypto_types::prelude::*;
/// # use hopr_internal_types::prelude::*;
/// # use hopr_primitive_types::prelude::*;
/// # use std::str::FromStr;
///
/// let ALICE = ChainKeypair::from_secret(&hex!("bec16a36a1e4b9035afcebd4e87a3d6e2e515a6178658d897ab7da8549f46921")).unwrap();
/// let BOB = ChainKeypair::from_secret(&hex!("763a128abb7be6327173763392c25b1c1bd1cf6f41e1ef025485ad72eb2e1c77")).unwrap();
///
/// // prevents tickets issued for one smart contract issued being replayed
/// // on differen smart contract or on a different EVM-compatible blockchain
/// let DOMAIN_SEPARATOR: Hash = hex!("02b2631423a4a6f5cc01657d184ffd8ad3e875af9460dffc506a5133c64d949b").into();
///
/// // randomly sampled, leads to a winning ticket
/// let por_response: Response = hex!("e7c980ada1cb92530e3b2c7cfb82aa372cef1aa94dcc57de5add7d17573025c9").into();
///
/// let mut ticket = Ticket::new_unsigned(
///     &ALICE.public().to_address(),
///     &BOB.public().to_address(),
///     &Balance::from_str("1 HOPR").unwrap(),
///     1u64.into(),
///     1u64.into(),
///     0.5f64, // 50% win probability
///     1u64.into(),
///     &por_response.to_challenge().to_ethereum_challenge(),
/// );
///
/// // unsigned tickets are not valid
/// assert!(validate_ticket(&ticket, &BOB.public().to_address(), &DOMAIN_SEPARATOR).is_err());
///
/// ticket.sign(&ALICE, &DOMAIN_SEPARATOR);
///
/// assert!(validate_ticket(&ticket, &BOB.public().to_address(), &DOMAIN_SEPARATOR).is_ok());
///
/// let ticket_hash = ticket.get_hash(&DOMAIN_SEPARATOR);
///
/// let vrf_values = Ticket::get_vrf_values(&ticket_hash, &BOB, &DOMAIN_SEPARATOR).unwrap();
///
/// assert!(Ticket::is_winning(&ticket, &vrf_values, &por_response, &DOMAIN_SEPARATOR).unwrap());
///
/// // Size-optimized compact representation requires 148 bytes
/// assert_eq!(ticket.to_bytes().len(), 148);
/// ```
#[derive(Clone, PartialEq, Eq)]
pub struct Ticket {
    /// identifier of the channel in which the ticket is valid
    ///
    /// Encoded using 32 bytes on-chain
    pub channel_id: Hash,
    /// tokens that are released to the redeeming party if the
    /// ticket turns out to be win and is redeemed on-chain
    ///
    /// Encoded using 92 bytes on-chain
    pub amount: Balance,
    /// serial number, makes each ticket in the channel unique
    ///
    /// Encoded using 8 bytes on-chain
    pub index: u64,
    /// allows aggregation of tickets, set to values > 1 for
    /// aggregated tickets
    ///
    /// Encoded using 4 bytes on-chain
    pub index_offset: u32,
    /// raw encoded ticket winning probability, reaches from
    /// `0x00000000000000` (0%) to `0xffffffffffffff` (100%)
    ///
    /// Encoded using 7 bytes on-chain
    pub encoded_win_prob: EncodedWinProb,
    /// make each channel incarnation unique, closing -> opening
    /// the payment channel increases channel epoch
    ///
    /// Encoded using 3 bytes on-chain
    pub channel_epoch: u32,
    /// part of a challenge-response scheme to be fulfilled
    /// in order to claim the tickets' incentives
    ///
    /// Encoded using 32 bytes on-chain
    pub challenge: EthereumChallenge,
    /// digital signature produced by the issuer of the ticket,
    /// necessary to prove origin of the ticket
    ///
    /// Encoded using 64 bytes on-chain
    pub signature: Signature,
}

impl PartialOrd for Ticket {
    fn partial_cmp(&self, other: &Self) -> Option<Ordering> {
        Some(self.cmp(other))
    }
}

impl Ord for Ticket {
    fn cmp(&self, other: &Self) -> Ordering {
        // Ordering:
        // [channel_id][channel_epoch][ticket_index]
        match self.channel_id.cmp(&other.channel_id) {
            Ordering::Equal => match self.channel_epoch.cmp(&other.channel_epoch) {
                Ordering::Equal => self.index.cmp(&other.index),
                Ordering::Greater => Ordering::Greater,
                Ordering::Less => Ordering::Less,
            },
            Ordering::Greater => Ordering::Greater,
            Ordering::Less => Ordering::Less,
        }
    }
}

// Use compact serialization for ticket as they are used very often
impl Serialize for Ticket {
    fn serialize<S>(&self, serializer: S) -> std::result::Result<S::Ok, S::Error>
    where
        S: serde::Serializer,
    {
        serializer.serialize_bytes(&self.to_bytes_internal(true))
    }
}

struct TicketVisitor {}

impl<'de> Visitor<'de> for TicketVisitor {
    type Value = Ticket;

    fn expecting(&self, formatter: &mut std::fmt::Formatter) -> std::fmt::Result {
        formatter.write_fmt(format_args!("a byte-array with {} elements", Ticket::SIZE))
    }

    fn visit_bytes<E>(self, v: &[u8]) -> std::result::Result<Self::Value, E>
    where
        E: de::Error,
    {
        Ticket::from_bytes(v).map_err(|e| de::Error::custom(e.to_string()))
    }
}

// Use compact deserialization for tickets as they are used very often
impl<'de> Deserialize<'de> for Ticket {
    fn deserialize<D>(deserializer: D) -> std::result::Result<Self, D::Error>
    where
        D: Deserializer<'de>,
    {
        deserializer.deserialize_bytes(TicketVisitor {})
    }
}

impl Default for Ticket {
    fn default() -> Self {
        Self {
            channel_id: Hash::default(),
            amount: Balance::new(U256::zero(), BalanceType::HOPR),
            index: 0u64,
            index_offset: 1u32,
            encoded_win_prob: f64_to_win_prob(0.5f64).expect("failed creating 50% winning probability"),
            channel_epoch: 1u32,
            challenge: EthereumChallenge::default(),
            signature: Signature::new(&[0u8; Signature::SIZE], 27),
        }
    }
}

impl Display for Ticket {
    fn fmt(&self, f: &mut Formatter<'_>) -> std::fmt::Result {
        write!(
            f,
            "ticket #{}, offset {}, epoch {} in channel {}",
            self.index, self.index_offset, self.channel_epoch, self.channel_id
        )
    }
}

impl std::fmt::Debug for Ticket {
    fn fmt(&self, f: &mut std::fmt::Formatter<'_>) -> std::fmt::Result {
        f.debug_struct("Ticket")
            .field("channel_id", &self.channel_id)
            .field("amount", &self.amount)
            .field("index", &self.index)
            .field("index_offset", &self.index_offset)
            .field("win_prob", &format!("{}%", (&self.win_prob() * 100.0)))
            .field("channel_epoch", &self.channel_epoch)
            .field("challenge", &self.challenge)
            .field("signature", &self.signature.to_hex())
            .finish()
    }
}

impl Ticket {
    /// Creates an unsigned ticket. Note that this ticket is
    /// not a valid ticket.
    pub fn new_unsigned(
        source: &Address,
        destination: &Address,
        amount: &Balance,
        index: U256,
        index_offset: U256,
        win_prob: f64,
        channel_epoch: U256,
        challenge: &EthereumChallenge,
    ) -> Self {
        let channel_id = generate_channel_id(&source, destination);

        Self {
            channel_id,
            amount: amount.to_owned(),
            index: index.as_u64(),
            index_offset: index_offset.as_u32(),
            channel_epoch: channel_epoch.as_u32(),
            challenge: challenge.to_owned(),
            encoded_win_prob: f64_to_win_prob(win_prob).expect("error encoding winning probability"),
            signature: Signature::new(&[0u8; Signature::SIZE], 0),
        }
    }
    /// Creates a signed ticket using the given signing key. This
    /// method does not check the validity of the given values.
    ///
    /// Use `validate_ticket()` to check the tickets' validity.
    #[allow(clippy::too_many_arguments)] // TODO: Refactor to use less inputs
    pub fn new(
        counterparty: &Address,
        amount: &Balance,
        index: U256,
        index_offset: U256,
        win_prob: f64,
        channel_epoch: U256,
        challenge: &EthereumChallenge,
        signing_key: &ChainKeypair,
        domain_separator: &Hash,
    ) -> Ticket {
        let own_address = signing_key.public().to_address();

        let mut ret = Ticket::new_unsigned(
            &own_address,
            counterparty,
            amount,
            index,
            index_offset,
            win_prob,
            channel_epoch,
            challenge,
        );

        ret.sign(signing_key, domain_separator);

        ret
    }

    /// Creates a ticket with signature attached. Usually used for
    /// deserialization.
    #[allow(clippy::too_many_arguments)] // TODO: Refactor the function to take either less arguments or is more straigtforward
    pub fn new_with_signature(
        own_address: &Address,
        counterparty: &Address,
        amount: &Balance,
        index: U256,
        index_offset: U256,
        encoded_win_prob: EncodedWinProb,
        channel_epoch: U256,
        challenge: EthereumChallenge,
        signature: Signature,
    ) -> Self {
        let channel_id = generate_channel_id(own_address, counterparty);

        Self {
            channel_id,
            amount: amount.to_owned(),
            index: index.as_u64(),
            index_offset: index_offset.as_u32(),
            channel_epoch: channel_epoch.as_u32(),
            challenge,
            encoded_win_prob,
            signature,
        }
    }

    /// Encode winning probability such that it can get used in
    /// the smart contract
    pub fn win_prob(&self) -> f64 {
        win_prob_to_f64(&self.encoded_win_prob)
    }

    /// Serializes the ticket with or without signature
    ///
    /// Use cases:
    /// - Signing: computing the ticket hash requires serialization
    ///            without a signature
    /// - Transport: when sending the ticket over the wire or storing
    ///            it in the database, serialization is done with the
    ///            signature attacked
    fn to_bytes_internal(&self, with_signature: bool) -> Vec<u8> {
        let mut ret = Vec::<u8>::with_capacity(if with_signature {
            Self::SIZE
        } else {
            Self::SIZE - Signature::SIZE
        });

        ret.extend_from_slice(&self.channel_id.as_slice());
        ret.extend_from_slice(&self.amount.amount().to_bytes()[20..32]);
        ret.extend_from_slice(&self.index.to_be_bytes()[2..8]);
        ret.extend_from_slice(&self.index_offset.to_be_bytes());
        ret.extend_from_slice(&self.channel_epoch.to_be_bytes()[1..4]);
        ret.extend_from_slice(&self.encoded_win_prob);
        ret.extend_from_slice(&self.challenge.as_slice());

        if with_signature {
            ret.extend_from_slice(&self.signature.to_bytes());
        }

        ret
    }

    /// Computes Ethereum signature hash of the ticket, yields the
    /// same value as the on-chain implementation.
    pub fn get_hash(&self, domain_separator: &Hash) -> Hash {
        let ticket_hash = Hash::create(&[&self.to_bytes_internal(false)]); // cannot fail
        let hash_struct = Hash::create(&[&RedeemTicketCall::selector(), &[0u8; 28], ticket_hash.as_slice()]);
        Hash::create(&[&hex!("1901"), domain_separator.as_slice(), hash_struct.as_slice()])
    }

    /// Signs the ticket using the given private key.
    pub fn sign(&mut self, signing_key: &ChainKeypair, domain_separator: &Hash) {
        self.signature = Signature::sign_hash(self.get_hash(domain_separator).as_slice(), signing_key);
    }

    /// Computes the VRF values to check or prove that the ticket
    /// is a win. Called by the ticket recipient.
    ///
    /// ```rust
    /// # use hex_literal::hex;
    /// # use hopr_crypto_types::prelude::*;
    /// # use hopr_internal_types::prelude::*;
    /// # use std::str::FromStr;
    ///
    /// let ALICE = ChainKeypair::from_secret(&hex!("bec16a36a1e4b9035afcebd4e87a3d6e2e515a6178658d897ab7da8549f46921")).unwrap();
    /// let DOMAIN_SEPARATOR: Hash = hex!("6cbc3c380cdb774b842190a2ccea4fedb6bc474a47d303da09f2206bde942b0c").into();
    ///
    /// // random example
    /// let ticket_hash: Hash = hex!("94510e10dabb4cd3264ef0d9080add1f07bd8b823281023c542058b31ca37baa").into();
    ///
    /// assert!(Ticket::get_vrf_values(&ticket_hash, &ALICE, &DOMAIN_SEPARATOR).is_ok());
    /// ```
    pub fn get_vrf_values(
        ticket_hash: &Hash,
        chain_key: &ChainKeypair,
        domain_separator: &Hash,
    ) -> Result<VrfParameters> {
        derive_vrf_parameters(&ticket_hash.into(), chain_key, domain_separator.as_slice()).map_err(|e| e.into())
    }

    /// Computes the value which is used to determine
    /// if a ticket is win.
    ///
    /// Each ticket specifies a probability, given as an integer in
    /// [0, 2**56 - 1] where 0 -> 0% and 2*56 - 1 -> 100% win
    /// probability. If the ticket's luck value is greater than
    /// the stated probability, it is considered a winning ticket.
    ///
    /// Requires access to the private key to compute the VRF values.
    pub fn get_luck(
        ticket_hash: &Hash,
        signature: &Signature,
        vrf_params: &VrfParameters,
        response: &Response,
    ) -> Result<[u8; 7]> {
        let mut luck = [0u8; 7];

        luck.copy_from_slice(
            &Hash::create(&[
                ticket_hash.as_slice(),
                &vrf_params.get_decompressed_v()?.to_bytes()[1..], // skip prefix
                response.as_slice(),
                &signature.to_bytes(),
            ])
            .as_slice()[0..7],
        );

        // clone bytes
        Ok(luck)
    }

    /// Checks if this ticket is considered a win.
    ///
    /// Computes the ticket's luck value and compares it against the
    /// ticket's probability. If luck <= probability, the ticket is
    /// considered a win.
    ///
    /// Requires access to the private key to compute the VRF values.
    pub fn is_winning(
        ticket: &Ticket,
        vrf_params: &VrfParameters,
        response: &Response,
        domain_separator: &Hash,
    ) -> Result<bool> {
        let mut signed_ticket_luck = [0u8; 8];
        signed_ticket_luck[1..].copy_from_slice(&ticket.encoded_win_prob);

        let mut computed_ticket_luck = [0u8; 8];
        computed_ticket_luck[1..].copy_from_slice(&Ticket::get_luck(
            &ticket.get_hash(domain_separator),
            &ticket.signature,
            vrf_params,
            response,
        )?);
        Ok(u64::from_be_bytes(computed_ticket_luck) <= u64::from_be_bytes(signed_ticket_luck))
    }

    /// Convenience method for creating a zero-hop ticket. Zero-hop
    /// tickets do not lead to a payout and act as junk traffic between
    /// nodes.
    pub fn new_zero_hop(destination: &Address, private_key: &ChainKeypair, domain_separator: &Hash) -> Self {
        Self::new(
            destination,
            &Balance::new(0_u32, BalanceType::HOPR),
            U256::zero(),
            U256::zero(),
            0.0,
            U256::zero(),
            &EthereumChallenge::default(),
            private_key,
            domain_separator,
        )
    }

    /// Based on the price of this ticket, determines the path position (hop number) this ticket
    /// relates to.
    ///
    /// Does not support path lengths greater than 255
    pub fn get_path_position(&self, price_per_packet: U256) -> Result<u8> {
        (self.get_expected_payout() / price_per_packet)
            .as_u64()
            .try_into() // convert to u8
            .map_err(|_| {
                CoreTypesError::ArithmeticError(format!(
                    "Cannot convert {} to u8",
                    price_per_packet / self.get_expected_payout()
                ))
            })
    }

    /// Determines the amount of tokens the ticket is worth
    /// if it were a win and redeemed on-chain.
    pub fn get_expected_payout(&self) -> U256 {
        let mut win_prob = [0u8; 8];
        win_prob[1..].copy_from_slice(&self.encoded_win_prob);

        // Add + 1 to project interval [0x00ffffffffffff, 0x00000000000000] to [0x00000000000001, 0x01000000000000]
        // Add + 1 to "round to next integer"
        let win_prob = (u64::from_be_bytes(win_prob) >> 4) + 1 + 1;

        (self.amount.amount() * U256::from(win_prob)) >> U256::from(52u64)
    }

    /// Recovers Ethereum address of the signer from the embedded ticket signature.
    ///
    /// This is possible due this specific instantiation of the ECDSA over the secp256k1 curve.
    pub fn recover_issuer_address(ticket: &Ticket, domain_separator: &Hash) -> Result<Address> {
        Ok(
            PublicKey::from_signature_hash(&ticket.get_hash(domain_separator).as_slice(), &ticket.signature)?
                .to_address(),
        )
    }

    /// Determines if the ticket has been aggregated, i.e. is the result
    /// of combining multiple tickets.
    ///
    /// Aggregated tickets will always have a ticket interval length > 1
    /// since aggregation adds subsequent intervals.
    /// Aggregated tickets will always have 100% winning probability
    /// since they are the combination of multiple winning tickets.
    pub fn is_aggregated(&self) -> bool {
        // Aggregated tickets have always an index offset > 1
        self.index_offset > 1 && self.encoded_win_prob == ALWAYS_WINNING
    }
}

impl BinarySerializable for Ticket {
    const SIZE: usize = ENCODED_TICKET_LENGTH + EthereumChallenge::SIZE + Signature::SIZE;

    /// Tickets get sent next to packets, so they need to be as small as possible.
    /// Transmitting tickets to the next downstream shares the same binary representation
    /// as used in the smart contract.
    fn from_bytes(data: &[u8]) -> hopr_primitive_types::errors::Result<Self> {
        if data.len() == Self::SIZE {
            // TODO: not necessary to transmit over the wire
            let channel_id = Hash::from_bytes(&data[0..32])?;
            let mut amount = [0u8; 32];
            amount[20..32].copy_from_slice(&data[Hash::SIZE..Hash::SIZE + 12]);

            let mut index = [0u8; 8];
            index[2..8].copy_from_slice(&data[Hash::SIZE + 12..Hash::SIZE + 12 + 6]);

            let mut index_offset = [0u8; 4];
            index_offset.copy_from_slice(&data[Hash::SIZE + 12 + 6..Hash::SIZE + 12 + 6 + 4]);

            let mut channel_epoch = [0u8; 4];
            channel_epoch[1..4].copy_from_slice(&data[Hash::SIZE + 12 + 6 + 4..Hash::SIZE + 12 + 6 + 4 + 3]);

            let mut encoded_win_prob = [0u8; 7];
            encoded_win_prob.copy_from_slice(&data[Hash::SIZE + 12 + 6 + 4 + 3..Hash::SIZE + 12 + 6 + 4 + 3 + 7]);

            let challenge = EthereumChallenge::from_bytes(
                &data[ENCODED_TICKET_LENGTH..ENCODED_TICKET_LENGTH + EthereumChallenge::SIZE],
            )?;

            let signature = Signature::from_bytes(
                &data[ENCODED_TICKET_LENGTH + EthereumChallenge::SIZE
                    ..ENCODED_TICKET_LENGTH + EthereumChallenge::SIZE + Signature::SIZE],
            )?;

            Ok(Self {
                channel_id,
                amount: Balance::new(U256::from_bytes(&amount)?, BalanceType::HOPR),
                index: u64::from_be_bytes(index),
                index_offset: u32::from_be_bytes(index_offset),
                encoded_win_prob,
                channel_epoch: u32::from_be_bytes(channel_epoch),
                challenge,
                signature,
            })
        } else {
            // TODO: make Error a generic
            Err(hopr_primitive_types::errors::GeneralError::ParseError)
        }
    }

    /// Serializes the ticket to be transmitted to the next downstream node or handled by the
    /// smart contract
    fn to_bytes(&self) -> Box<[u8]> {
        self.to_bytes_internal(true).into_boxed_slice()
    }
}

/// Decodes [0x00000000000000, 0xffffffffffffff] to [0.0f64, 1.0f64]
pub fn win_prob_to_f64(encoded_win_prob: &EncodedWinProb) -> f64 {
    if encoded_win_prob.eq(&NEVER_WINNING) {
        return 0.0;
    }

    if encoded_win_prob.eq(&ALWAYS_WINNING) {
        return 1.0;
    }

    let mut tmp = [0u8; 8];
    tmp[1..].copy_from_slice(encoded_win_prob);

    let tmp = u64::from_be_bytes(tmp);

    // project interval [0x0fffffffffffff, 0x0000000000000f] to [0x00000000000010, 0x10000000000000]
    let significand: u64 = tmp + 1;

    f64::from_bits(1023u64 << 52 | significand >> 4) - 1.0
}

/// Encodes [0.0f64, 1.0f64] to [0x00000000000000, 0xffffffffffffff]
pub fn f64_to_win_prob(win_prob: f64) -> Result<EncodedWinProb> {
    if !(0.0..=1.0).contains(&win_prob) {
        return Err(CoreTypesError::InvalidInputData(
            "Winning probability must be in [0.0, 1.0]".into(),
        ));
    }

    if win_prob == 0.0 {
        return Ok(NEVER_WINNING);
    }

    if win_prob == 1.0 {
        return Ok(ALWAYS_WINNING);
    }

    let tmp: u64 = (win_prob + 1.0).to_bits();

    // // clear sign and exponent
    let significand: u64 = tmp & 0x000fffffffffffffu64;

    // project interval [0x10000000000000, 0x00000000000010] to [0x0000000000000f, 0x0fffffffffffff]
    let encoded = ((significand - 1) << 4) | 0x000000000000000fu64;

    let mut res = [0u8; 7];
    res.copy_from_slice(&encoded.to_be_bytes()[1..]);

    Ok(res)
}

#[cfg(test)]
pub mod tests {
    use crate::channels::{f64_to_win_prob, generate_channel_id, ChannelEntry, ChannelStatus, Ticket};
    use hex_literal::hex;
    use hopr_crypto_types::prelude::*;
    use hopr_primitive_types::prelude::*;
    use std::ops::Add;
    use std::str::FromStr;
    use std::time::{Duration, SystemTime};

    lazy_static::lazy_static! {
        static ref ALICE: ChainKeypair = ChainKeypair::from_secret(&hex!("492057cf93e99b31d2a85bc5e98a9c3aa0021feec52c227cc8170e8f7d047775")).unwrap();
        static ref ALICE_ADDR: Address = ALICE.public().to_address();
        static ref BOB: ChainKeypair = ChainKeypair::from_secret(&hex!("48680484c6fc31bc881a0083e6e32b6dc789f9eaba0f8b981429fd346c697f8c")).unwrap();
        static ref BOB_ADDR: Address = BOB.public().to_address();
    }

    #[test]
    pub fn test_generate_id() {
        let from = Address::from_str("0xa460f2e47c641b64535f5f4beeb9ac6f36f9d27c").unwrap();
        let to = Address::from_str("0xb8b75fef7efdf4530cf1688c933d94e4e519ccd1").unwrap();
        let id = generate_channel_id(&from, &to).to_string();
        assert_eq!("0x1a410210ce7265f3070bf0e8885705dce452efcfbd90a5467525d136fcefc64a", id);
    }

    #[test]
    fn channel_status_names() {
        assert_eq!("Open", ChannelStatus::Open.to_string());
        assert_eq!("Closed", ChannelStatus::Closed.to_string());
        assert_eq!(
            "PendingToClose",
            ChannelStatus::PendingToClose(SystemTime::now()).to_string()
        );
    }

    #[test]
    pub fn channel_entry_test() {
        let ce1 = ChannelEntry::new(
            *ALICE_ADDR,
            *BOB_ADDR,
            Balance::new(10_u64, BalanceType::HOPR),
            23u64.into(),
            ChannelStatus::PendingToClose(SystemTime::now()),
            3u64.into(),
        );

        let ce2 = ChannelEntry::from_bytes(&ce1.to_bytes()).unwrap();
        assert_eq!(ce1, ce2, "deserialized channel entry does not match");
    }

    #[test]
    pub fn channel_entry_closure_time() {
        let mut ce = ChannelEntry::new(
            *ALICE_ADDR,
            *BOB_ADDR,
            Balance::new(10_u64, BalanceType::HOPR),
            23u64.into(),
            ChannelStatus::Open,
            3u64.into(),
        );

        assert!(
            !ce.closure_time_passed(SystemTime::now()),
            "opened channel cannot pass closure time"
        );
        assert!(
            ce.remaining_closure_time(SystemTime::now()).is_none(),
            "opened channel cannot have remaining closure time"
        );

        let current_time = SystemTime::now();
        ce.status = ChannelStatus::PendingToClose(current_time.add(Duration::from_secs(60)));

        assert!(
            !ce.closure_time_passed(current_time),
            "must not have passed closure time"
        );
        assert_eq!(
            60,
            ce.remaining_closure_time(current_time)
                .expect("must have closure time")
                .as_secs()
        );

        let current_time = current_time.add(Duration::from_secs(120));

        assert!(ce.closure_time_passed(current_time), "must have passed closure time");
        assert_eq!(
            Duration::ZERO,
            ce.remaining_closure_time(current_time).expect("must have closure time")
        );
    }

    #[test]
    pub fn test_win_prob_to_f64() {
        let mut test_bit_string = [0xffu8; 7];

        assert_eq!(0.0f64, super::win_prob_to_f64(&[0u8; 7]));

        assert_eq!(1.0f64, super::win_prob_to_f64(&test_bit_string));

        test_bit_string[0] = 0x7f;
        assert_eq!(0.5f64, super::win_prob_to_f64(&test_bit_string));

        test_bit_string[0] = 0x3f;
        assert_eq!(0.25f64, super::win_prob_to_f64(&test_bit_string));

        test_bit_string[0] = 0x1f;
        assert_eq!(0.125f64, super::win_prob_to_f64(&test_bit_string));
    }

    #[test]
    pub fn test_f64_to_win_prob() {
        let mut test_bit_string = [0xffu8; 7];

        assert_eq!([0u8; 7], super::f64_to_win_prob(0.0f64).unwrap());

        assert_eq!(test_bit_string, super::f64_to_win_prob(1.0f64).unwrap());

        test_bit_string[0] = 0x7f;
        assert_eq!(test_bit_string, super::f64_to_win_prob(0.5f64).unwrap());

        test_bit_string[0] = 0x3f;
        assert_eq!(test_bit_string, super::f64_to_win_prob(0.25f64).unwrap());

        test_bit_string[0] = 0x1f;
        assert_eq!(test_bit_string, super::f64_to_win_prob(0.125f64).unwrap());
    }

    #[test]
    pub fn test_win_prob_back_and_forth() {
        for float in [0.1f64, 0.002f64, 0.00001f64, 0.7311111f64, 1.0f64, 0.0f64] {
            assert!((float - super::win_prob_to_f64(&super::f64_to_win_prob(float).unwrap())).abs() < f64::EPSILON);
        }
    }

    #[test]
    pub fn test_ticket_serialize_deserialize() {
        let initial_ticket = super::Ticket::new(
            &BOB_ADDR,
            &Balance::new(U256::one(), BalanceType::HOPR),
            U256::zero(),
            U256::one(),
            0.5,
            U256::one(),
            &EthereumChallenge::default(),
            &ALICE,
            &Hash::default(),
        );

        assert!(super::validate_ticket(&initial_ticket, &BOB_ADDR, &Hash::default()).is_ok());

        assert_ne!(*initial_ticket.get_hash(&Hash::default()).as_slice(), [0u8; Hash::SIZE]);

        assert_eq!(initial_ticket, Ticket::from_bytes(&initial_ticket.to_bytes()).unwrap());
    }

    #[test]
    pub fn test_ticket_serialize_deserialize_serde() {
        let initial_ticket = super::Ticket::new(
            &BOB_ADDR,
            &Balance::new(U256::one(), BalanceType::HOPR),
            U256::zero(),
            U256::one(),
            0.5,
            U256::one(),
            &EthereumChallenge::default(),
            &ALICE,
            &Hash::default(),
        );

        assert!(super::validate_ticket(&initial_ticket, &BOB_ADDR, &Hash::default()).is_ok());

        assert_eq!(
            initial_ticket,
            bincode::deserialize(&bincode::serialize(&initial_ticket).unwrap()).unwrap()
        );
    }

    #[test]
    pub fn test_ticket_sign_verify() {
        let initial_ticket = super::Ticket::new(
            &BOB_ADDR,
            &Balance::new(U256::one(), BalanceType::HOPR),
            U256::zero(),
            U256::one(),
            0.5,
            U256::one(),
            &EthereumChallenge::default(),
            &ALICE,
            &Hash::default(),
        );

        assert!(super::validate_ticket(&initial_ticket, &BOB_ADDR, &Hash::default()).is_ok());

        assert_ne!(*initial_ticket.get_hash(&Hash::default()).as_slice(), [0u8; Hash::SIZE]);
    }

    #[test]
    pub fn test_ticket_properties_bad_examples() {
        let bad_index = super::Ticket::new(
            &BOB_ADDR,
            &Balance::new(U256::one(), BalanceType::HOPR),
            ((1u64 << 48) + 1).into(),
            U256::one(),
            0.5,
            U256::one(),
            &EthereumChallenge::default(),
            &ALICE,
            &Hash::default(),
        );

        assert!(super::validate_ticket(&bad_index, &ALICE_ADDR, &Hash::default()).is_err());

        let bad_index_index_offset_sum = super::Ticket::new(
            &BOB_ADDR,
            &Balance::new(U256::one(), BalanceType::HOPR),
            ((1u64 << 48) - 1).into(),
            U256::one(),
            0.5,
            U256::one(),
            &EthereumChallenge::default(),
            &ALICE,
            &Hash::default(),
        );

        assert!(super::validate_ticket(&bad_index_index_offset_sum, &ALICE_ADDR, &Hash::default()).is_err());

        let bad_channel_epoch = super::Ticket::new(
            &BOB_ADDR,
            &Balance::new(U256::one(), BalanceType::HOPR),
            ((1u64 << 48) - 1).into(),
            U256::one(),
            0.5,
            ((1u32 << 24) + 1).into(),
            &EthereumChallenge::default(),
            &ALICE,
            &Hash::default(),
        );

        assert!(super::validate_ticket(&bad_channel_epoch, &ALICE_ADDR, &Hash::default()).is_err());

        // invalid signature
        let bad_signature: Signature = Signature::from_bytes(&[0u8; 64]).unwrap();

        let bad_signature_ticket = Ticket::new_with_signature(
            &ALICE_ADDR,
            &BOB_ADDR,
            &Balance::new(U256::one(), BalanceType::HOPR),
            U256::one(),
            U256::one(),
            [0x7fu8; 7], // 50%
            U256::one(),
            EthereumChallenge::default(),
            bad_signature,
        );

        assert!(super::validate_ticket(&bad_signature_ticket, &ALICE_ADDR, &Hash::default()).is_err());
    }

    #[test]
    pub fn test_ticket_expected_payout() {
        let mut ticket = Ticket::new(
            &BOB_ADDR,
            &Balance::new(U256::one(), BalanceType::HOPR),
            U256::zero(),
            U256::one(),
            1.0f64,
            U256::one(),
            &EthereumChallenge::default(),
            &*ALICE,
            &Hash::default(),
        );

        assert_eq!(U256::one(), ticket.get_expected_payout());

        ticket.encoded_win_prob = f64_to_win_prob(0.0).unwrap();
        assert_eq!(U256::zero(), ticket.get_expected_payout());

        ticket.amount = Balance::new(100000000000_u64, BalanceType::HOPR);
        ticket.encoded_win_prob = f64_to_win_prob(0.00000000001f64).unwrap();

        assert_eq!(U256::one(), ticket.get_expected_payout());
    }

    #[test]
    pub fn test_path_position() {
        let mut ticket = Ticket::new(
            &BOB_ADDR,
            &Balance::new(U256::one(), BalanceType::HOPR),
            U256::zero(),
            U256::one(),
            1.0f64,
            U256::one(),
            &EthereumChallenge::default(),
            &*ALICE,
            &Hash::default(),
        );

        assert_eq!(1u8, ticket.get_path_position(U256::one()).unwrap());

        ticket.amount = Balance::new(U256::from(34u64), BalanceType::HOPR);

        assert_eq!(2u8, ticket.get_path_position(U256::from(17u64)).unwrap());

        ticket.amount = Balance::new(U256::from(30u64), BalanceType::HOPR);
        ticket.encoded_win_prob = f64_to_win_prob(0.2).unwrap();

        assert_eq!(U256::from(6u64), ticket.get_expected_payout());

        assert_eq!(2u8, ticket.get_path_position(U256::from(3u64)).unwrap());

        ticket.encoded_win_prob = f64_to_win_prob(0.0).unwrap();
        assert_eq!(U256::zero(), ticket.get_expected_payout());
    }

    #[test]
    pub fn test_path_position_bad_examples() {
        let ticket = Ticket::new(
            &BOB_ADDR,
            &Balance::new(256u64, BalanceType::HOPR),
            U256::zero(),
            U256::one(),
            1.0f64,
            U256::one(),
            &EthereumChallenge::default(),
            &*ALICE,
            &Hash::default(),
        );

        assert!(ticket.get_path_position(U256::from(1u64)).is_err());
    }

    #[test]
    pub fn test_zero_hop_ticket() {
        let zero_hop_ticket = Ticket::new_zero_hop(&BOB_ADDR, &ALICE, &Hash::default());
        assert!(super::validate_ticket(&zero_hop_ticket, &BOB_ADDR, &Hash::default()).is_ok());
    }

    #[test]
    pub fn test_zero_hop_loopback_ticket() {
        let zero_hop_ticket = Ticket::new_zero_hop(&ALICE_ADDR, &ALICE, &Hash::default());
        assert!(super::validate_ticket(&zero_hop_ticket, &ALICE_ADDR, &Hash::default()).is_err());
    }
}<|MERGE_RESOLUTION|>--- conflicted
+++ resolved
@@ -19,12 +19,12 @@
 /// network transfer and in the smart contract.
 const ENCODED_TICKET_LENGTH: usize = 64;
 
-<<<<<<< HEAD
 /// Custom float to integer encoding used in the integer-only
 /// Ethereum Virtual Machine (EVM). Chosen to be easily
 /// convertible to IEEE754 double-precision and vice versa
 const ENCODED_WIN_PROB_LENGTH: usize = 7;
 
+/// Winning probability encoded in 7-byte representation
 pub type EncodedWinProb = [u8; ENCODED_WIN_PROB_LENGTH];
 
 /// Encodes 100% winning probability
@@ -32,10 +32,6 @@
 
 /// Encodes 0% winning probabilitiy
 const NEVER_WINNING: EncodedWinProb = hex!("00000000000000");
-=======
-/// Winning probability encoded in 7-byte representation
-pub type EncodedWinProb = [u8; 7];
->>>>>>> dd887640
 
 /// Describes status of a channel
 #[derive(Copy, Clone, Debug, smart_default::SmartDefault, Serialize, Deserialize, strum::Display)]
