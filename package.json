{
  "name": "@hoprnet/hopr-core-connector-interface",
  "version": "1.0.1-0",
  "repository": "https://github.com/hoprnet/hopr-core-connector-interface.git",
  "homepage": "https://hopr.network",
  "author": "Robert Kiel <robert.kiel@validitylabs.org>",
  "license": "GPL-3.0-only",
  "files": [
    "src/"
  ],
  "scripts": {
<<<<<<< HEAD
   "test": "echo '✅ No tests needed'",
   "build": "echo '✅ No build needed'"
=======
    "test": "echo '✅ No tests needed'",
    "build": "echo '✅ No build needed'"
>>>>>>> 6f006f36
  },
  "types": "src/index.d.ts",
  "prettier": {
    "printWidth": 160,
    "semi": false,
    "singleQuote": true,
    "quoteProps": "consistent",
    "arrowParens": "avoid"
  },
  "devDependencies": {
    "@types/bn.js": "^4.11.6",
    "@types/levelup": "^4.3.0"
  }
}<|MERGE_RESOLUTION|>--- conflicted
+++ resolved
@@ -9,13 +9,8 @@
     "src/"
   ],
   "scripts": {
-<<<<<<< HEAD
    "test": "echo '✅ No tests needed'",
    "build": "echo '✅ No build needed'"
-=======
-    "test": "echo '✅ No tests needed'",
-    "build": "echo '✅ No build needed'"
->>>>>>> 6f006f36
   },
   "types": "src/index.d.ts",
   "prettier": {
