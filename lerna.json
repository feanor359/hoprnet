--- conflicted
+++ resolved
@@ -4,9 +4,5 @@
   ],
   "npmClient": "yarn",
   "useWorkspaces": true,
-<<<<<<< HEAD
-  "version": "1.59.0-next.2"
-=======
   "version": "1.59.0"
->>>>>>> d06db597
 }